--- conflicted
+++ resolved
@@ -73,12 +73,7 @@
     "sqlalchemy[postgresql]", # Add as explicit dependency
     "sqlmodel",
     "stomp-py<=8.1.0", # 8.1.1 (released 2024-04-06) doesn't work with our project
-<<<<<<< HEAD
-    "uvicorn[standard]",
     "zocalo>=1",
-=======
-    "zocalo",
->>>>>>> bbdeaf34
 ]
 [project.urls]
 Bug-Tracker = "https://github.com/DiamondLightSource/python-murfey/issues"
