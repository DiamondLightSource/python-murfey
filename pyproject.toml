--- conflicted
+++ resolved
@@ -1,4 +1,3 @@
-<<<<<<< HEAD
 [build-system]
 build-backend = "setuptools.build_meta"
 requires = [
@@ -66,182 +65,9 @@
     "pillow",
     "prometheus_client",
     "python-jose[cryptography]",
-    "readlif", # Specific to cryo-CLEM workflow
     "sqlalchemy[postgresql]<2", # Installs psycopg2 dependency
     "sqlmodel",
     "stomp-py", # <=8.1.0", # 8.1.1 (released 2024-04-06) doesn't work with our project # 8.1.2 seems ok
-    "tifffile", # Specific to cryo-CLEM workflow
-    "uvicorn[standard]",
-    "zocalo",
-]
-[project.urls]
-Bug-Tracker = "https://github.com/DiamondLightSource/python-murfey/issues"
-Documentation = "https://github.com/DiamondLightSource/python-murfey"
-GitHub = "https://github.com/DiamondLightSource/python-murfey"
-[project.scripts]
-murfey = "murfey.client:run"
-"murfey.add_user" = "murfey.cli.add_user:run"
-"murfey.create_db" = "murfey.cli.create_db:run"
-"murfey.db_sql" = "murfey.cli.murfey_db_sql:run"
-"murfey.decrypt_password" = "murfey.cli.decrypt_db_password:run"
-"murfey.generate_key" = "murfey.cli.generate_crypto_key:run"
-"murfey.generate_password" = "murfey.cli.generate_db_password:run"
-"murfey.lif_to_tiff" = "murfey.cli.lif_to_tiff:run"
-"murfey.server" = "murfey.server:run"
-"murfey.sessions" = "murfey.cli.db_sessions:run"
-"murfey.simulate" = "murfey.cli.dummy:run"
-"murfey.spa_inject" = "murfey.cli.inject_spa_processing:run"
-"murfey.spa_ispyb_entries" = "murfey.cli.spa_ispyb_messages:run"
-"murfey.tiff_to_stack" = "murfey.cli.tiff_to_stack:run"
-"murfey.transfer" = "murfey.cli.transfer:run"
-[project.entry-points."murfey.workflows"]
-"lif_to_tiff" = "murfey.workflows.lif_to_tiff:zocalo_cluster_request"
-"tiff_to_stack" = "murfey.workflows.tiff_to_stack:zocalo_cluster_request"
-
-[tool.setuptools]
-package-dir = {"" = "src"}
-include-package-data = true
-zip-safe = false
-
-[tool.setuptools.package-data]
-"murfey.client.tui" = ["*.css"]
-
-[tool.setuptools.packages.find]
-where = ["src", "tests"]
-
-[tool.isort]
-profile = "black"
-
-[tool.flake8]
-# Flake8-pyproject allows TOML file settings to be read into Flake8
-# URL: https://pypi.org/project/Flake8-pyproject/
-select = [
-    "C4",
-    "E401",
-    "E711",
-    "E712",
-    "E713",
-    "E714",
-    "E721",
-    "E722",
-    "E901",
-    "F401",
-    "F402",
-    "F403",
-    "F405",
-    "F541",
-    "F631",
-    "F632",
-    "F633",
-    "F811",
-    "F812",
-    "F821",
-    "F822",
-    "F841",
-    "F901",
-    "W191",
-    "W291",
-    "W292",
-    "W293",
-    "W602",
-    "W603",
-    "W604",
-    "W605",
-    "W606",
-]
-ignore = [
-    "E203",
-    "E266",
-    "E501",
-    "W503",
-]
-max-line-length = "88"
-
-[tool.pyproject-fmt]
-inputs = "pyproject.toml"
-check = false
-indent = 4
-keep_full_version = true
-max-supported-python = "3.12"
-
-[tool.pytest.ini_options]
-addopts = "-ra"
-
-[tool.mypy]
-disable_error_code = [
-    "annotation-unchecked",  # Notification that the bodies of untyped functions aren't checked. Not critical
-    "import-untyped",  # Error for missing library stubs. Not critical
-]
-=======
-[build-system]
-build-backend = "setuptools.build_meta"
-requires = [
-    "setuptools >= 40.6.0",
-    "wheel",
-]
-
-[project]
-name = "murfey"
-version = "0.12.2"
-description = "Client-Server architecture hauling Cryo-EM data"
-readme = "README.md"
-keywords = [
-    "",
-]
-license = {file = "LICENSE"}
-maintainers = []
-authors = []
-requires-python = ">=3.9"
-classifiers = [
-    "Development Status :: 3 - Alpha",
-    "Environment :: Console",
-    "Intended Audience :: Science/Research",
-    "License :: OSI Approved :: BSD License",
-    "Operating System :: OS Independent",
-    "Programming Language :: Python :: 3 :: Only",
-    "Programming Language :: Python :: 3.9",
-    "Programming Language :: Python :: 3.10",
-    "Programming Language :: Python :: 3.11",
-    "Programming Language :: Python :: 3.12",
-]
-dependencies = [
-    "defusedxml", # For safely parsing XML files
-    "pydantic<2", # Locked to <2 by zocalo
-    "requests",
-    "rich",
-    "werkzeug",
-]
-[project.optional-dependencies]
-cicd = [
-    "pytest-cov", # Used by Azure Pipelines for PyTest coverage reports
-]
-client = [
-    "procrunner",
-    "textual==0.42.0",
-    "websocket-client",
-    "xmltodict",
-]
-developer = [
-    "bump2version", # Version control
-    "ipykernel", # Enable interactive coding with VS Code and Jupyter Notebook
-    "pre-commit", # Formatting, linting, type checking, etc.
-    "pytest", # Test code functionality
-]
-server = [
-    # "matplotlib", # For visual statistical analysis of images
-    "cryptography",
-    "fastapi[standard]",
-    "ispyb", # Responsible for setting requirements for SQLAlchemy and mysql-connector-python; v10.0.0: sqlalchemy <2, mysql-connector-python >=8.0.32
-    "jinja2",
-    "mrcfile",
-    "numpy",
-    "packaging",
-    "passlib",
-    "pillow",
-    "prometheus_client",
-    "python-jose[cryptography]",
-    "sqlmodel",
-    "stomp-py<=8.1.0", # 8.1.1 (released 2024-04-06) doesn't work with our project
     "uvicorn[standard]",
     "zocalo",
 ]
@@ -340,5 +166,4 @@
 disable_error_code = [
     "annotation-unchecked",  # Notification that the bodies of untyped functions aren't checked. Not critical
     "import-untyped",  # Error for missing library stubs. Not critical
-]
->>>>>>> b8eb968f
+]