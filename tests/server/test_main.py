from __future__ import annotations

from unittest.mock import patch

import pytest
from fastapi.testclient import TestClient

from murfey.server.main import app
from murfey.util.api import url_path_for

client = TestClient(app)


@pytest.fixture(scope="module")
def test_user():
    return {"username": "testuser", "password": "testpass"}


def login(test_user):
    with patch(
        "murfey.server.api.auth.validate_user", return_value=True
    ) as mock_validate:
        response = client.post(
            f"{url_path_for('auth.router', 'generate_token')}",
            data=test_user,
        )
        assert mock_validate.called_once()
        assert response.status_code == 200
        token = response.json()["access_token"]
        assert token is not None
        return token


@patch("murfey.server.api.auth.check_user", return_value=True)
def test_read_main(mock_check, test_user):
    token = login(test_user)
    response = client.get(
<<<<<<< HEAD
        "/session_info/",
        headers={"Authorization": f"Bearer {token}"},
=======
        "/session_info/connections", headers={"Authorization": f"Bearer {token}"}
>>>>>>> d64446cb
    )
    assert mock_check.called_once()
    assert response.status_code == 200


def test_pypi_proxy():
    response = client.get(
        f"{url_path_for('bootstrap.pypi', 'get_pypi_package_downloads_list', package='fastapi')}"
    )
    assert response.status_code == 200
    assert "<a href" in response.text.lower()
    assert ".tar.gz" in response.text.lower()


def test_file_not_found_response():
    response = client.get("/hstnnsv")
    assert response.status_code == 404


def test_openapi_json_is_valid():
    response = client.get("/openapi.json")
    assert response.status_code == 200
    assert response.json()<|MERGE_RESOLUTION|>--- conflicted
+++ resolved
@@ -35,12 +35,8 @@
 def test_read_main(mock_check, test_user):
     token = login(test_user)
     response = client.get(
-<<<<<<< HEAD
-        "/session_info/",
-        headers={"Authorization": f"Bearer {token}"},
-=======
-        "/session_info/connections", headers={"Authorization": f"Bearer {token}"}
->>>>>>> d64446cb
+        "/session_info/connections", 
+        headers={"Authorization": f"Bearer {token}"}
     )
     assert mock_check.called_once()
     assert response.status_code == 200
