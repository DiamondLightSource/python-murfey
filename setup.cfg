[metadata]
name = murfey
description = Client-Server architecture hauling Cryo-EM data
long_description = file: README.md
long_description_content_type = text/markdown
version = 0.9.20
license = BSD
license_file = LICENSE
classifiers =
    Development Status :: 3 - Alpha
    Environment :: Console
    Intended Audience :: Science/Research
    License :: OSI Approved :: BSD License
    Operating System :: OS Independent
    Programming Language :: Python :: 3
project_urls =
    Bug-Tracker = https://github.com/DiamondLightSource/python-murfey/issues
    Documentation = https://github.com/DiamondLightSource/python-murfey
    GitHub = https://github.com/DiamondLightSource/python-murfey

[options]
include_package_data = True
install_requires =
    pydantic
    requests
    rich
packages = find:
package_dir =
    =src
python_requires = >=3.9
zip_safe = False

[options.entry_points]
console_scripts =
    murfey = murfey.client:run
    murfey.server = murfey.server:run
    murfey.simulate = murfey.cli.dummy:run
    murfey.transfer = murfey.cli.transfer:run
    murfey.db_sql = murfey.cli.murfey_db_sql:run
    murfey.sessions = murfey.cli.db_sessions:run
<<<<<<< HEAD
    murfey.generate_password = murfey.cli.generate_db_password:run 
    murfey.generate_key = murfey.cli.generate_crypto_key:run
=======
    murfey.create_db = murfey.cli.create_db:run
>>>>>>> c5b3555e

[options.extras_require]
server =
    mysql-connector-python <= 8.0.29
    fastapi >=0.101
    cryptography
    importlib_resources; python_version<'3.9'
    ispyb
    jinja2
    packaging
    numpy
    sqlmodel
    pillow
    prometheus_client
    uvicorn[standard]
    werkzeug
    zocalo
client =
    procrunner
    textual ==0.42.0
    websocket-client
    werkzeug
    xmltodict

[options.packages.find]
where = src

[options.package_data]
murfey.client.tui =
    *.css

[flake8]
# Black disagrees with flake8 on a few points. Ignore those.
ignore = E203, E266, E501, W503
# E203 whitespace before ':'
# E266 too many leading '#' for block comment
# E501 line too long
# W503 line break before binary operator

max-line-length = 88

select =
    E401,E711,E712,E713,E714,E721,E722,E901,
    F401,F402,F403,F405,F541,F631,F632,F633,F811,F812,F821,F822,F841,F901,
    W191,W291,W292,W293,W602,W603,W604,W605,W606,
    # flake8-comprehensions, https://github.com/adamchainz/flake8-comprehensions
    C4,<|MERGE_RESOLUTION|>--- conflicted
+++ resolved
@@ -38,12 +38,9 @@
     murfey.transfer = murfey.cli.transfer:run
     murfey.db_sql = murfey.cli.murfey_db_sql:run
     murfey.sessions = murfey.cli.db_sessions:run
-<<<<<<< HEAD
     murfey.generate_password = murfey.cli.generate_db_password:run 
     murfey.generate_key = murfey.cli.generate_crypto_key:run
-=======
     murfey.create_db = murfey.cli.create_db:run
->>>>>>> c5b3555e
 
 [options.extras_require]
 server =
