--- conflicted
+++ resolved
@@ -140,11 +140,10 @@
     params: Optional[Dict[str, Any]] = None
 
 
-<<<<<<< HEAD
 class ConnectionFileParameters(BaseModel):
     filename: str
     destinations: List[str]
-=======
+
+
 class GainReference(BaseModel):
-    gain_ref: Path
->>>>>>> 4709ba4f
+    gain_ref: Path