from __future__ import annotations

from datetime import datetime
from pathlib import Path
from typing import Any, Dict, List, Optional

from pydantic import BaseModel


class Visit(BaseModel):
    start: datetime
    end: datetime
    session_id: int
    name: str
    beamline: str
    proposal_title: str

    def __repr__(self) -> str:
        return (
            "Visit("
            f"start='{self.start:%Y-%m-%d %H:%M}', "
            f"end='{self.end:%Y-%m-%d %H:%M}', "
            f"session_id='{self.session_id!r}',"
            f"name={self.name!r}, "
            f"beamline={self.beamline!r}, "
            f"proposal_title={self.proposal_title!r}"
            ")"
        )


class Sample(BaseModel):
    sample_group_id: int
    sample_id: int
    subsample_id: int
    image_path: Optional[Path]


class BLSampleImageParameters(BaseModel):
    sample_id: int
    sample_path: Path


class BLSampleParameters(BaseModel):
    sample_group_id: int


class BLSubSampleParameters(BaseModel):
    sample_id: int
    image_path: Optional[Path] = None


class ContextInfo(BaseModel):
    experiment_type: str
    acquisition_software: str


class ClearanceKeys(BaseModel):
    data_collection_group: List[str]
    data_collection: List[str]
    processing_job: List[str]
    autoproc_program: List[str]


class File(BaseModel):
    name: str
    description: str
    size: int
    timestamp: float


class SPAProcessingParameters(BaseModel):
    job_id: int


class ProcessFile(BaseModel):
    path: str
    description: str
    size: int
    timestamp: float
    processing_job: int
    data_collection_id: int
    image_number: int
    mc_uuid: int
    autoproc_program_id: int
    pixel_size: float
    dose_per_frame: float
    mc_binning: int = 1
    gain_ref: Optional[str] = None
    eer_fractionation_file: Optional[str] = None


class TiltSeries(BaseModel):
    name: str
    file_tilt_list: str
    dcid: int
    processing_job: int
    autoproc_program_id: int
    motion_corrected_path: str
    movie_id: int
    pixel_size: float
    manual_tilt_offset: int


class SuggestedPathParameters(BaseModel):
    base_path: Path
    touch: bool = False


class DCGroupParameters(BaseModel):
    experiment_type: str
    experiment_type_id: int
    tag: str


class DCParameters(BaseModel):
    voltage: float
    pixel_size_on_image: str
    experiment_type: str
    image_size_x: int
    image_size_y: int
    file_extension: str
    acquisition_software: str
    image_directory: str
    tag: str
    source: str
    magnification: float
    total_exposed_dose: Optional[float] = None
    c2aperture: Optional[float] = None
    exposure_time: Optional[float] = None
    slit_width: Optional[float] = None
    phase_plate: bool = False


class DCParametersTomo(BaseModel):
    dose_per_frame: float
    gain_ref: Optional[str]
    experiment_type: str
    voltage: float
    image_size_x: int
    image_size_y: int
    pixel_size_on_image: str
    motion_corr_binning: int
    manual_tilt_offset: float
    file_extension: str
    acquisition_software: str

    class Base(BaseModel):
        dose_per_frame: float
        gain_ref: Optional[str]
        manual_tilt_offset: float


class DCParametersSPA(BaseModel):
    dose_per_frame: float
    gain_ref: Optional[str]
    experiment_type: str
    voltage: float
    image_size_x: int
    image_size_y: int
    pixel_size_on_image: str
    motion_corr_binning: int
    file_extension: str
    acquisition_software: str
    use_cryolo: bool
    symmetry: str
    mask_diameter: Optional[int]
    boxsize: Optional[int]
    downscale: bool
    small_boxsize: Optional[int]
    eer_grouping: int
    magnification: Optional[int] = None
    total_exposed_dose: Optional[float] = None
    c2aperture: Optional[float] = None
    exposure_time: Optional[float] = None
    slit_width: Optional[float] = None
    phase_plate: bool = False

    class Base(BaseModel):
        dose_per_frame: Optional[float]
        gain_ref: Optional[str]
        use_cryolo: bool
        symmetry: str
        mask_diameter: Optional[int]
        boxsize: Optional[int]
        downscale: bool
        small_boxsize: Optional[int]
        eer_grouping: int


class ProcessingJobParameters(BaseModel):
    tag: str
    recipe: str
    parameters: Dict[str, Any] = {}


class RegistrationMessage(BaseModel):
    registration: str
    params: Optional[Dict[str, Any]] = None


class ConnectionFileParameters(BaseModel):
    filename: str
    destinations: List[str]


class GainReference(BaseModel):
    gain_ref: Path
    rescale: bool = True


<<<<<<< HEAD
class MillingParameters(BaseModel):
    lamella_number: int
    images: List[str]
    raw_directory: str
=======
class FractionationParameters(BaseModel):
    num_frames: int
    fractionation: int
    dose_per_frame: float
    fractionation_file_name: str = "eer_fractionation.txt"
>>>>>>> 2e2c7960
<|MERGE_RESOLUTION|>--- conflicted
+++ resolved
@@ -208,15 +208,14 @@
     rescale: bool = True
 
 
-<<<<<<< HEAD
 class MillingParameters(BaseModel):
     lamella_number: int
     images: List[str]
     raw_directory: str
-=======
+
+
 class FractionationParameters(BaseModel):
     num_frames: int
     fractionation: int
     dose_per_frame: float
-    fractionation_file_name: str = "eer_fractionation.txt"
->>>>>>> 2e2c7960
+    fractionation_file_name: str = "eer_fractionation.txt"