--- conflicted
+++ resolved
@@ -64,10 +64,7 @@
     client_id: int
     transferring: bool = True
     increment_count: int = 1
-<<<<<<< HEAD
-=======
     bytes: int = 0
->>>>>>> aafc9d2a
 
 
 class ClearanceKeys(BaseModel):
@@ -92,14 +89,10 @@
     path: str
     description: str
     size: int
-    voltage: float
     timestamp: float
     processing_job: Optional[int]
-<<<<<<< HEAD
-    tag: str
-=======
+    tag: str
     data_collection_id: Optional[int]
->>>>>>> aafc9d2a
     image_number: int
     mc_uuid: int
     autoproc_program_id: Optional[int]
@@ -116,11 +109,6 @@
     tag: str
     path: str
     description: str
-<<<<<<< HEAD
-    size: int
-    timestamp: float
-=======
->>>>>>> aafc9d2a
     processing_job: Optional[int]
     data_collection_id: Optional[int]
     image_number: int
