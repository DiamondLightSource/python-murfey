--- conflicted
+++ resolved
@@ -1,15 +1,12 @@
-<<<<<<< HEAD
 from datetime import datetime
 from functools import lru_cache
-=======
->>>>>>> c5a5767d
 from pathlib import Path
 from typing import Literal, Optional
 
 from pydantic import BaseModel
 from werkzeug.utils import secure_filename
 
-from murfey.util.config import MachineConfig
+from murfey.util.config import MachineConfig, get_machine_config
 
 
 def motion_corrected_mrc(
@@ -36,8 +33,6 @@
         / str(ppath.stem + "_motion_corrected.mrc")
     )
     return Path("/".join(secure_filename(p) for p in mrc_out.parts))
-
-from murfey.util.config import get_machine_config
 
 
 @lru_cache(maxsize=5)
