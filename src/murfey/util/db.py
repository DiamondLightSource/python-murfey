--- conflicted
+++ resolved
@@ -21,11 +21,6 @@
 class MagnificationLookup(SQLModel, table=True):  # type: ignore
     magnification: int = Field(primary_key=True)
     pixel_size: float = Field(primary_key=True)
-
-
-class MurfeyUser(SQLModel, table=True):  # type: ignore
-    username: str = Field(primary_key=True)
-    hashed_password: str
 
 
 class ClientEnvironment(SQLModel, table=True):  # type: ignore
@@ -49,11 +44,9 @@
 class Session(SQLModel, table=True):  # type: ignore
     id: int = Field(primary_key=True)
     name: str
-<<<<<<< HEAD
     visit: str = Field(default="")
     started: bool = Field(default=False)
     current_gain_ref: str = Field(default="")
-=======
 
     # CLEM Workflow
 
@@ -84,7 +77,6 @@
 
     # TEM Workflow
 
->>>>>>> 97421568
     tilt_series: List["TiltSeries"] = Relationship(
         back_populates="session", sa_relationship_kwargs={"cascade": "delete"}
     )
