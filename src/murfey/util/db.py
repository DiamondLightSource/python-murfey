--- conflicted
+++ resolved
@@ -38,11 +38,7 @@
 
 
 class TiltSeries(SQLModel, table=True):  # type: ignore
-<<<<<<< HEAD
     id: int = Field(primary_key=True)
-=======
-    id: int = Field(primary_key=True, unique=True)
->>>>>>> 74f30b94
     tag: str
     rsync_source: str
     session_id: int = Field(foreign_key="session.id")
@@ -55,12 +51,8 @@
 
 
 class Tilt(SQLModel, table=True):  # type: ignore
-<<<<<<< HEAD
     id: int = Field(primary_key=True)
     movie_path: str
-=======
-    movie_path: str = Field(primary_key=True)
->>>>>>> 74f30b94
     tilt_series_id: int = Field(foreign_key="tiltseries.id")
     motion_corrected: bool = False
     tilt_series: Optional[TiltSeries] = Relationship(back_populates="tilts")
