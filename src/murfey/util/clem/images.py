"""
Array manipulation and image processing functions for the images acquired via the Leica
light microscope.
"""

import logging
from pathlib import Path
from typing import Optional, Union

import numpy as np
from tifffile import imwrite

# Create logger object to output messages with
logger = logging.getLogger("murfey.util.clem.images")

<<<<<<< HEAD
# For use by various functions in the script
valid_dtypes = [
    "uint8",
    "uint16",
    "uint32",
    "uint64",
]
=======
# Accepted bit depths and corresponding NumPy dtypes
# For use by various functions in the script
valid_bit_depths = (8, 16, 32, 64)
valid_dtypes = tuple(f"uint{n}" for n in valid_bit_depths)
>>>>>>> 42ffb990


class UnsignedIntegerError(Exception):
    """
    Raised if the bit depth value provided is not one that NumPy can interpret as an
    unsigned integer dtype.
    """

    def __init__(
        self,
        bit_depth: int,
    ):
        self.bit_depth = bit_depth
        self.message = (
<<<<<<< HEAD
            "The bit depth provided is not a NumPy-compatible unsigned integer dtype. "
            "Only 8, 16, 32, and 64 bits are allowed. "
            f"Current bit depth: {bit_depth}"
=======
            f"The bit depth provided ({bit_depth}) is not a NumPy-compatible unsigned integer dtype. "
            "Only 8, 16, 32, and 64 bits are allowed. "
>>>>>>> 42ffb990
        )
        super().__init__(self.message)


<<<<<<< HEAD
def get_uint_dtype(value: int) -> str:
    """
    Returns the smallest NumPy unsigned integer dtype that will enclose values up to
    the given bit depth.
    """

    uint_values = [8, 16, 32, 64]

    # Raise error if value is too large
    if value > 64:
        raise UnsignedIntegerError(value)

    # Return string form of NumPy dtype
    if value in uint_values:
        return f"uint{value}"
    # Return smallest value that is larger than the specified one
    else:
        value_new = min(n for n in uint_values if n > value)
        return f"uint{value_new}"
=======
def estimate_bit_depth(array: np.ndarray) -> int:
    """
    Returns the smallest bit depth that will enclose the range of values present in
    an array.
    """

    bit_depth = np.ceil(np.log2(array.max()))
    # Raise error if value is too large
    if bit_depth > 64:
        raise UnsignedIntegerError(bit_depth)

    # Return bit_depth if corresponding to one of the accepted values
    if bit_depth in valid_bit_depths:
        return bit_depth
    # Return smallest value that is larger than the specified one
    else:
        new_bit_depth = min(n for n in valid_bit_depths if n > bit_depth)
        return new_bit_depth
>>>>>>> 42ffb990


def stretch_image_contrast(
    array: np.ndarray,
    percentile_range: tuple[float, float] = (0.5, 99.5),  # Lower and upper percentiles
) -> np.ndarray:
    """
    Changes the range of pixel values occupied by the data, rescaling it across the
    entirety of the array's bit depth.
    """

    # Check that dtype is supported by NumPy
    dtype = str(array.dtype)
    bit_depth = int("".join([char for char in dtype if char.isdigit()]))
    if dtype not in valid_dtypes:
        raise UnsignedIntegerError(bit_depth)
    max_int = 2**bit_depth - 1

    # Use shorter variable names
    arr: np.ndarray = array
    b_lo: Union[float, int] = np.percentile(arr, percentile_range[0])
    b_up: Union[float, int] = np.percentile(arr, percentile_range[1])

    # Overwrite outliers and stretch values
    arr[arr < b_lo] = b_lo
    arr[arr > b_up] = b_up
    arr = (arr - b_lo) / (b_up - b_lo) * max_int

    # Change bit depth back to initial one
    arr = arr.round(0).astype(dtype)

    return arr


<<<<<<< HEAD
def convert_to_dtype(
    array: np.ndarray,
    target_dtype: str,
=======
def convert_array_bit_depth(
    array: np.ndarray,
    target_bit_depth: int,
>>>>>>> 42ffb990
    initial_bit_depth: Optional[int] = None,
) -> np.ndarray:
    """
    Rescales the pixel values of the array to fit within the desired array bit depth
    WITHOUT modifying the contrast.

<<<<<<< HEAD
    If the array has a non-standard NumPy dtype, one can be provided
    """

    # Use shorter names for variables
    arr = array

    # Validate the final dtype to convert to
    dtype_final = target_dtype
    bit_final = int("".join([char for char in dtype_final if char.isdigit()]))
    if dtype_final not in valid_dtypes:
        raise UnsignedIntegerError(bit_final)

    # Use initial bit depth if provided
    if initial_bit_depth is not None:
        bit_init = initial_bit_depth
    # Otherwise, just extract it from the array
    else:
        dtype_init = str(arr.dtype)
        bit_init = int("".join([char for char in dtype_init if char.isdigit()]))

=======
    If the array has a bit depth not compatible with NumPy, one can be provided
    """

    # Use shorter names for variables
    arr: np.ndarray = array
    bit_final: int = target_bit_depth
    dtype_final = f"uint{bit_final}"

    # Validate the final dtype to convert to
    if bit_final not in valid_bit_depths:
        raise UnsignedIntegerError(bit_final)

    # Use initial bit depth if provided
    if initial_bit_depth is not None:
        bit_init = initial_bit_depth
    # Otherwise, get it from the array
    else:
        dtype_init = str(arr.dtype)
        bit_init = int("".join([char for char in dtype_init if char.isdigit()]))

>>>>>>> 42ffb990
    # Get max pixel values of initial and final arrays
    int_init = int(2**bit_init - 1)
    int_final = int(2**bit_final - 1)

    # Rescale (DIVIDE BEFORE MULTIPLY)
    arr = arr / int_init * int_final

    # Change to correct unsigned integer type
    arr = arr.round(0).astype(dtype_final)

    return arr


def process_img_stk(
    array: np.ndarray,
    initial_bit_depth: int,
    target_bit_depth: int = 8,
    adjust_contrast: Optional[str] = None,
) -> np.ndarray:
    """
    Processes the NumPy array, rescaling intensities and converting to the desired bit
    depth as needed.
    """

    # Use shorter aliases in function
    arr: np.ndarray = array
    bdi = initial_bit_depth
    bdt = target_bit_depth

<<<<<<< HEAD
    if f"uint{bdt}" not in valid_dtypes:
        raise UnsignedIntegerError(bdt)

    if bdi not in (8, 16, 32, 64):
        logger.info(f"{bdi}-bit is not supported by NumPy; converting to 16-bit")
        arr = (
            convert_to_dtype(
                array=arr,
                target_dtype=f"uint{16}",
=======
    # Validate that function inputs are correct
    if bdt not in valid_bit_depths:
        raise UnsignedIntegerError(bdt)

    if bdi not in valid_bit_depths:
        logger.info(f"{bdi}-bit is not supported by NumPy; converting to 16-bit")
        arr = (
            convert_array_bit_depth(
                array=arr,
                target_bit_depth=16,
>>>>>>> 42ffb990
                initial_bit_depth=bdi,
            )
            if np.max(arr) > 0
            else arr.astype(f"uint{16}")
        )
        bdi = 16  # Overwrite

    # Rescale intensity values
<<<<<<< HEAD
    contrast_adustment_methods = [
        "stretch",
    ]
=======
    # List of currently implemented methods (can add more as needed)
    contrast_adustment_methods = ("stretch",)

>>>>>>> 42ffb990
    if adjust_contrast is not None and adjust_contrast in contrast_adustment_methods:
        if adjust_contrast == "stretch":
            logger.info("Stretching image contrast across channel range")
            arr = (
                stretch_image_contrast(
                    array=arr,
                    percentile_range=(0.5, 99.5),
                )
                if np.max(arr) > 0
                else arr
            )

    # Convert to desired bit depth
    if not bdi == bdt:
        logger.info(f"Converting to {bdt}-bit image")
        arr = (
<<<<<<< HEAD
            convert_to_dtype(
                array=arr,
                target_dtype=f"uint{bdt}",
=======
            convert_array_bit_depth(
                array=arr,
                target_bit_depth=bdt,
>>>>>>> 42ffb990
                initial_bit_depth=bdi,
            )
            if np.max(arr) > 0
            else arr.astype(f"uint{bdt}")
        )
    else:
        logger.info(f"Image is already {bdt}-bit")

    return arr


def write_to_tiff(
    array: np.ndarray,
    save_dir: Path,
    series_name: str,
    # Resolution information
    x_res: Optional[float] = None,
    y_res: Optional[float] = None,
    z_res: Optional[float] = None,
    units: Optional[str] = None,
    # Array properties
    axes: Optional[str] = None,
    image_labels: Optional[Union[list[str], str]] = None,
    # Colour properties
    photometric: Optional[str] = None,  # Valid options listed below
    color_map: Optional[np.ndarray] = None,
    extended_metadata: Optional[str] = None,  # Stored as an extended string
):
    """
    Writes the NumPy array as a calibrated, ImageJ-compatible TIFF image stack.
    """

    # Use shorter aliases and calculate what is needed
    arr: np.ndarray = array

    # Get resolution
    if z_res is not None:
        z_size = (1 / z_res) if z_res > 0 else float(0)
    else:
        z_size = None

    if x_res is not None and y_res is not None:
        resolution = (x_res * 10**6 / 10**6, y_res * 10**6 / 10**6)
    else:
        resolution = None

    resolution_unit = 1 if units is not None else None

    # Get photometric
    valid_photometrics = [
        "minisblack",
        "miniswhite",
        "rgb",
        "ycbcr",  # Y: Luminance | Cb: Blue chrominance | Cr: Red chrominance
        "palette",
    ]
    if photometric is not None and photometric not in valid_photometrics:
        photometric = None
        logger.warning("Incorrect photometric value provided; defaulting to 'None'")

    # Process extended metadata
    if extended_metadata is None:
        extended_metadata = ""

    # Save as a greyscale TIFF
    save_name = save_dir.joinpath(series_name + ".tiff")
    logger.info(f"Saving {series_name} image as {save_name}")
    imwrite(
        save_name,
        arr,
        # Array properties,
        shape=arr.shape,
        dtype=str(arr.dtype),
        resolution=resolution,
        resolutionunit=resolution_unit,
        # Colour properties
        photometric=photometric,  # Greyscale image
        colormap=color_map,
        # ImageJ compatibility
        imagej=True,
        metadata={
            "axes": axes,
            "unit": units,
            "spacing": z_size,
            "loop": False,
            "min": round(arr.min(), 1),  # Round according to ImageJ precision
            "max": round(arr.max(), 1),
            "Info": extended_metadata,
            "Labels": image_labels,
        },
    )

    return arr<|MERGE_RESOLUTION|>--- conflicted
+++ resolved
@@ -13,20 +13,10 @@
 # Create logger object to output messages with
 logger = logging.getLogger("murfey.util.clem.images")
 
-<<<<<<< HEAD
-# For use by various functions in the script
-valid_dtypes = [
-    "uint8",
-    "uint16",
-    "uint32",
-    "uint64",
-]
-=======
 # Accepted bit depths and corresponding NumPy dtypes
 # For use by various functions in the script
 valid_bit_depths = (8, 16, 32, 64)
 valid_dtypes = tuple(f"uint{n}" for n in valid_bit_depths)
->>>>>>> 42ffb990
 
 
 class UnsignedIntegerError(Exception):
@@ -41,39 +31,12 @@
     ):
         self.bit_depth = bit_depth
         self.message = (
-<<<<<<< HEAD
-            "The bit depth provided is not a NumPy-compatible unsigned integer dtype. "
-            "Only 8, 16, 32, and 64 bits are allowed. "
-            f"Current bit depth: {bit_depth}"
-=======
             f"The bit depth provided ({bit_depth}) is not a NumPy-compatible unsigned integer dtype. "
             "Only 8, 16, 32, and 64 bits are allowed. "
->>>>>>> 42ffb990
         )
         super().__init__(self.message)
 
 
-<<<<<<< HEAD
-def get_uint_dtype(value: int) -> str:
-    """
-    Returns the smallest NumPy unsigned integer dtype that will enclose values up to
-    the given bit depth.
-    """
-
-    uint_values = [8, 16, 32, 64]
-
-    # Raise error if value is too large
-    if value > 64:
-        raise UnsignedIntegerError(value)
-
-    # Return string form of NumPy dtype
-    if value in uint_values:
-        return f"uint{value}"
-    # Return smallest value that is larger than the specified one
-    else:
-        value_new = min(n for n in uint_values if n > value)
-        return f"uint{value_new}"
-=======
 def estimate_bit_depth(array: np.ndarray) -> int:
     """
     Returns the smallest bit depth that will enclose the range of values present in
@@ -92,7 +55,6 @@
     else:
         new_bit_depth = min(n for n in valid_bit_depths if n > bit_depth)
         return new_bit_depth
->>>>>>> 42ffb990
 
 
 def stretch_image_contrast(
@@ -127,43 +89,15 @@
     return arr
 
 
-<<<<<<< HEAD
-def convert_to_dtype(
-    array: np.ndarray,
-    target_dtype: str,
-=======
 def convert_array_bit_depth(
     array: np.ndarray,
     target_bit_depth: int,
->>>>>>> 42ffb990
     initial_bit_depth: Optional[int] = None,
 ) -> np.ndarray:
     """
     Rescales the pixel values of the array to fit within the desired array bit depth
     WITHOUT modifying the contrast.
 
-<<<<<<< HEAD
-    If the array has a non-standard NumPy dtype, one can be provided
-    """
-
-    # Use shorter names for variables
-    arr = array
-
-    # Validate the final dtype to convert to
-    dtype_final = target_dtype
-    bit_final = int("".join([char for char in dtype_final if char.isdigit()]))
-    if dtype_final not in valid_dtypes:
-        raise UnsignedIntegerError(bit_final)
-
-    # Use initial bit depth if provided
-    if initial_bit_depth is not None:
-        bit_init = initial_bit_depth
-    # Otherwise, just extract it from the array
-    else:
-        dtype_init = str(arr.dtype)
-        bit_init = int("".join([char for char in dtype_init if char.isdigit()]))
-
-=======
     If the array has a bit depth not compatible with NumPy, one can be provided
     """
 
@@ -184,7 +118,6 @@
         dtype_init = str(arr.dtype)
         bit_init = int("".join([char for char in dtype_init if char.isdigit()]))
 
->>>>>>> 42ffb990
     # Get max pixel values of initial and final arrays
     int_init = int(2**bit_init - 1)
     int_final = int(2**bit_final - 1)
@@ -214,17 +147,6 @@
     bdi = initial_bit_depth
     bdt = target_bit_depth
 
-<<<<<<< HEAD
-    if f"uint{bdt}" not in valid_dtypes:
-        raise UnsignedIntegerError(bdt)
-
-    if bdi not in (8, 16, 32, 64):
-        logger.info(f"{bdi}-bit is not supported by NumPy; converting to 16-bit")
-        arr = (
-            convert_to_dtype(
-                array=arr,
-                target_dtype=f"uint{16}",
-=======
     # Validate that function inputs are correct
     if bdt not in valid_bit_depths:
         raise UnsignedIntegerError(bdt)
@@ -235,7 +157,6 @@
             convert_array_bit_depth(
                 array=arr,
                 target_bit_depth=16,
->>>>>>> 42ffb990
                 initial_bit_depth=bdi,
             )
             if np.max(arr) > 0
@@ -244,15 +165,9 @@
         bdi = 16  # Overwrite
 
     # Rescale intensity values
-<<<<<<< HEAD
-    contrast_adustment_methods = [
-        "stretch",
-    ]
-=======
     # List of currently implemented methods (can add more as needed)
     contrast_adustment_methods = ("stretch",)
 
->>>>>>> 42ffb990
     if adjust_contrast is not None and adjust_contrast in contrast_adustment_methods:
         if adjust_contrast == "stretch":
             logger.info("Stretching image contrast across channel range")
@@ -269,15 +184,9 @@
     if not bdi == bdt:
         logger.info(f"Converting to {bdt}-bit image")
         arr = (
-<<<<<<< HEAD
-            convert_to_dtype(
-                array=arr,
-                target_dtype=f"uint{bdt}",
-=======
             convert_array_bit_depth(
                 array=arr,
                 target_bit_depth=bdt,
->>>>>>> 42ffb990
                 initial_bit_depth=bdi,
             )
             if np.max(arr) > 0
