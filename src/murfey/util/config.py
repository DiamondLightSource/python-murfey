from __future__ import annotations

import os
import socket
from functools import lru_cache
from pathlib import Path
from typing import Literal, Optional, Union

import yaml
from backports.entry_points_selectable import entry_points
from pydantic import BaseModel, BaseSettings, Extra, validator


class MachineConfig(BaseModel):  # type: ignore
    """
    Keys that describe the type of workflow conducted on the client side, and how
    Murfey will handle its data transfer and processing
    """

    # General info --------------------------------------------------------------------
    display_name: str = ""
    instrument_name: str = ""
    image_path: Optional[Path] = None
    machine_override: str = ""

    # Hardware and software -----------------------------------------------------------
    camera: str = "FALCON"
    superres: bool = False
    calibrations: dict[str, dict[str, Union[dict, float]]]
    acquisition_software: list[str]
    software_versions: dict[str, str] = {}
    software_settings_output_directories: dict[str, list[str]] = {}
    data_required_substrings: dict[str, dict[str, list[str]]] = {}

    # Client side directory setup -----------------------------------------------------
    data_directories: list[Path]
    create_directories: list[str] = ["atlas"]
    analyse_created_directories: list[str] = []
    gain_reference_directory: Optional[Path] = None
    eer_fractionation_file_template: str = ""

    # Data transfer setup -------------------------------------------------------------
    # Rsync setup
    data_transfer_enabled: bool = True
    rsync_url: str = ""
    rsync_module: str = ""
    rsync_basepath: Path
    allow_removal: bool = False

    # Upstream data download setup
    upstream_data_directories: list[Path] = []  # Previous sessions
    upstream_data_download_directory: Optional[Path] = None  # Set by microscope config
    upstream_data_tiff_locations: list[str] = ["processed"]  # Location of CLEM TIFFs

    # Data processing setup -----------------------------------------------------------
    # General processing setup
    processing_enabled: bool = True
    process_by_default: bool = True
    gain_directory_name: str = "processing"
    process_multiple_datasets: bool = True
    processed_directory_name: str = "processed"
    processed_extra_directory: str = ""
    recipes: dict[str, str] = {
        "em-spa-bfactor": "em-spa-bfactor",
        "em-spa-class2d": "em-spa-class2d",
        "em-spa-class3d": "em-spa-class3d",
        "em-spa-preprocess": "em-spa-preprocess",
        "em-spa-refine": "em-spa-refine",
        "em-tomo-preprocess": "em-tomo-preprocess",
        "em-tomo-align": "em-tomo-align",
    }

    # Particle picking setup
    default_model: Path
    model_search_directory: str = "processing"
    initial_model_search_directory: str = "processing/initial_model"

    # Data analysis plugins
    external_executables: dict[str, str] = {}
    external_executables_eer: dict[str, str] = {}
    external_environment: dict[str, str] = {}
    plugin_packages: dict[str, Path] = {}

    # Server and network setup --------------------------------------------------------
    # Configurations and URLs
    security_configuration_path: Optional[Path] = None
    murfey_url: str = "http://localhost:8000"
    frontend_url: str = "http://localhost:3000"
    instrument_server_url: str = "http://localhost:8001"

    # Messaging queues
    failure_queue: str = ""
    node_creator_queue: str = "node_creator"
    notifications_queue: str = "pato_notification"

    class Config:
        """
        Inner class that defines this model's parsing and serialising behaviour
        """

        extra = Extra.allow
        json_encoders = {
            Path: str,
        }


def from_file(config_file_path: Path, instrument: str = "") -> dict[str, MachineConfig]:
    with open(config_file_path, "r") as config_stream:
        config = yaml.safe_load(config_stream)
    return {
        i: MachineConfig(**config[i])
        for i in config.keys()
        if not instrument or i == instrument
    }


class Security(BaseModel):
    # Murfey database settings
    murfey_db_credentials: Path
    crypto_key: str
    sqlalchemy_pooling: bool = True

    # ISPyB settings
    ispyb_credentials: Optional[Path] = None

    # Murfey server connection settings
    auth_url: str = ""
    auth_type: Literal["password", "cookie"] = "password"
    auth_algorithm: str = ""
    auth_key: str = ""
<<<<<<< HEAD
    auth_type: Literal["password", "cookie"] = "password"
    auth_url: str = ""
    instrument_auth_type: Literal["token", ""] = "token"
    instrument_auth_url: str = ""
=======
>>>>>>> 25e00744
    cookie_key: str = ""
    instrument_auth_url: str = ""
    instrument_auth_type: Literal["token", ""] = "token"
    allow_user_token: bool = False  # TUI 'user' token support
    session_validation: str = ""
    session_token_timeout: Optional[int] = None
    allow_origins: list[str] = ["*"]

    # RabbitMQ settings
    rabbitmq_credentials: Path
    feedback_queue: str = "murfey_feedback"

    # Graylog settings
    graylog_host: str = ""
    graylog_port: Optional[int] = None

    class Config:
        json_encoders = {
            Path: str,
        }

    @validator("graylog_port")
    def check_port_present_if_host_is(
        cls, v: Optional[int], values: dict, **kwargs
    ) -> Optional[int]:
        if values["graylog_host"] and v is None:
            raise ValueError("The Graylog port must be set if the Graylog host is")
        return v


def security_from_file(config_file_path: Path) -> Security:
    with open(config_file_path, "r") as config_stream:
        config = yaml.safe_load(config_stream)
    return Security(**config)


class Settings(BaseSettings):
    murfey_machine_configuration: str = ""
    murfey_security_configuration: str = ""


settings = Settings()


@lru_cache()
def get_hostname():
    return socket.gethostname()


def get_microscope(machine_config: MachineConfig | None = None) -> str:
    if machine_config:
        microscope_name = machine_config.machine_override or os.getenv("BEAMLINE", "")
    else:
        microscope_name = os.getenv("BEAMLINE", "")
    return microscope_name


@lru_cache(maxsize=1)
def get_security_config() -> Security:
    if settings.murfey_security_configuration:
        return security_from_file(Path(settings.murfey_security_configuration))
    if settings.murfey_machine_configuration and os.getenv("BEAMLINE"):
        machine_config = get_machine_config(instrument_name=os.getenv("BEAMLINE"))[
            os.getenv("BEAMLINE", "")
        ]
        if machine_config.security_configuration_path:
            return security_from_file(machine_config.security_configuration_path)
    return Security(
        rabbitmq_credentials="",
        session_validation="",
        murfey_db_credentials="",
        crypto_key="",
        auth_key="",
        auth_algorithm="",
        sqlalchemy_pooling=True,
    )


@lru_cache(maxsize=1)
def get_machine_config(instrument_name: str = "") -> dict[str, MachineConfig]:
    machine_config = {
        "": MachineConfig(
            acquisition_software=[],
            calibrations={},
            data_directories=[],
            rsync_basepath=Path("dls/tmp"),
            murfey_db_credentials="",
            default_model="/tmp/weights.h5",
        )
    }
    if settings.murfey_machine_configuration:
        microscope = instrument_name
        machine_config = from_file(
            Path(settings.murfey_machine_configuration), microscope
        )
    return machine_config


def get_extended_machine_config(
    extension_name: str, instrument_name: str = ""
) -> Optional[BaseModel]:
    machine_config = get_machine_config(instrument_name=instrument_name).get(
        instrument_name or get_microscope()
    )
    if not machine_config:
        return None
    model = entry_points().select(group="murfey.config", name=extension_name)[0].load()
    data = getattr(machine_config, extension_name, {})
    return model(**data)<|MERGE_RESOLUTION|>--- conflicted
+++ resolved
@@ -128,13 +128,6 @@
     auth_type: Literal["password", "cookie"] = "password"
     auth_algorithm: str = ""
     auth_key: str = ""
-<<<<<<< HEAD
-    auth_type: Literal["password", "cookie"] = "password"
-    auth_url: str = ""
-    instrument_auth_type: Literal["token", ""] = "token"
-    instrument_auth_url: str = ""
-=======
->>>>>>> 25e00744
     cookie_key: str = ""
     instrument_auth_url: str = ""
     instrument_auth_type: Literal["token", ""] = "token"
