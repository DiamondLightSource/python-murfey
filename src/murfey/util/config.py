from __future__ import annotations

import os
import socket
from functools import lru_cache
from pathlib import Path
from typing import Literal, Optional, Union

import yaml
from backports.entry_points_selectable import entry_points
from pydantic import BaseModel, Extra, field_validator
from pydantic_settings import BaseSettings


class MachineConfig(BaseModel):  # type: ignore
    """
    Keys that describe the type of workflow conducted on the client side, and how
    Murfey will handle its data transfer and processing
    """

    # General info --------------------------------------------------------------------
    display_name: str = ""
    instrument_name: str = ""
    image_path: Optional[Path] = None
    machine_override: str = ""

    # Hardware and software -----------------------------------------------------------
    camera: str = "FALCON"
    superres: bool = False
    calibrations: dict[str, dict[str, Union[dict, float]]]
    acquisition_software: list[str]
    software_versions: dict[str, str] = {}
    software_settings_output_directories: dict[str, list[str]] = {}
    data_required_substrings: dict[str, dict[str, list[str]]] = {}

    # Client side directory setup -----------------------------------------------------
    data_directories: list[Path]
    create_directories: list[str] = ["atlas"]
    analyse_created_directories: list[str] = []
    gain_reference_directory: Optional[Path] = None
    eer_fractionation_file_template: str = ""

    # Data transfer setup -------------------------------------------------------------
    # Rsync setup
    data_transfer_enabled: bool = True
    rsync_url: str = ""
    rsync_module: str = ""
    rsync_basepath: Path
    allow_removal: bool = False

    # Upstream data download setup
    upstream_data_directories: list[Path] = []  # Previous sessions
    upstream_data_download_directory: Optional[Path] = None  # Set by microscope config
    upstream_data_tiff_locations: list[str] = ["processed"]  # Location of CLEM TIFFs

    # Data processing setup -----------------------------------------------------------
    # General processing setup
    processing_enabled: bool = True
    process_by_default: bool = True
    gain_directory_name: str = "processing"
    process_multiple_datasets: bool = True
    processed_directory_name: str = "processed"
    processed_extra_directory: str = ""
    recipes: dict[str, str] = {
        "em-spa-bfactor": "em-spa-bfactor",
        "em-spa-class2d": "em-spa-class2d",
        "em-spa-class3d": "em-spa-class3d",
        "em-spa-preprocess": "em-spa-preprocess",
        "em-spa-refine": "em-spa-refine",
        "em-tomo-preprocess": "em-tomo-preprocess",
        "em-tomo-align": "em-tomo-align",
    }

<<<<<<< HEAD
    # Find and download upstream directories
    upstream_data_directories: List[Path] = []  # Previous sessions
    upstream_data_download_directory: Optional[Path] = None  # Set by microscope config
    upstream_data_tiff_locations: List[str] = ["processed"]  # Location of CLEM TIFFs

    picking_model_search_directory: str = "processing"
=======
    # Particle picking setup
    default_model: Path
    model_search_directory: str = "processing"
>>>>>>> bbdeaf34
    initial_model_search_directory: str = "processing/initial_model"

    # Data analysis plugins
    external_executables: dict[str, str] = {}
    external_executables_eer: dict[str, str] = {}
    external_environment: dict[str, str] = {}
    plugin_packages: dict[str, Path] = {}

    # Server and network setup --------------------------------------------------------
    # Configurations and URLs
    security_configuration_path: Optional[Path] = None
    murfey_url: str = "http://localhost:8000"
    frontend_url: str = "http://localhost:3000"
    instrument_server_url: str = "http://localhost:8001"

    # Messaging queues
    failure_queue: str = ""
    node_creator_queue: str = "node_creator"
    notifications_queue: str = "pato_notification"

    class Config:
        """
        Inner class that defines this model's parsing and serialising behaviour
        """

        extra = Extra.allow
        json_encoders = {
            Path: str,
        }


def from_file(config_file_path: Path, instrument: str = "") -> dict[str, MachineConfig]:
    with open(config_file_path, "r") as config_stream:
        config = yaml.safe_load(config_stream)
    return {
        i: MachineConfig(**config[i])
        for i in config.keys()
        if not instrument or i == instrument
    }


class Security(BaseModel):
    # Murfey database settings
    murfey_db_credentials: Path
    crypto_key: str
    sqlalchemy_pooling: bool = True

    # ISPyB settings
    ispyb_credentials: Optional[Path] = None

    # Murfey server connection settings
    auth_url: str = ""
    auth_type: Literal["password", "cookie"] = "password"
    auth_algorithm: str = ""
    auth_key: str = ""
    cookie_key: str = ""
    instrument_auth_url: str = ""
    instrument_auth_type: Literal["token", ""] = "token"
    allow_user_token: bool = False  # TUI 'user' token support
    session_validation: str = ""
    session_token_timeout: Optional[int] = None
    allow_origins: list[str] = ["*"]

    # RabbitMQ settings
    rabbitmq_credentials: Path
    feedback_queue: str = "murfey_feedback"

    # Graylog settings
    graylog_host: str = ""
    graylog_port: Optional[int] = None

<<<<<<< HEAD
    @field_validator("graylog_port")
=======
    class Config:
        json_encoders = {
            Path: str,
        }

    @validator("graylog_port")
>>>>>>> bbdeaf34
    def check_port_present_if_host_is(
        cls, v: Optional[int], values: dict, **kwargs
    ) -> Optional[int]:
        if values["graylog_host"] and v is None:
            raise ValueError("The Graylog port must be set if the Graylog host is")
        return v


def security_from_file(config_file_path: Path) -> Security:
    with open(config_file_path, "r") as config_stream:
        config = yaml.safe_load(config_stream)
    return Security(**config)


class Settings(BaseSettings):
    murfey_machine_configuration: str = ""
    murfey_security_configuration: str = ""


settings = Settings()


@lru_cache()
def get_hostname():
    return socket.gethostname()


def get_microscope(machine_config: MachineConfig | None = None) -> str:
    if machine_config:
        microscope_name = machine_config.machine_override or os.getenv("BEAMLINE", "")
    else:
        microscope_name = os.getenv("BEAMLINE", "")
    return microscope_name


@lru_cache(maxsize=1)
def get_security_config() -> Security:
    if settings.murfey_security_configuration:
        return security_from_file(Path(settings.murfey_security_configuration))
    if settings.murfey_machine_configuration and os.getenv("BEAMLINE"):
        machine_config = get_machine_config(instrument_name=os.getenv("BEAMLINE"))[
            os.getenv("BEAMLINE", "")
        ]
        if machine_config.security_configuration_path:
            return security_from_file(machine_config.security_configuration_path)
    return Security(
        rabbitmq_credentials="",
        session_validation="",
        murfey_db_credentials="",
        crypto_key="",
        auth_key="",
        auth_algorithm="",
        sqlalchemy_pooling=True,
    )


@lru_cache(maxsize=1)
def get_machine_config(instrument_name: str = "") -> dict[str, MachineConfig]:
    machine_config = {
        "": MachineConfig(
            acquisition_software=[],
            calibrations={},
            data_directories=[],
            rsync_basepath=Path("dls/tmp"),
            murfey_db_credentials="",
            default_model="/tmp/weights.h5",
        )
    }
    if settings.murfey_machine_configuration:
        microscope = instrument_name
        machine_config = from_file(
            Path(settings.murfey_machine_configuration), microscope
        )
    return machine_config


def get_extended_machine_config(
    extension_name: str, instrument_name: str = ""
) -> Optional[BaseModel]:
    machine_config = get_machine_config(instrument_name=instrument_name).get(
        instrument_name or get_microscope()
    )
    if not machine_config:
        return None
    model = entry_points().select(group="murfey.config", name=extension_name)[0].load()
    data = getattr(machine_config, extension_name, {})
    return model(**data)<|MERGE_RESOLUTION|>--- conflicted
+++ resolved
@@ -71,18 +71,9 @@
         "em-tomo-align": "em-tomo-align",
     }
 
-<<<<<<< HEAD
-    # Find and download upstream directories
-    upstream_data_directories: List[Path] = []  # Previous sessions
-    upstream_data_download_directory: Optional[Path] = None  # Set by microscope config
-    upstream_data_tiff_locations: List[str] = ["processed"]  # Location of CLEM TIFFs
-
-    picking_model_search_directory: str = "processing"
-=======
     # Particle picking setup
     default_model: Path
-    model_search_directory: str = "processing"
->>>>>>> bbdeaf34
+    picking_model_search_directory: str = "processing"
     initial_model_search_directory: str = "processing/initial_model"
 
     # Data analysis plugins
@@ -154,16 +145,12 @@
     graylog_host: str = ""
     graylog_port: Optional[int] = None
 
-<<<<<<< HEAD
-    @field_validator("graylog_port")
-=======
     class Config:
         json_encoders = {
             Path: str,
         }
 
-    @validator("graylog_port")
->>>>>>> bbdeaf34
+    @field_validator("graylog_port")
     def check_port_present_if_host_is(
         cls, v: Optional[int], values: dict, **kwargs
     ) -> Optional[int]:
