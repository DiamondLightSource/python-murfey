--- conflicted
+++ resolved
@@ -8,12 +8,8 @@
 
 import yaml
 from backports.entry_points_selectable import entry_points
-<<<<<<< HEAD
-from pydantic import BaseModel, Extra
+from pydantic import BaseModel, Extra, field_validator
 from pydantic_settings import BaseSettings
-=======
-from pydantic import BaseModel, BaseSettings, Extra, validator
->>>>>>> dd8f649d
 
 
 class MachineConfig(BaseModel, extra=Extra.allow):  # type: ignore
@@ -102,7 +98,7 @@
     graylog_host: str = ""
     graylog_port: Optional[int] = None
 
-    @validator("graylog_port")
+    @field_validator("graylog_port")
     def check_port_present_if_host_is(
         cls, v: Optional[int], values: dict, **kwargs
     ) -> Optional[int]:
