from __future__ import annotations

import os
import socket
from functools import lru_cache
from pathlib import Path
from typing import Dict, List, Literal, Optional, Union

import yaml
<<<<<<< HEAD
from pydantic import BaseModel
from pydantic_settings import BaseSettings
=======
from backports.entry_points_selectable import entry_points
from pydantic import BaseModel, BaseSettings, Extra
>>>>>>> b7114c67


class MachineConfig(BaseModel, extra=Extra.allow):  # type: ignore
    acquisition_software: List[str]
    calibrations: Dict[str, Dict[str, Union[dict, float]]]
    data_directories: Dict[Path, str]
    rsync_basepath: Path
    default_model: Path
    display_name: str = ""
    instrument_name: str = ""
    image_path: Optional[Path] = None
    software_versions: Dict[str, str] = {}
    external_executables: Dict[str, str] = {}
    external_executables_eer: Dict[str, str] = {}
    external_environment: Dict[str, str] = {}
    rsync_module: str = ""
    create_directories: Dict[str, str] = {"atlas": "atlas"}
    analyse_created_directories: List[str] = []
    gain_reference_directory: Optional[Path] = None
    processed_directory_name: str = "processed"
    gain_directory_name: str = "processing"
    node_creator_queue: str = "node_creator"
    superres: bool = False
    camera: str = "FALCON"
    data_required_substrings: Dict[str, Dict[str, List[str]]] = {}
    allow_removal: bool = False
    modular_spa: bool = False
    processing_enabled: bool = True
    machine_override: str = ""
    processed_extra_directory: str = ""
    plugin_packages: Dict[str, Path] = {}
    software_settings_output_directories: Dict[str, List[str]] = {}
    process_by_default: bool = True
    recipes: Dict[str, str] = {
        "em-spa-bfactor": "em-spa-bfactor",
        "em-spa-class2d": "em-spa-class2d",
        "em-spa-class3d": "em-spa-class3d",
        "em-spa-preprocess": "em-spa-preprocess",
        "em-spa-refine": "em-spa-refine",
        "em-tomo-preprocess": "em-tomo-preprocess",
        "em-tomo-align": "em-tomo-align",
    }

    # Find and download upstream directories
    upstream_data_directories: List[Path] = []  # Previous sessions
    upstream_data_download_directory: Optional[Path] = None  # Set by microscope config
    upstream_data_tiff_locations: List[str] = ["processed"]  # Location of CLEM TIFFs

    picking_model_search_directory: str = "processing"
    initial_model_search_directory: str = "processing/initial_model"

    failure_queue: str = ""
    instrument_server_url: str = "http://localhost:8001"
    frontend_url: str = "http://localhost:3000"
    murfey_url: str = "http://localhost:8000"

    security_configuration_path: Optional[Path] = None
    auth_url: str = ""


def from_file(config_file_path: Path, instrument: str = "") -> Dict[str, MachineConfig]:
    with open(config_file_path, "r") as config_stream:
        config = yaml.safe_load(config_stream)
    return {
        i: MachineConfig(**config[i])
        for i in config.keys()
        if not instrument or i == instrument
    }


class Security(BaseModel):
    murfey_db_credentials: str
    crypto_key: str
    auth_key: str = ""
    auth_algorithm: str = ""
    sqlalchemy_pooling: bool = True
    allow_origins: List[str] = ["*"]
    session_validation: str = ""
    session_token_timeout: Optional[int] = None
    auth_type: Literal["password", "cookie"] = "password"
    cookie_key: str = ""
    feedback_queue: str = "murfey_feedback"


def security_from_file(config_file_path: Path) -> Security:
    with open(config_file_path, "r") as config_stream:
        config = yaml.safe_load(config_stream)
    return Security(**config)


class Settings(BaseSettings):
    murfey_machine_configuration: str = ""
    murfey_security_configuration: str = ""


settings = Settings()


@lru_cache()
def get_hostname():
    return socket.gethostname()


def get_microscope(machine_config: MachineConfig | None = None) -> str:
    if machine_config:
        microscope_name = machine_config.machine_override or os.getenv("BEAMLINE", "")
    else:
        microscope_name = os.getenv("BEAMLINE", "")
    return microscope_name


@lru_cache(maxsize=1)
def get_security_config() -> Security:
    if settings.murfey_security_configuration:
        return security_from_file(Path(settings.murfey_security_configuration))
    if settings.murfey_machine_configuration and os.getenv("BEAMLINE"):
        machine_config = get_machine_config(instrument_name=os.getenv("BEAMLINE"))[
            os.getenv("BEAMLINE", "")
        ]
        if machine_config.security_configuration_path:
            return security_from_file(machine_config.security_configuration_path)
    return Security(
        session_validation="",
        murfey_db_credentials="",
        crypto_key="",
        auth_key="",
        auth_algorithm="",
        sqlalchemy_pooling=True,
    )


@lru_cache(maxsize=1)
def get_machine_config(instrument_name: str = "") -> Dict[str, MachineConfig]:
    machine_config = {
        "": MachineConfig(
            acquisition_software=[],
            calibrations={},
            data_directories={},
            rsync_basepath=Path("dls/tmp"),
            murfey_db_credentials="",
            default_model="/tmp/weights.h5",
        )
    }
    if settings.murfey_machine_configuration:
        microscope = instrument_name
        machine_config = from_file(
            Path(settings.murfey_machine_configuration), microscope
        )
    return machine_config


def get_extended_machine_config(
    extension_name: str, instrument_name: str = ""
) -> Optional[BaseModel]:
    machine_config = get_machine_config(instrument_name=instrument_name).get(
        instrument_name or get_microscope()
    )
    if not machine_config:
        return None
    model = entry_points.select(group="murfey.config", name=extension_name)[0].load()
    data = getattr(machine_config, extension_name, {})
    return model(data)<|MERGE_RESOLUTION|>--- conflicted
+++ resolved
@@ -7,13 +7,9 @@
 from typing import Dict, List, Literal, Optional, Union
 
 import yaml
-<<<<<<< HEAD
-from pydantic import BaseModel
+from backports.entry_points_selectable import entry_points
+from pydantic import BaseModel, Extra
 from pydantic_settings import BaseSettings
-=======
-from backports.entry_points_selectable import entry_points
-from pydantic import BaseModel, BaseSettings, Extra
->>>>>>> b7114c67
 
 
 class MachineConfig(BaseModel, extra=Extra.allow):  # type: ignore
