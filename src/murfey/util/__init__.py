from __future__ import annotations

import asyncio
import configparser
import copy
import inspect
import json
import logging
import os
import shutil
from functools import lru_cache, partial
from pathlib import Path
from queue import Queue
from threading import Thread
from typing import Awaitable, Callable, Dict, List, Optional, Tuple, Union
from urllib.parse import ParseResult, urlparse, urlunparse
from uuid import uuid4

import requests
from werkzeug.utils import secure_filename

from murfey.util.models import Visit

logger = logging.getLogger("murfey.util")


def read_config() -> configparser.ConfigParser:
    config = configparser.ConfigParser()
    try:
        mcch = os.environ.get("MURFEY_CLIENT_CONFIG_HOME")
        murfey_client_config_home = Path(mcch) if mcch else Path.home()
        with open(murfey_client_config_home / ".murfey") as configfile:
            config.read_file(configfile)
    except FileNotFoundError:
        logger.warning(
            f"Murfey client configuration file {murfey_client_config_home / '.murfey'} not found"
        )
    if "Murfey" not in config:
        config["Murfey"] = {}
    return config


@lru_cache(maxsize=1)
def get_machine_config_client(
    url: str, instrument_name: str = "", demo: bool = False
) -> dict:
    _instrument_name: str | None = instrument_name or os.getenv("BEAMLINE")
    if not _instrument_name:
        return {}
    return requests.get(f"{url}/instruments/{_instrument_name}/machine").json()


def authorised_requests() -> Tuple[Callable, Callable, Callable, Callable]:
    token = read_config()["Murfey"].get("token", "")
    _get = partial(requests.get, headers={"Authorization": f"Bearer {token}"})
    _post = partial(requests.post, headers={"Authorization": f"Bearer {token}"})
    _put = partial(requests.put, headers={"Authorization": f"Bearer {token}"})
    _delete = partial(requests.delete, headers={"Authorization": f"Bearer {token}"})
    return _get, _post, _put, _delete


requests.get, requests.post, requests.put, requests.delete = authorised_requests()


def sanitise(in_string: str) -> str:
    return in_string.replace("\r\n", "").replace("\n", "")


def sanitise_nonpath(in_string: str) -> str:
    for c in ("\r\n", "\n", "/", "\\", ":", ";"):
        in_string = in_string.replace(c, "")
    return in_string


def secure_path(in_path: Path, keep_spaces: bool = False) -> Path:
    if keep_spaces:
        secured_parts = [
            secure_filename(p) if " " not in p else p for p in in_path.parts
        ]
    else:
        secured_parts = [secure_filename(p) for p in in_path.parts]
    return Path("/".join(secured_parts))


<<<<<<< HEAD
=======
def posix_path(path: Path) -> str:
    """
    Converts a Windows-style path into a Posix one. Used primarily when running
    subproceses in bash terminals on Windows devices, which can only accept
    Posix paths.

    Returns it as a string because this path won't be recognised as an existing
    path when converted to a Path object.
    """
    path_parts = list(path.parts)
    # Check if it's a Windows-style path and converts it to a Posix one
    #   e.g.: C:\Users\user -> /c/Users/user
    if path_parts[0].endswith((":/", ":\\")):
        path_parts[0] = "/" + path_parts[0].strip(":/\\").lower()
        posix_path = "/".join(path_parts)
        return posix_path
    return str(path)


>>>>>>> 2c4df3bf
def _get_visit_list(api_base: ParseResult, instrument_name: str):
    get_visits_url = api_base._replace(
        path=f"/instruments/{instrument_name}/visits_raw"
    )
    server_reply = requests.get(get_visits_url.geturl())
    if server_reply.status_code != 200:
        raise ValueError(f"Server unreachable ({server_reply.status_code})")
    return [Visit.parse_obj(v) for v in server_reply.json()]


def capture_post(url: str, json: dict | list = {}) -> requests.Response | None:
    try:
        response = requests.post(url, json=json)
    except Exception as e:
        logger.error(f"Exception encountered in post to {url}: {e}")
        response = requests.Response()
    if response.status_code != 200:
        logger.warning(
            f"Response to post to {url} with data {json} had status code "
            f"{response.status_code}. The reason given was {response.reason}"
        )
        split_url = urlparse(url)
        client_config = read_config()
        failure_url = urlunparse(
            split_url._replace(
                path=f"/instruments/{client_config['Murfey']['instrument_name']}/failed_client_post"
            )
        )
        try:
            resend_response = requests.post(
                failure_url, json={"url": url, "data": json}
            )
        except Exception as e:
            logger.error(f"Exception encountered in post to {failure_url}: {e}")
            resend_response = requests.Response()
        if resend_response.status_code != 200:
            logger.warning(
                f"Response to post to {failure_url} failed with {resend_response.reason}"
            )

    return response


def capture_get(url: str) -> requests.Response | None:
    try:
        response = requests.get(url)
    except Exception as e:
        logger.error(f"Exception encountered in get from {url}: {e}")
        response = None
    if response and response.status_code != 200:
        logger.warning(
            f"Response to get from {url} had status code {response.status_code}. "
            f"The reason given was {response.reason}"
        )
    return response


def set_default_acquisition_output(
    new_output_dir: Path,
    software_settings_output_directories: Dict[str, List[str]],
    safe: bool = True,
):
    for p, keys in software_settings_output_directories.items():
        if safe:
            settings_copy_path = Path(p)
            settings_copy_path = settings_copy_path.parent / (
                "_murfey_" + settings_copy_path.name
            )
            shutil.copy(p, str(settings_copy_path))
        with open(p, "r") as for_parsing:
            settings = json.load(for_parsing)
        # for safety
        settings_copy = copy.deepcopy(settings)

        def _set(d: dict, keys_list: List[str], value: str) -> dict:
            if len(keys_list) > 1:
                tmp_value: Union[dict, str] = _set(
                    d[keys_list[0]], keys_list[1:], value
                )
            else:
                tmp_value = value
            return {_k: tmp_value if _k == keys_list[0] else _v for _k, _v in d.items()}

        settings_copy = _set(settings_copy, keys, str(new_output_dir))

        def _check_dict_structure(d1: dict, d2: dict) -> bool:
            if set(d1.keys()) != set(d2.keys()):
                return False
            for k in d1.keys():
                if isinstance(d1[k], dict):
                    if not isinstance(d2[k], dict):
                        return False
                    _check_dict_structure(d1[k], d2[k])
            return True

        if _check_dict_structure(settings, settings_copy):
            with open(p, "w") as sf:
                json.dump(settings_copy, sf)


class Observer:
    """
    A helper class implementing the observer pattern supporting both
    synchronous and asynchronous notification calls and both synchronous and
    asynchronous callback functions.
    """

    # The class here should be derived from typing.Generic[P]
    # with P = ParamSpec("P"), and the notify/anotify functions should use
    # *args: P.args, **kwargs: P.kwargs.
    # However, ParamSpec is Python 3.10+ (PEP 612), so we can't use that yet.

    def __init__(self):
        self._listeners: list[Callable[..., Awaitable[None] | None]] = []
        self._secondary_listeners: list[Callable[..., Awaitable[None] | None]] = []
        super().__init__()

    def subscribe(
        self, fn: Callable[..., Awaitable[None] | None], secondary: bool = False
    ):
        if secondary:
            self._secondary_listeners.append(fn)
        else:
            self._listeners.append(fn)

    async def anotify(self, *args, secondary: bool = False, **kwargs) -> None:
        awaitables: list[Awaitable] = []
        listeners = self._secondary_listeners if secondary else self._listeners
        for notify_function in listeners:
            result = notify_function(*args, **kwargs)
            if result is not None and inspect.isawaitable(result):
                awaitables.append(result)
        if awaitables:
            await self._await_all(awaitables)

    @staticmethod
    async def _await_all(awaitables: list[Awaitable]):
        for awaitable in asyncio.as_completed(awaitables):
            await awaitable

    def notify(self, *args, secondary: bool = False, **kwargs) -> None:
        awaitables: list[Awaitable] = []
        listeners = self._secondary_listeners if secondary else self._listeners
        for notify_function in listeners:
            result = notify_function(*args, **kwargs)
            if result is not None and inspect.isawaitable(result):
                awaitables.append(result)
        if awaitables:
            asyncio.run(self._await_all(awaitables))


class Processor:
    def __init__(self, name: Optional[str] = None):
        self._in: Queue = Queue()
        self._out: Queue = Queue()
        self._previous: Optional[Processor] = None
        self.thread: Optional[Thread] = None
        self.name = name or str(uuid4())[:8]

    def __rshift__(self, other: Processor):
        self.point_to(other)

    def point_to(self, other: Processor):
        if isinstance(other, Processor):
            other._in = self._out
            other._previous = self

    def process(self, in_thread: bool = False, thread_name: str = "", **kwargs):
        if in_thread:
            self.thread = Thread(
                target=self._process,
                kwargs=kwargs,
                name=thread_name or self.name,
            )
            self.thread.start()
        else:
            self._process(**kwargs)

    def _process(self, **kwargs):
        pass

    def wait(self):
        if self.thread:
            self.thread.join()


class LogFilter(logging.Filter):
    """A filter to limit messages going to Graylog"""

    def __repr__(self):
        return "<murfey.server.LogFilter>"

    def __init__(self):
        super().__init__()
        self._filter_levels = {
            "murfey": logging.DEBUG,
            "ispyb": logging.DEBUG,
            "zocalo": logging.DEBUG,
            "uvicorn": logging.INFO,
            "fastapi": logging.INFO,
            "starlette": logging.INFO,
            "sqlalchemy": logging.INFO,
        }

    @staticmethod
    def install() -> LogFilter:
        logfilter = LogFilter()
        root_logger = logging.getLogger()
        for handler in root_logger.handlers:
            handler.addFilter(logfilter)
        return logfilter

    def filter(self, record: logging.LogRecord) -> bool:
        logger_name = record.name
        while True:
            if logger_name in self._filter_levels:
                return record.levelno >= self._filter_levels[logger_name]
            if "." not in logger_name:
                return False
            logger_name = logger_name.rsplit(".", maxsplit=1)[0]<|MERGE_RESOLUTION|>--- conflicted
+++ resolved
@@ -82,8 +82,6 @@
     return Path("/".join(secured_parts))
 
 
-<<<<<<< HEAD
-=======
 def posix_path(path: Path) -> str:
     """
     Converts a Windows-style path into a Posix one. Used primarily when running
@@ -103,7 +101,6 @@
     return str(path)
 
 
->>>>>>> 2c4df3bf
 def _get_visit_list(api_base: ParseResult, instrument_name: str):
     get_visits_url = api_base._replace(
         path=f"/instruments/{instrument_name}/visits_raw"
