--- conflicted
+++ resolved
@@ -120,15 +120,9 @@
         logger.warning(
             f"Foil hole {sanitise(str(foil_hole_params.name))} could not be registered as grid square {sanitise(str(gs_name))} was not found"
         )
-<<<<<<< HEAD
-        return
+        return None
     secured_foil_hole_image_path = secure_path(Path(foil_hole_params.image))
     if foil_hole_params.image and secured_foil_hole_image_path.is_file():
-=======
-        return None
-    secured_foil_hole_image_path = secure_filename(foil_hole_params.image)
-    if foil_hole_params.image and Path(secured_foil_hole_image_path).is_file():
->>>>>>> 7c2a7d96
         jpeg_size = Image.open(secured_foil_hole_image_path).size
     else:
         jpeg_size = (0, 0)
