from __future__ import annotations

import secrets
import subprocess
import time
from datetime import datetime
from functools import partial
from logging import getLogger
from pathlib import Path
from typing import Annotated, Any, Optional
from urllib.parse import urlparse

import requests
from fastapi import APIRouter, Depends, HTTPException, status
from fastapi.security import OAuth2PasswordBearer
from jose import JWTError, jwt
from pydantic import BaseModel
from werkzeug.utils import secure_filename

from murfey.client.multigrid_control import MultigridController
from murfey.client.rsync import RSyncer
from murfey.client.watchdir_multigrid import MultigridDirWatcher
from murfey.util import posix_path, sanitise, sanitise_nonpath, secure_path
from murfey.util.api import url_path_for
from murfey.util.client import read_config
from murfey.util.instrument_models import MultigridWatcherSpec
from murfey.util.models import File, Token

logger = getLogger("murfey.instrument_server.api")

watchers: dict[str | int, MultigridDirWatcher] = {}
rsyncers: dict[str, RSyncer] = {}
controllers: dict[int, MultigridController] = {}
data_collection_parameters: dict = {}
tokens = {}

config = read_config()

SECRET_KEY = config["Murfey"].get("auth_key", secrets.token_hex(32))
launch_time = time.time()

encoded_jwt = jwt.encode(
    {"timestamp": launch_time},
    SECRET_KEY,
    algorithm=config["Murfey"].get("auth_algorithm", "HS256"),
)

oauth2_scheme = OAuth2PasswordBearer(tokenUrl="token")


def validate_session_token(
    session_id: int, token: Annotated[str, Depends(oauth2_scheme)]
):
    """
    Validates the token received from the backend server
    """
    try:
        decoded_data = jwt.decode(
            token,
            SECRET_KEY,
            algorithms=[config["Murfey"].get("auth_algorithm", "HS256")],
        )
        if not decoded_data.get("session") == session_id:
            raise JWTError
    except JWTError:
        raise HTTPException(
            status_code=status.HTTP_401_UNAUTHORIZED,
            detail="Could not validate credentials from backend",
            headers={"WWW-Authenticate": "Bearer"},
        )
    return session_id


MurfeySessionID = Annotated[int, Depends(validate_session_token)]

router = APIRouter()


@router.get("/health")
def health():
    return True


def _get_murfey_url() -> str:
    known_server = config["Murfey"].get("server")
    if not known_server:
        exit("Murfey server not set")
    if not known_server.startswith(("http://", "https://")):
        if "://" in known_server:
            exit("Unknown server protocol. Only http:// and https:// are allowed")
        known_server = f"http://{known_server}"
    return known_server


async def murfey_server_handshake(token: str, session_id: int | None = None) -> bool:
    # test provided token against Murfey server
    murfey_url = urlparse(_get_murfey_url(), allow_fragments=False)
    handshake_response = requests.get(
        f"{murfey_url.geturl()}{url_path_for('auth.router', 'simple_token_validation')}",
        headers={"Authorization": f"Bearer {token}"},
    )
    res = handshake_response.status_code == 200 and handshake_response.json().get(
        "valid"
    )
    if res:
        tokens["token" if session_id is None else session_id] = token
    return res


@router.post("/token")
async def token_handshake(token: Token):
    handshake_success = await murfey_server_handshake(token.access_token)
    if handshake_success:
        return Token(access_token=encoded_jwt, token_type="bearer")
    raise HTTPException(
        status_code=status.HTTP_401_UNAUTHORIZED,
        detail="Handshake failure between Murfey servers",
    )


@router.post("/sessions/{session_id}/token")
async def token_handshake_for_session(session_id: int, token: Token):
    handshake_success = await murfey_server_handshake(
        token.access_token, session_id=session_id
    )
    if handshake_success:
        session_jwt = jwt.encode(
            {"session": session_id},
            SECRET_KEY,
            algorithm=config["Murfey"].get("auth_algorithm", "HS256"),
        )
        return Token(access_token=session_jwt, token_type="bearer")
    raise HTTPException(
        status_code=status.HTTP_401_UNAUTHORIZED,
        detail="Handshake failure between Murfey servers",
    )


@router.get("/sessions/{session_id}/check_token")
def check_token(session_id: MurfeySessionID):
    return {"token_valid": True}


@router.post("/sessions/{session_id}/multigrid_watcher")
def setup_multigrid_watcher(
    session_id: MurfeySessionID, watcher_spec: MultigridWatcherSpec
):
    # Return 'True' if controllers are already set up
    if controllers.get(session_id) is not None:
        return {"success": True}

    label = watcher_spec.label
    for sid, controller in controllers.items():
        if controller.dormant:
            del controllers[sid]

    # Load machine config as dictionary
    machine_config: dict[str, Any] = requests.get(
        f"{_get_murfey_url()}{url_path_for('session_control.router', 'machine_info_by_instrument', instrument_name=sanitise_nonpath(watcher_spec.instrument_name))}",
        headers={"Authorization": f"Bearer {tokens[session_id]}"},
    ).json()

    # Set up the multigrid controll controller
    controllers[session_id] = MultigridController(
        [],
        watcher_spec.visit,
        watcher_spec.instrument_name,
        session_id,
        murfey_url=_get_murfey_url(),
        demo=True,
        do_transfer=True,
        processing_enabled=not watcher_spec.skip_existing_processing,
<<<<<<< HEAD
        _machine_config=watcher_spec.configuration.model_dump(),
=======
        _machine_config=machine_config,
>>>>>>> bbdeaf34
        token=tokens.get(session_id, "token"),
        data_collection_parameters=data_collection_parameters.get(label, {}),
        rsync_restarts=watcher_spec.rsync_restarts,
        visit_end_time=watcher_spec.visit_end_time,
    )
    # Make child directories, if specified
    watcher_spec.source.mkdir(exist_ok=True)
    for d in machine_config.get("create_directories", []):
        (watcher_spec.source / d).mkdir(exist_ok=True)

    # Set up multigrid directory watcher
    watchers[session_id] = MultigridDirWatcher(
        watcher_spec.source,
<<<<<<< HEAD
        watcher_spec.configuration.model_dump(),
=======
        machine_config,
>>>>>>> bbdeaf34
        skip_existing_processing=watcher_spec.skip_existing_processing,
    )
    watchers[session_id].subscribe(
        partial(
            controllers[session_id]._start_rsyncer_multigrid,
            destination_overrides=watcher_spec.destination_overrides,
        )
    )
    watchers[session_id].subscribe(
        controllers[session_id]._multigrid_watcher_finalised, final=True
    )
    return {"success": True}


@router.post("/sessions/{session_id}/start_multigrid_watcher")
def start_multigrid_watcher(session_id: MurfeySessionID, process: bool = True):
    if watchers.get(session_id) is None:
        return {"success": False}
    if not process:
        watchers[session_id]._analyse = False
    watchers[session_id].start()
    return {"success": True}


@router.delete("/sessions/{session_id}/multigrid_watcher/{label}")
def stop_multigrid_watcher(session_id: MurfeySessionID, label: str):
    watchers[label].request_stop()


@router.post("/sessions/{session_id}/multigrid_controller/visit_end_time")
def update_multigrid_controller_visit_end_time(
    session_id: MurfeySessionID, end_time: datetime
):
    controllers[session_id].update_visit_time(end_time)


class RsyncerSource(BaseModel):
    source: Path
    label: str


@router.post("/sessions/{session_id}/stop_rsyncer")
def stop_rsyncer(session_id: MurfeySessionID, rsyncer_source: RsyncerSource):
    controllers[session_id].rsync_processes[rsyncer_source.source]._halt_thread = True
    return {"success": True}


@router.post("/sessions/{session_id}/remove_rsyncer")
def remove_rsyncer(session_id: MurfeySessionID, rsyncer_source: RsyncerSource):
    controllers[session_id]._request_watcher_stop(rsyncer_source.source)
    controllers[session_id].rsync_processes[rsyncer_source.source]._stopping = True
    controllers[session_id].rsync_processes[rsyncer_source.source]._halt_thread = True
    controllers[session_id].rsync_processes[rsyncer_source.source].queue.put(
        None, block=False
    )
    return {"success": True}


@router.post("/sessions/{session_id}/abandon_controller")
def abandon_controller(session_id: MurfeySessionID):
    controllers[session_id].abandon()
    return {"success": True}


@router.post("/sessions/{session_id}/finalise_rsyncer")
def finalise_rsyncer(session_id: MurfeySessionID, rsyncer_source: RsyncerSource):
    controllers[session_id]._finalise_rsyncer(rsyncer_source.source)
    return {"success": True}


@router.post("/sessions/{session_id}/finalise_session")
def finalise_session(session_id: MurfeySessionID):
    watchers[session_id].request_stop()
    controllers[session_id].finalise()
    return {"success": True}


@router.post("/sessions/{session_id}/restart_rsyncer")
def restart_rsyncer(session_id: MurfeySessionID, rsyncer_source: RsyncerSource):
    controllers[session_id]._restart_rsyncer(rsyncer_source.source)
    return {"success": True}


@router.post("/sessions/{session_id}/flush_skipped_rsyncer")
def flush_skipped_rsyncer(session_id: MurfeySessionID, rsyncer_source: RsyncerSource):
    controllers[session_id].rsync_processes[rsyncer_source.source].flush_skipped()
    return {"success": True}


class ObserverInfo(BaseModel):
    source: str
    num_files_transferred: int
    num_files_in_queue: int
    alive: bool
    stopping: bool
    num_files_skipped: int = 0


@router.get("/sessions/{session_id}/rsyncer_info")
def get_rsyncer_info(session_id: MurfeySessionID) -> list[ObserverInfo]:
    info = []
    for k, v in controllers[session_id].rsync_processes.items():
        info.append(
            ObserverInfo(
                source=str(k),
                num_files_transferred=v._files_transferred,
                num_files_in_queue=v.queue.qsize(),
                alive=v.thread.is_alive(),
                stopping=v._stopping,
                num_files_skipped=len(v._skipped_files),
            )
        )
    return info


@router.get("/sessions/{session_id}/analyser_info")
def get_analyser_info(session_id: MurfeySessionID) -> list[ObserverInfo]:
    info = []
    for k, v in controllers[session_id].analysers.items():
        info.append(
            ObserverInfo(
                source=str(k),
                num_files_transferred=0,
                num_files_in_queue=v.queue.qsize(),
                alive=v.thread.is_alive(),
                stopping=v._stopping,
            )
        )
    return info


class ProcessingParameters(BaseModel):
    gain_ref: str
    dose_per_frame: Optional[float] = None
    extract_downscale: bool = True
    particle_diameter: Optional[float] = None
    symmetry: str = "C1"
    eer_fractionation: int = 20


class ProcessingParameterBlock(BaseModel):
    label: str
    params: ProcessingParameters


@router.post("/sessions/{session_id}/processing_parameters")
def register_processing_parameters(
    session_id: MurfeySessionID, proc_param_block: ProcessingParameterBlock
):
    data_collection_parameters[proc_param_block.label] = {}
<<<<<<< HEAD
    for k, v in proc_param_block.params.model_dump().items():
        data_collection_parameters[proc_param_block.label][k] = v
=======
    for k, v in proc_param_block.params.dict().items():
        if v is not None:
            data_collection_parameters[proc_param_block.label][k] = v
    if controllers.get(session_id):
        controllers[session_id].data_collection_parameters.update(
            data_collection_parameters[proc_param_block.label]
        )
        for k, v in proc_param_block.params.dict().items():
            if v is not None and hasattr(controllers[session_id]._environment, k):
                setattr(controllers[session_id]._environment, k, v)
>>>>>>> bbdeaf34
    return {"success": True}


@router.get(
    "/instruments/{instrument_name}/sessions/{session_id}/possible_gain_references"
)
def get_possible_gain_references(
    instrument_name: str, session_id: MurfeySessionID
) -> list[File]:
    machine_config = requests.get(
        f"{_get_murfey_url()}{url_path_for('session_control.router', 'machine_info_by_instrument', instrument_name=sanitise_nonpath(instrument_name))}",
        headers={"Authorization": f"Bearer {tokens[session_id]}"},
    ).json()
    candidates = []
    for gf in secure_path(
        Path(machine_config["gain_reference_directory"]), keep_spaces=True
    ).glob("**/*"):
        if gf.is_file():
            candidates.append(
                File(
                    name=gf.name,
                    description="",
                    size=gf.stat().st_size / 1e6,
                    timestamp=datetime.fromtimestamp(gf.stat().st_mtime),
                    full_path=str(gf),
                )
            )
    candidates.sort(key=lambda x: x.timestamp, reverse=True)
    return candidates


class GainReference(BaseModel):
    gain_path: Path
    visit_path: str
    gain_destination_dir: str = "processing"


@router.post(
    "/instruments/{instrument_name}/sessions/{session_id}/upload_gain_reference"
)
def upload_gain_reference(
    instrument_name: str, session_id: MurfeySessionID, gain_reference: GainReference
):
    safe_gain_path = sanitise(str(gain_reference.gain_path))
    safe_visit_path = sanitise(gain_reference.visit_path)
    safe_destination_dir = sanitise(gain_reference.gain_destination_dir)

    # Load machine config and other needed properties
    machine_config: dict[str, Any] = requests.get(
        f"{_get_murfey_url()}{url_path_for('session_control.router', 'machine_info_by_instrument', instrument_name=sanitise_nonpath(instrument_name))}",
        headers={"Authorization": f"Bearer {tokens[session_id]}"},
    ).json()

    # Validate that file passed is from the gain reference directory
    gain_ref_dir = machine_config.get("gain_reference_directory", "")
    if not safe_gain_path.startswith(gain_ref_dir):
        raise ValueError(
            "Gain reference file does not originate from the gain reference directory "
            f"{gain_ref_dir!r}"
        )

    # Return the rsync URL if set, otherwise assume you are syncing via Murfey
    rsync_url = urlparse(
        str(machine_config["rsync_url"])
        if machine_config.get("rsync_url", "")
        else _get_murfey_url()
    )
    rsync_module = machine_config.get("rsync_module", "data")
    rsync_path = f"{rsync_url.hostname}::{rsync_module}/{safe_visit_path}/{safe_destination_dir}/{secure_filename(gain_reference.gain_path.name)}"

    # Run rsync subprocess to transfer gain reference
    cmd = [
        "rsync",
        posix_path(Path(safe_gain_path)),
        rsync_path,
    ]
    gain_rsync = subprocess.run(
        cmd,
        capture_output=True,
        text=True,
    )
    if gain_rsync.returncode:
        logger.warning(
            f"Failed to transfer gain reference file {safe_gain_path!r} to {f'{safe_visit_path}/processing'!r} \n"
            f"Executed the following command: {' '.join(cmd)!r} \n"
            f"Returned the following error: \n"
            f"{gain_rsync.stderr}"
        )
        return {"success": False}
    return {"success": True}


class UpstreamTiffInfo(BaseModel):
    download_dir: Path


@router.post("/visits/{visit_name}/sessions/{session_id}/upstream_tiff_data_request")
def gather_upstream_tiffs(
    visit_name: str, session_id: MurfeySessionID, upstream_tiff_info: UpstreamTiffInfo
):
    sanitised_visit_name = sanitise_nonpath(visit_name)
    assert not any(c in visit_name for c in ("/", "\\", ":", ";"))
    murfey_url = urlparse(_get_murfey_url(), allow_fragments=False)
    upstream_tiff_info.download_dir.mkdir(exist_ok=True)
    upstream_tiff_paths = (
        requests.get(
            f"{murfey_url.geturl()}{url_path_for('session_control.correlative_router', 'gather_upstream_tiffs', session_id=session_id, visit_name=sanitised_visit_name)}",
            headers={"Authorization": f"Bearer {tokens[session_id]}"},
        ).json()
        or []
    )
    for tiff_path in upstream_tiff_paths:
        tiff_data = requests.get(
            f"{murfey_url.geturl()}{url_path_for('session_control.correlative_router', 'get_tiff', session_id=session_id, visit_name=sanitised_visit_name, tiff_path=tiff_path)}",
            stream=True,
            headers={"Authorization": f"Bearer {tokens[session_id]}"},
        )
        with open(upstream_tiff_info.download_dir / tiff_path, "wb") as utiff:
            for chunk in tiff_data.iter_content(chunk_size=32 * 1024**2):
                utiff.write(chunk)<|MERGE_RESOLUTION|>--- conflicted
+++ resolved
@@ -170,11 +170,7 @@
         demo=True,
         do_transfer=True,
         processing_enabled=not watcher_spec.skip_existing_processing,
-<<<<<<< HEAD
-        _machine_config=watcher_spec.configuration.model_dump(),
-=======
         _machine_config=machine_config,
->>>>>>> bbdeaf34
         token=tokens.get(session_id, "token"),
         data_collection_parameters=data_collection_parameters.get(label, {}),
         rsync_restarts=watcher_spec.rsync_restarts,
@@ -188,11 +184,7 @@
     # Set up multigrid directory watcher
     watchers[session_id] = MultigridDirWatcher(
         watcher_spec.source,
-<<<<<<< HEAD
-        watcher_spec.configuration.model_dump(),
-=======
         machine_config,
->>>>>>> bbdeaf34
         skip_existing_processing=watcher_spec.skip_existing_processing,
     )
     watchers[session_id].subscribe(
@@ -343,21 +335,16 @@
     session_id: MurfeySessionID, proc_param_block: ProcessingParameterBlock
 ):
     data_collection_parameters[proc_param_block.label] = {}
-<<<<<<< HEAD
     for k, v in proc_param_block.params.model_dump().items():
-        data_collection_parameters[proc_param_block.label][k] = v
-=======
-    for k, v in proc_param_block.params.dict().items():
         if v is not None:
             data_collection_parameters[proc_param_block.label][k] = v
     if controllers.get(session_id):
         controllers[session_id].data_collection_parameters.update(
             data_collection_parameters[proc_param_block.label]
         )
-        for k, v in proc_param_block.params.dict().items():
+        for k, v in proc_param_block.params.model_dump().items():
             if v is not None and hasattr(controllers[session_id]._environment, k):
                 setattr(controllers[session_id]._environment, k, v)
->>>>>>> bbdeaf34
     return {"success": True}
 
 
