--- conflicted
+++ resolved
@@ -776,31 +776,19 @@
             upstream_tiff_paths_response = requests.get(
                 f"{self.app._environment.url.geturl()}/visits/{event.button.label}/upstream_tiff_paths"
             )
-<<<<<<< HEAD
-            upstream_tiff_paths = upstream_tiff_paths_response.json()
+            upstream_tiff_paths = upstream_tiff_paths_response.json() or []
 
             # Request to download the TIFF files found
             for tp in upstream_tiff_paths:
                 (download_dir / tp).parent.mkdir(exist_ok=True, parents=True)
                 # Write TIFF to the specified file path
-                with open(download_dir / tp, "wb") as utiff:
-                    stream_response = requests.get(
-                        f"{self.app._environment.url.geturl()}/visits/{event.button.label}/upstream_tiff/{tp}",
-                        stream=True,
-                    )
-                    # Write the file chunk-by-chunk to avoid hogging memory
-                    for chunk in stream_response.iter_content():
-=======
-            upstream_tiff_paths = upstream_tiff_paths_response.json() or []
-            for tp in upstream_tiff_paths:
-                (download_dir / tp).parent.mkdir(exist_ok=True, parents=True)
                 stream_response = requests.get(
                     f"{self.app._environment.url.geturl()}/visits/{event.button.label}/upstream_tiff/{tp}",
                     stream=True,
                 )
+                # Write the file chunk-by-chunk to avoid hogging memory
                 with open(download_dir / tp, "wb") as utiff:
                     for chunk in stream_response.iter_content(chunk_size=32 * 1024**2):
->>>>>>> 9de09179
                         utiff.write(chunk)
         self.app.pop_screen()
 
