--- conflicted
+++ resolved
@@ -26,14 +26,10 @@
     Header,
     Input,
     Label,
-<<<<<<< HEAD
+    ProgressBar,
     RadioButton,
     RadioSet,
-=======
-    OptionList,
-    ProgressBar,
     RichLog,
->>>>>>> 74f30b94
     Static,
     Switch,
     Tree,
