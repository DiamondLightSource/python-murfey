--- conflicted
+++ resolved
@@ -896,10 +896,7 @@
             if self.app._environment.demo:
                 log.info(f"Would perform {' '.join(cmd)}")
             else:
-<<<<<<< HEAD
-=======
                 # Run rsync subprocess
->>>>>>> dd8f649d
                 gain_rsync = subprocess.run(cmd)
                 if gain_rsync.returncode:
                     log.warning(
