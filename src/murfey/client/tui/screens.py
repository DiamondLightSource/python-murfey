--- conflicted
+++ resolved
@@ -773,9 +773,9 @@
         ).json()
         if machine_data.get("upstream_data_download_directory"):
             # Create the directory locally to save files to
-            download_dir = Path(machine_data["upstream_data_download_directory"]) / str(
-                event.button.label
-            )
+            download_dir = Path(
+                machine_data["upstream_data_download_directßory"]
+            ) / str(event.button.label)
             download_dir.mkdir(exist_ok=True)
 
             # Get the paths to the TIFF files generated previously under the same session ID
@@ -783,11 +783,8 @@
                 f"{self.app._environment.url.geturl()}/visits/{event.button.label}/upstream_tiff_paths"
             )
             upstream_tiff_paths = upstream_tiff_paths_response.json() or []
-<<<<<<< HEAD
-=======
 
             # Request to download the TIFF files found
->>>>>>> 7b7bc4ce
             for tp in upstream_tiff_paths:
                 (download_dir / tp).parent.mkdir(exist_ok=True, parents=True)
                 # Write TIFF to the specified file path
