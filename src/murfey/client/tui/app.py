--- conflicted
+++ resolved
@@ -213,15 +213,6 @@
         if self._environment:
             self._environment.default_destinations[source] = destination
             if self._environment.gain_ref and visit_path:
-<<<<<<< HEAD
-                gain_rsync = subprocess.run(
-                    [
-                        "rsync",
-                        str(self._environment.gain_ref),
-                        f"{self._url.hostname}::{visit_path}/processing",
-                    ]
-                )
-=======
                 # Set up rsync command
                 rsync_cmd = [
                     "rsync",
@@ -236,7 +227,6 @@
                 ]
                 # Run rsync subprocess
                 gain_rsync = subprocess.run(cmd)
->>>>>>> dd8f649d
                 if gain_rsync.returncode:
                     log.warning(
                         f"Gain reference file {posix_path(self._environment.gain_ref)!r} was not successfully transferred to {visit_path}/processing"
