from __future__ import annotations

import logging
from datetime import datetime
from functools import partial
from pathlib import Path
from queue import Queue
from typing import Dict, List, OrderedDict, TypeVar
from urllib.parse import urlparse

import procrunner
import requests
from textual.app import App
from textual.reactive import reactive
from textual.widgets import Button, Input

from murfey.client.analyser import Analyser
<<<<<<< HEAD
from murfey.client.context import SPAContext, SPAModularContext, TomographyContext
=======
from murfey.client.contexts.spa import SPAContext, SPAModularContext
from murfey.client.contexts.tomo import TomographyContext
>>>>>>> aafc9d2a
from murfey.client.instance_environment import MurfeyInstanceEnvironment
from murfey.client.rsync import RSyncer, RSyncerUpdate, TransferResult
from murfey.client.tui.screens import (
    ConfirmScreen,
    InputResponse,
    MainScreen,
    ProcessingForm,
    SessionSelection,
    VisitSelection,
    determine_default_destination,
)
from murfey.client.tui.status_bar import StatusBar
from murfey.client.watchdir import DirWatcher
from murfey.client.watchdir_multigrid import MultigridDirWatcher
from murfey.util import capture_post, get_machine_config

log = logging.getLogger("murfey.tui.app")

ReactiveType = TypeVar("ReactiveType")


class MurfeyTUI(App):
    CSS_PATH = "controller.css"
    processing_btn: Button
    processing_form: ProcessingForm
    hover: List[str]
    visits: List[str]
    rsync_processes: Dict[Path, RSyncer] = {}
    analysers: Dict[Path, Analyser] = {}
    _form_values: dict = reactive({})
    _form_dependencies: dict = {}

    def __init__(
        self,
        environment: MurfeyInstanceEnvironment | None = None,
        visits: List[str] | None = None,
        queues: Dict[str, Queue] | None = None,
        status_bar: StatusBar | None = None,
        dummy_dc: bool = True,
        do_transfer: bool = True,
        gain_ref: Path | None = None,
        redirected_logger=None,
        force_mdoc_metadata: bool = False,
        strict: bool = False,
        processing_enabled: bool = True,
        skip_existing_processing: bool = False,
        **kwargs,
    ):
        super().__init__(**kwargs)
        self._environment = environment or MurfeyInstanceEnvironment(
            urlparse("http://localhost:8000")
        )
        self._environment.gain_ref = gain_ref
        self._sources = self._environment.sources or [Path(".")]
        self._url = self._environment.url
        self._default_destinations = self._environment.default_destinations
        self.visits = visits or []
        self._queues = queues or {}
        self._statusbar = status_bar or StatusBar()
        self._request_destinations = False
        self._register_dc: bool | None = None
        self._tmp_responses: List[dict] = []
        self._visit = ""
        self._dc_metadata: dict = {}
        self._dummy_dc = dummy_dc
        self._do_transfer = do_transfer
        self._data_collection_form_complete = False
        self._form_readable_labels: dict = {}
        self._redirected_logger = redirected_logger
        self._multigrid = False
        self._processing_enabled = processing_enabled
        self._multigrid_watcher: MultigridDirWatcher | None = None
        self._force_mdoc_metadata = force_mdoc_metadata
        self._strict = strict
        self._skip_existing_processing = skip_existing_processing
        self.install_screen(MainScreen(), "main")

    @property
    def role(self) -> str:
        if self.analyser:
            return self.analyser._role
        return ""

    def _launch_multigrid_watcher(
        self, source: Path, destination_overrides: Dict[Path, str] | None = None
    ):
        log.info(f"Launching multigrid watcher for source {source}")
        machine_config = get_machine_config(
            str(self._environment.url.geturl()), demo=self._environment.demo
        )
        self._multigrid_watcher = MultigridDirWatcher(
            source,
            machine_config,
            skip_existing_processing=self._skip_existing_processing,
        )
        self._multigrid_watcher.subscribe(
            partial(
                self._start_rsyncer_multigrid,
                destination_overrides=destination_overrides or {},
            )
        )
        self._multigrid_watcher.start()

    def _start_rsyncer_multigrid(
        self,
        source: Path,
        extra_directory: str = "",
        include_mid_path: bool = True,
        use_suggested_path: bool = True,
        destination_overrides: Dict[Path, str] | None = None,
        remove_files: bool = False,
        analyse: bool = True,
    ):
        log.info(f"starting multigrid rsyncer: {source}")
        destination_overrides = destination_overrides or {}
        machine_data = requests.get(f"{self._environment.url.geturl()}/machine/").json()
        if destination_overrides.get(source):
            destination = destination_overrides[source] + f"/{extra_directory}"
        else:
            for k, v in destination_overrides.items():
                if Path(v).name in source.parts:
                    destination = str(k / extra_directory)
                    break
            else:
                self._environment.default_destinations[
                    source
                ] = f"{machine_data.get('rsync_module') or 'data'}/{datetime.now().year}"
                destination = determine_default_destination(
                    self._visit,
                    source,
                    self._default_destinations[source],
                    self._environment,
                    self.analysers,
                    touch=True,
                    extra_directory=extra_directory,
                    include_mid_path=include_mid_path,
                    use_suggested_path=use_suggested_path,
                )
        self._environment.sources.append(source)
        self._start_rsyncer(
            source,
            destination,
            force_metadata=self._processing_enabled,
            analyse=not extra_directory and use_suggested_path and analyse,
            remove_files=remove_files,
        )

    def _start_rsyncer(
        self,
        source: Path,
        destination: str,
        visit_path: str = "",
        force_metadata: bool = False,
        analyse: bool = True,
        remove_files: bool = False,
    ):
        log.info(f"starting rsyncer: {source}")
        if self._environment:
            self._environment.default_destinations[source] = destination
            if self._environment.gain_ref and visit_path:
                gain_rsync = procrunner.run(
                    [
                        "rsync",
                        str(self._environment.gain_ref),
                        f"{self._url.hostname}::{visit_path}/processing",
                    ]
                )
                if gain_rsync.returncode:
                    log.warning(
                        f"Gain reference file {self._environment.gain_ref} was not successfully transferred to {visit_path}/processing"
                    )
        self.rsync_processes[source] = RSyncer(
            source,
            basepath_remote=Path(destination),
            server_url=self._url,
            # local=self._environment.demo,
            status_bar=self._statusbar,
            do_transfer=self._do_transfer,
            remove_files=remove_files,
        )

        def rsync_result(update: RSyncerUpdate):
            if not update.base_path:
                raise ValueError("No base path from rsyncer update")
            if not self.rsync_processes.get(update.base_path):
                raise ValueError("TUI rsync process does not exist")
            if update.outcome is TransferResult.SUCCESS:
                # log.info(
                #     f"File {str(update.file_path)!r} successfully transferred ({update.file_size} bytes)"
                # )
                pass
            else:
                log.warning(f"Failed to transfer file {str(update.file_path)!r}")
                self.rsync_processes[update.base_path].enqueue(update.file_path)

        self.rsync_processes[source].subscribe(rsync_result)
        self.rsync_processes[source].subscribe(
            partial(
                self._increment_transferred_files,
                destination=destination,
                source=str(source),
            ),
            secondary=True,
        )
        url = f"{str(self._url.geturl())}/visits/{str(self._visit)}/rsyncer"
        rsyncer_data = {
            "source": str(source),
            "destination": destination,
            "client_id": self._environment.client_id,
            "transferring": self._do_transfer,
        }
        requests.post(url, json=rsyncer_data)
        self._environment.watchers[source] = DirWatcher(source, settling_time=30)

        if not self.analysers.get(source) and analyse:
            log.info(f"Starting analyser for {source}")
            self.analysers[source] = Analyser(
                source,
                environment=self._environment if not self._dummy_dc else None,
                force_mdoc_metadata=self._force_mdoc_metadata,
            )
            machine_data = requests.get(
                f"{self._environment.url.geturl()}/machine/"
            ).json()
            for data_dir in machine_data["data_directories"].keys():
                if source.resolve().is_relative_to(Path(data_dir)):
                    self.analysers[source]._role = machine_data["data_directories"][
                        data_dir
                    ]
                    log.info(f"role found for {source}")
                    break
            if force_metadata:
                self.analysers[source].subscribe(
                    partial(self._start_dc, from_form=True)
                )
            else:
                self.analysers[source].subscribe(self._data_collection_form)
            self.analysers[source].start()
            self.rsync_processes[source].subscribe(self.analysers[source].enqueue)

        self.rsync_processes[source].start()

        if self._environment:
            if self._environment.watchers.get(source):
                self._environment.watchers[source].subscribe(
                    self.rsync_processes[source].enqueue
                )
                self._environment.watchers[source].subscribe(
                    partial(
                        self._increment_file_count,
                        destination=destination,
                        source=str(source),
                    ),
                    secondary=True,
                )
                self._environment.watchers[source].start()

    def _increment_file_count(
        self, observed_files: List[Path], source: str, destination: str
    ):
        url = f"{str(self._url.geturl())}/visits/{str(self._visit)}/increment_rsync_file_count"
        data = {
            "source": source,
            "destination": destination,
            "client_id": self._environment.client_id,
            "increment_count": len(observed_files),
        }
        requests.post(url, json=data)

    def _increment_transferred_files(
        self, updates: List[RSyncerUpdate], source: str, destination: str
    ):
        checked_updates = [
            update for update in updates if update.outcome is TransferResult.SUCCESS
        ]
        if not checked_updates:
            return
        url = f"{str(self._url.geturl())}/visits/{str(self._visit)}/increment_rsync_transferred_files"
        data = {
            "source": source,
            "destination": destination,
            "client_id": self._environment.client_id,
            "increment_count": len(checked_updates),
<<<<<<< HEAD
=======
            "bytes": sum(f.file_size for f in checked_updates),
>>>>>>> aafc9d2a
        }
        requests.post(url, json=data)

    def _set_register_dc(self, response: str):
        if response == "y":
            self._register_dc = True
            for r in self._tmp_responses:
                self._queues["input"].put_nowait(
                    InputResponse(
                        question="Data collection parameters:",
                        form=r.get("form", OrderedDict({})),
                        model=getattr(self.analyser, "parameters_model", None),
                        callback=self.app._start_dc_confirm_prompt,
                    )
                )
                self._dc_metadata = r.get("form", OrderedDict({}))
        elif response == "n":
            self._register_dc = False
        self._tmp_responses = []

    def _data_collection_form(self, response: dict):
        log.info("data collection form ready")
        if self._data_collection_form_complete:
            return
        if self._register_dc and response.get("form"):
            self._form_values = {k: str(v) for k, v in response.get("form", {}).items()}
            log.info(
                f"gain reference is set to {self._form_values.get('gain_ref')}, {self._environment.data_collection_parameters.get('gain_ref')}"
            )
            if self._form_values.get("gain_ref") in (None, "None"):
                self._form_values[
                    "gain_ref"
                ] = self._environment.data_collection_parameters.get("gain_ref")
            self._form_dependencies = response.get("dependencies", {})
            self.processing_btn.disabled = False
            self._data_collection_form_complete = True
        elif self._register_dc is None:
            self._tmp_responses.append(response)
            self._data_collection_form_complete = True

    def _start_dc_confirm_prompt(self, json: dict):
        self._queues["input"].put_nowait(
            InputResponse(
                question="Would you like to start processing with chosen parameters?",
                allowed_responses=["y", "n"],
                callback=partial(self._start_dc_confirm, json=json),
            )
        )

    def _start_dc(self, json, from_form: bool = False):
        if self._dummy_dc:
            return
        # for multigrid the analyser sends the message straight to _start_dc by-passing user input
        # it is then necessary to extract the data from the message
        if from_form:
            json = json.get("form", {})
            json = {k: str(v) for k, v in json.items()}
        self._environment.data_collection_parameters = {
            k: None if v == "None" else v for k, v in json.items()
        }
        source = Path(json["source"])
        context = self.analysers[source]._context
        if isinstance(context, TomographyContext):
            if from_form:
                requests.post(
                    f"{self.app._environment.url.geturl()}/clients/{self.app._environment.client_id}/tomography_processing_parameters",
                    json=json,
                )
            source = Path(json["source"])
            self._environment.listeners["data_collection_group_ids"] = {
                context._flush_data_collections
            }
            self._environment.listeners["data_collection_ids"] = {
                context._flush_processing_job
            }
            self._environment.listeners["autoproc_program_ids"] = {
                context._flush_preprocess
            }
            self._environment.id_tag_registry["data_collection_group"].append(
                str(source)
            )
            url = f"{str(self._url.geturl())}/visits/{str(self._visit)}/{self._environment.client_id}/register_data_collection_group"
            dcg_data = {
                "experiment_type": "tomo",
                "experiment_type_id": 36,
                "tag": str(source),
            }
            requests.post(url, json=dcg_data)
        elif isinstance(context, SPAContext) or isinstance(context, SPAModularContext):
            url = f"{str(self._url.geturl())}/visits/{str(self._visit)}/{self._environment.client_id}/register_data_collection_group"
            dcg_data = {
                "experiment_type": "single particle",
                "experiment_type_id": 37,
                "tag": str(source),
            }
            capture_post(url, json=dcg_data)
            if from_form:
                data = {
                    "voltage": json["voltage"],
                    "pixel_size_on_image": json["pixel_size_on_image"],
                    "experiment_type": json["experiment_type"],
                    "image_size_x": json["image_size_x"],
                    "image_size_y": json["image_size_y"],
                    "file_extension": json["file_extension"],
                    "acquisition_software": json["acquisition_software"],
                    "image_directory": str(
                        self._environment.default_destinations[source]
                    ),
                    "tag": str(source),
                    "source": str(source),
                    "magnification": json["magnification"],
                    "total_exposed_dose": json.get("total_exposed_dose"),
                    "c2aperture": json.get("c2aperture"),
                    "exposure_time": json.get("exposure_time"),
                    "slit_width": json.get("slit_width"),
                    "phase_plate": json.get("phase_plate", False),
                }
                capture_post(
                    f"{str(self._url.geturl())}/visits/{str(self._visit)}/{self._environment.client_id}/start_data_collection",
                    json=data,
                )
                for recipe in (
                    "em-spa-preprocess",
                    "em-spa-extract",
                    "em-spa-class2d",
                    "em-spa-class3d",
                ):
                    capture_post(
                        f"{str(self._url.geturl())}/visits/{str(self._visit)}/{self._environment.client_id}/register_processing_job",
                        json={"tag": str(source), "recipe": recipe},
                    )
                log.info(f"Posting SPA processing parameters: {json}")
                response = capture_post(
                    f"{self.app._environment.url.geturl()}/clients/{self.app._environment.client_id}/spa_processing_parameters",
                    json={
                        **{k: None if v == "None" else v for k, v in json.items()},
                        "tag": str(source),
                    },
                )
                if not str(response.status_code).startswith("2"):
                    log.warning(f"{response.reason}")
                capture_post(
                    f"{self.app._environment.url.geturl()}/visits/{self.app._environment.visit}/{self.app._environment.client_id}/flush_spa_processing",
                    json={"tag": str(source)},
                )
            if isinstance(context, SPAContext):
<<<<<<< HEAD
                source = Path(json["source"])
=======
>>>>>>> aafc9d2a
                url = f"{str(self._url.geturl())}/visits/{str(self._visit)}/{self._environment.client_id}/start_data_collection"
                self._environment.listeners["data_collection_group_ids"] = {
                    partial(
                        context._register_data_collection,
                        url=url,
                        data=json,
                        environment=self._environment,
                    )
                }
                self._environment.listeners["data_collection_ids"] = {
                    partial(
                        context._register_processing_job,
                        parameters=json,
                        environment=self._environment,
                    )
                }
                url = f"{str(self._url.geturl())}/visits/{str(self._visit)}/spa_processing"
                self._environment.listeners["processing_job_ids"] = {
                    partial(
                        context._launch_spa_pipeline,
                        url=url,
                        environment=self._environment,
                    )
                }

    def _set_request_destination(self, response: str):
        if response == "y":
            self._request_destinations = True

    async def on_load(self, event):
        self.bind("q", "quit", description="Quit", show=True)
        self.bind("p", "process", description="Allow processing", show=True)
        self.bind(
            "d", "remove_session", description="Quit and remove session", show=True
        )

    def _install_processing_form(self):
        self.processing_form = ProcessingForm(
            self._form_values, dependencies=self._form_dependencies
        )
        self.install_screen(self.processing_form, "processing-form")

    def on_input_submitted(self, event: Input.Submitted):
        event.input.has_focus = False
        self.screen.focused = None

    async def on_button_pressed(self, event: Button.Pressed):
        if event.button._id == "processing-btn":
            self._install_processing_form()
            self.push_screen("processing-form")
        elif event.button._id == "new-visit-btn":
            await self.reset()

    async def on_mount(self) -> None:
        exisiting_sessions = requests.get(
            f"{self._environment.url.geturl()}/sessions"
        ).json()
        self.install_screen(VisitSelection(self.visits), "visit-select-screen")
        self.push_screen("visit-select-screen")
        if exisiting_sessions:
            self.install_screen(
                SessionSelection(
                    [
                        f"{s['session']['id']}: {s['session']['name']}"
                        for s in exisiting_sessions
                    ],
                    [
                        f"{s['session']['id']}: {s['session']['name']}"
                        for s in exisiting_sessions
                        if s["clients"]
                    ],
                ),
                "session-select-screen",
            )
            self.push_screen("session-select-screen")
        else:
            session_name = "Client connection"
            capture_post(
                f"{self._environment.url.geturl()}/clients/{self._environment.client_id}/session",
                json={"session_id": None, "session_name": session_name},
            )

    def on_log_book_log(self, message):
        self.log_book.write(message.renderable)

    async def reset(self):
        machine_config = get_machine_config(
            str(self._environment.url.geturl()), demo=self._environment.demo
        )
        if self.rsync_processes and machine_config.get("allow_removal"):
            sources = "\n".join(str(k) for k in self.rsync_processes.keys())
            prompt = f"Remove files from the following:\n {sources} \n"
            rsync_instances = requests.get(
                f"{self._environment.url.geturl()}/clients/{self._environment.client_id}/rsyncers"
            ).json()
            prompt += f"Copied {sum(r['files_counted'] for r in rsync_instances)} / {sum(r['files_transferred'] for r in rsync_instances)}"
            self.install_screen(
                ConfirmScreen(
                    prompt,
                    pressed_callback=self._remove_data,
                    button_names={"launch": "Yes", "quit": "No"},
                ),
                "confirm",
            )
            self.push_screen("confirm")

    async def action_quit(self) -> None:
        log.info("quitting app")

        if self.rsync_processes:
            for rp in self.rsync_processes.values():
                rp.stop()
        if self.analysers:
            for a in self.analysers.values():
                a.stop()
        if self._multigrid_watcher:
            self._multigrid_watcher.stop()
        self.exit()
        exit()

    async def action_remove_session(self) -> None:
        requests.delete(
            f"{self._environment.url.geturl()}/clients/{self._environment.client_id}/session"
        )
        if self.rsync_processes:
            for rp in self.rsync_processes.values():
                rp.stop()
        if self.analysers:
            for a in self.analysers.values():
                a.stop()
        if self._multigrid_watcher:
            self._multigrid_watcher.stop()
        self.exit()
        exit()

    async def action_clear(self) -> None:
        machine_config = get_machine_config(
            str(self._environment.url.geturl()), demo=self._environment.demo
        )
        if self.rsync_processes and machine_config.get("allow_removal"):
            sources = "\n".join(str(k) for k in self.rsync_processes.keys())
            prompt = f"Remove files from the following: {sources}"
            self.install_screen(
                ConfirmScreen(
                    prompt,
                    pressed_callback=self._remove_data,
                    button_names={"launch": "Yes", "quit": "No"},
                ),
                "clear-confirm",
            )
            self.push_screen("clear-confirm")

    def _remove_data(self, **kwargs):
        log.info(
            f"Starting to remove data files {self._environment.demo}, {len(self.rsync_processes)}"
        )
        if self.rsync_processes or self._environment.demo:
            for k, rp in self.rsync_processes.items():
                rp.stop()
                if self.analysers.get(k):
                    self.analysers[k].stop()
                removal_rp = RSyncer.from_rsyncer(rp, remove_files=True)
                removal_rp.start()
                for f in k.absolute().glob("**/*"):
                    removal_rp.queue.put(f)
                removal_rp.stop()
                log.info(f"rsyncer {rp} rerun with removal")
        requests.delete(
            f"{self._environment.url.geturl()}/clients/{self._environment.client_id}/session"
        )
<<<<<<< HEAD
=======
        requests.post(
            f"{self._environment.url.geturl()}/clients/{self._environment.client_id}/successful_processing"
        )
>>>>>>> aafc9d2a
        self.exit()
        exit()

    async def action_process(self) -> None:
        self.processing_btn.disabled = False<|MERGE_RESOLUTION|>--- conflicted
+++ resolved
@@ -15,12 +15,8 @@
 from textual.widgets import Button, Input
 
 from murfey.client.analyser import Analyser
-<<<<<<< HEAD
-from murfey.client.context import SPAContext, SPAModularContext, TomographyContext
-=======
 from murfey.client.contexts.spa import SPAContext, SPAModularContext
 from murfey.client.contexts.tomo import TomographyContext
->>>>>>> aafc9d2a
 from murfey.client.instance_environment import MurfeyInstanceEnvironment
 from murfey.client.rsync import RSyncer, RSyncerUpdate, TransferResult
 from murfey.client.tui.screens import (
@@ -304,10 +300,7 @@
             "destination": destination,
             "client_id": self._environment.client_id,
             "increment_count": len(checked_updates),
-<<<<<<< HEAD
-=======
             "bytes": sum(f.file_size for f in checked_updates),
->>>>>>> aafc9d2a
         }
         requests.post(url, json=data)
 
@@ -454,10 +447,7 @@
                     json={"tag": str(source)},
                 )
             if isinstance(context, SPAContext):
-<<<<<<< HEAD
                 source = Path(json["source"])
-=======
->>>>>>> aafc9d2a
                 url = f"{str(self._url.geturl())}/visits/{str(self._visit)}/{self._environment.client_id}/start_data_collection"
                 self._environment.listeners["data_collection_group_ids"] = {
                     partial(
@@ -628,12 +618,9 @@
         requests.delete(
             f"{self._environment.url.geturl()}/clients/{self._environment.client_id}/session"
         )
-<<<<<<< HEAD
-=======
         requests.post(
             f"{self._environment.url.geturl()}/clients/{self._environment.client_id}/successful_processing"
         )
->>>>>>> aafc9d2a
         self.exit()
         exit()
 
