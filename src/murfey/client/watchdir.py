from __future__ import annotations

import logging
import os
import queue
import threading
import time
from pathlib import Path
from typing import List, NamedTuple, Optional

import murfey.util
from murfey.client.tui.status_bar import StatusBar

log = logging.getLogger("murfey.client.watchdir")


class _FileInfo(NamedTuple):
    size: int
    modification_time: float
    settling_time: Optional[float] = None


class DirWatcher(murfey.util.Observer):
    def __init__(
        self,
        path: str | os.PathLike,
        settling_time: float = 60,
        appearance_time: float | None = None,
        transfer_all: bool = True,
        status_bar: StatusBar | None = None,
    ):
        super().__init__()
        self._basepath = os.fspath(path)
        self._lastscan: dict[str, _FileInfo] | None = {}
        self._file_candidates: dict[str, _FileInfo] = {}
        self._statusbar = status_bar
        self.settling_time = settling_time
        self._appearance_time = appearance_time
        self._transfer_all = transfer_all
        self._modification_overwrite: float | None = None
        self._init_time: float = time.time()
        self.queue: queue.Queue[Path | None] = queue.Queue()
        self.thread = threading.Thread(
            name=f"DirWatcher {self._basepath}", target=self._process, daemon=True
        )
        self._stopping = False
        self._halt_thread = False

    def __repr__(self) -> str:
        return f"<DirWatcher ({self._basepath})>"

    def start(self):
        if self.thread.is_alive():
            raise RuntimeError("DirWatcher already running")
        if self._stopping:
            raise RuntimeError("DirWatcher has already stopped")
        log.info(f"DirWatcher thread starting for {self}")
        self.thread.start()

    def stop(self):
        log.debug("DirWatcher thread stop requested")
        self._stopping = True
        if self.thread.is_alive():
            self.queue.join()

        self._halt_thread = True
        if self.thread.is_alive():
            self.queue.put(None)
            self.thread.join()
        log.debug("DirWatcher thread stop completed")

    def _process(self):
        if self._appearance_time:
            if self._appearance_time > 0:
                modification_time: float | None = (
                    time.time() - self._appearance_time * 3600
                )
            else:
                modification_time = None
        else:
            modification_time = None
        while not self._stopping:
            self.scan(
                modification_time=modification_time, transfer_all=self._transfer_all
            )
            time.sleep(15)

    def scan(self, modification_time: float | None = None, transfer_all: bool = False):
        try:
            filelist = self._scan_directory(
                modification_time=self._modification_overwrite or modification_time
            )
            scan_completion = time.time()

            for entry, entry_info in filelist.items():
                if self._lastscan is not None and entry_info != self._lastscan.get(
                    entry
                ):
                    self._file_candidates[entry] = entry_info._replace(
                        settling_time=scan_completion
                    )

            files_for_transfer = []
<<<<<<< HEAD
            for x in sorted(
=======
            time_ordered_file_candidates = sorted(
>>>>>>> aafc9d2a
                self._file_candidates,
                key=lambda _x: self._file_candidates[_x].modification_time,
            )
            ordered_file_candidates: List[str] = []
            for x in time_ordered_file_candidates:
                if x.endswith(".mdoc"):
                    ordered_file_candidates.insert(0, x)
                else:
                    ordered_file_candidates.append(x)

            for x in ordered_file_candidates:
                if x not in filelist:
                    log.info(f"Previously seen file {x!r} has disappeared")
                    del self._file_candidates[x]
                    continue

                if (
                    self._file_candidates[x].settling_time + self.settling_time  # type: ignore
                    < time.time()
                ):
                    try:
                        file_stat = os.stat(x)
                        if (
                            file_stat.st_size == self._file_candidates[x].size
                            and file_stat.st_mtime
                            <= self._file_candidates[x].modification_time
                            and file_stat.st_ctime
                            <= self._file_candidates[x].modification_time
                        ):
                            if (
                                not modification_time
                                and not self._modification_overwrite
                                and not transfer_all
                            ):
                                if file_stat.st_mtime >= self._init_time:
                                    top_level_dir = (
                                        Path(self._basepath)
                                        / Path(x).relative_to(self._basepath).parts[0]
                                    )
                                    if top_level_dir.is_dir():
                                        # touch the changing directory so that when _modification_overwrite is set
                                        # we don't potentially catch old directories that aren't changing
                                        # this means it will only autodetect new directories from this point
                                        top_level_dir.touch(exist_ok=True)
                                        filelist.update(
                                            self._scan_directory(
                                                path=str(top_level_dir)
                                            )
                                        )
                                        self._modification_overwrite = max(
                                            top_level_dir.stat().st_mtime,
                                            top_level_dir.stat().st_ctime,
                                        )
                            else:
                                if self._notify_for_transfer(x):
                                    files_for_transfer.append(Path(x))
                            continue
                    except Exception as e:
                        log.error(f"Exception encountered: {e}", exc_info=True)
                        return

                if self._lastscan is not None and x not in self._lastscan:
                    log.debug(
                        f"Found file {Path(x).name!r} for potential future transfer"
                    )

            self.notify(files_for_transfer, secondary=True)
            self._lastscan = filelist
        except Exception as e:
            log.error(f"Exception encountered: {e}")

    def _notify_for_transfer(self, file_candidate: str) -> bool:
        log.debug(f"File {Path(file_candidate).name!r} is ready to be transferred")
        if self._statusbar:
            # log.info("Increasing number to be transferred")
            with self._statusbar.lock:
                self._statusbar.transferred = [
                    self._statusbar.transferred[0],
                    self._statusbar.transferred[1] + 1,
                ]

        transfer_check = not Path(file_candidate).name.startswith(".") and not Path(
            file_candidate
        ).name.endswith("downloading")
<<<<<<< HEAD
        if not transfer_check:
=======
        if transfer_check:
>>>>>>> aafc9d2a
            self.notify(Path(file_candidate))
        del self._file_candidates[file_candidate]
        return transfer_check

    def _scan_directory(
        self, path: str = "", modification_time: float | None = None
    ) -> dict[str, _FileInfo]:
        result: dict[str, _FileInfo] = {}
        try:
            directory_contents = os.scandir(os.path.join(self._basepath, path))
        except FileNotFoundError:
            # Possible race condition here if the directory disappears before
            # we had a chance to scan it. If it is a sub directory then we can
            # just ignore this case, but if it is our main directory we should
            # raise it to the caller.
            if path:
                return result
            raise
        for entry in directory_contents:
            entry_name = os.path.join(path, entry.name)
            if entry.is_dir() and (
                modification_time is None or entry.stat().st_ctime >= modification_time
            ):
                result.update(self._scan_directory(entry_name))
            else:
                # avoid textual log
                if "textual" in str(entry):
                    continue
                try:
                    file_stat = entry.stat()
                except FileNotFoundError:
                    # Possible race condition here if the file disappears
                    # between the scandir and the stat call.
                    # In this case we can just ignore the file.
                    continue
                if modification_time:
                    if max(file_stat.st_mtime, file_stat.st_ctime) >= modification_time:
                        result[str(Path(self._basepath) / entry_name)] = _FileInfo(
                            size=file_stat.st_size,
                            modification_time=max(
                                file_stat.st_mtime, file_stat.st_ctime
                            ),
                        )
                else:
                    result[str(Path(self._basepath) / entry_name)] = _FileInfo(
                        size=file_stat.st_size,
                        modification_time=max(file_stat.st_mtime, file_stat.st_ctime),
                    )
        return result<|MERGE_RESOLUTION|>--- conflicted
+++ resolved
@@ -101,11 +101,7 @@
                     )
 
             files_for_transfer = []
-<<<<<<< HEAD
-            for x in sorted(
-=======
             time_ordered_file_candidates = sorted(
->>>>>>> aafc9d2a
                 self._file_candidates,
                 key=lambda _x: self._file_candidates[_x].modification_time,
             )
@@ -190,11 +186,7 @@
         transfer_check = not Path(file_candidate).name.startswith(".") and not Path(
             file_candidate
         ).name.endswith("downloading")
-<<<<<<< HEAD
-        if not transfer_check:
-=======
         if transfer_check:
->>>>>>> aafc9d2a
             self.notify(Path(file_candidate))
         del self._file_candidates[file_candidate]
         return transfer_check
