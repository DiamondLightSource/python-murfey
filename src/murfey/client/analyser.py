from __future__ import annotations

import logging
import queue
import threading
from pathlib import Path

from murfey.client.context import Context, SPAContext, TomographyContext
from murfey.client.instance_environment import MurfeyInstanceEnvironment
from murfey.util import Observer

logger = logging.getLogger("murfey.client.analyser")


class Analyser(Observer):
    def __init__(self, environment: MurfeyInstanceEnvironment | None = None):
        super().__init__()
        self._experiment_type = ""
        self._acquisition_software = ""
        self._role = ""
        self._extension: str = ""
        self._unseen_xml: list = []
        self._context: Context | None = None
        self._batch_store: dict = {}
        self._environment = environment

        self.queue: queue.Queue = queue.Queue()
        self.thread = threading.Thread(name="Analyser", target=self._analyse)
        self._stopping = False
        self._halt_thread = False

    def _find_extension(self, file_path: Path):
        if (
            file_path.suffix in (".mrc", ".tiff", ".tif", ".eer")
            and not self._extension
        ):
            logger.info(f"File extension determined: {file_path.suffix}")
            self._extension = file_path.suffix

    def _find_context(self, file_path: Path) -> bool:
        split_file_name = file_path.name.split("_")
        if split_file_name:
            if split_file_name[0] == "Position" or "[" in file_path.name:
                self._context = TomographyContext("tomo")
                if split_file_name[-1].startswith("Fractions"):
                    self._role = "detector"
                elif (
                    file_path.suffix == ".mdoc"
                    or file_path.with_suffix(".mdoc").is_file()
                ):
                    self._role = "microscope"
                return True
            if split_file_name[0].startswith("FoilHole"):
                self._context = SPAContext("epu")
                self._role = "detector"
                return True
            if file_path.suffix in (".mrc", ".tiff", ".tif", ".eer"):
                self._context = TomographyContext("serialem")
                if "Frames" in file_path.parts:
                    self._role = "detector"
                else:
                    self._role = "microscope"
                return True
        return False

    def _analyse(self):
        logger.info("Analyser thread started")
        while not self._halt_thread:
            transferred_file = self.queue.get()
            logger.info(f"Analysing transferred file {transferred_file}")
            if not transferred_file:
                self._halt_thread = True
                continue
            if (
                not self._context
            ):  # self._experiment_type or not self._acquisition_software:
                if not self._extension:
                    self._find_extension(transferred_file)
                found = self._find_context(transferred_file)
                if not found:
                    # logger.warning(
                    #     f"Context not understood for {transferred_file}, stopping analysis"
                    # )
                    continue
                elif self._extension:
                    logger.info(f"Context found successfully: {self._role}")
                    self._context.post_first_transfer(
                        transferred_file, role=self._role, environment=self._environment
                    )
                    if self._role == "detector":
<<<<<<< HEAD
                        logger.debug(
                            f"Role as detector submitting question: {transferred_file}"
                        )
                        try:
                            dc_metadata = self._context.gather_metadata(
                                transferred_file.with_suffix(".mdoc")
                                if self._context.acquisition_software == "serialem"
=======
                        try:
                            dc_metadata = self._context.gather_metadata(
                                transferred_file.with_suffix(".mdoc")
                                if self._context._acquisition_software == "serialem"
>>>>>>> 1318f57c
                                else transferred_file.with_suffix(".xml")
                            )
                        except NotImplementedError:
                            dc_metadata = {}
                        if not dc_metadata:
                            self._unseen_xml.append(transferred_file)
                            # continue
                        else:
                            self._unseen_xml = []
                            self.notify({"allowed_responses": ["y", "n"]})
                            dc_metadata["tilt"] = transferred_file.name.split("_")[1]
                            dc_metadata["file_extension"] = self._extension
                            dc_metadata[
                                "acquisition_software"
                            ] = self._context._acquisition_software
                            self.notify({"form": dc_metadata})
            elif not self._extension or self._unseen_xml:
                self._find_extension(transferred_file)
                if self._extension:
                    logger.info(
                        f"Context found successfully: {self._role}, {transferred_file}"
                    )
                    self._context.post_first_transfer(
                        transferred_file, role=self._role, environment=self._environment
                    )
                    if self._role == "detector":
<<<<<<< HEAD
                        logger.debug("Role as detector submitting question")
=======
>>>>>>> 1318f57c
                        dc_metadata = self._context.gather_metadata(
                            transferred_file.with_suffix(".xml")
                        )
                        if not dc_metadata:
                            self._unseen_xml.append(transferred_file)
                        else:
                            self._unseen_xml = []
                            self.notify({"allowed_responses": ["y", "n"]})
                            dc_metadata["tilt"] = transferred_file.name.split("_")[1]
                            dc_metadata["file_extension"] = self._extension
                            dc_metadata[
                                "acquisition_software"
                            ] = self._context._acquisition_software
                            self.notify({"form": dc_metadata})
            else:
                _tilt_series = set(self._context._tilt_series.keys())
<<<<<<< HEAD
                logger.debug(
                    f"Requsting post transfer action with enviornment {self._environment}"
                )
=======
>>>>>>> 1318f57c
                self._context.post_transfer(
                    transferred_file, role=self._role, environment=self._environment
                )
                if (
                    len(self._context._tilt_series.keys()) > len(_tilt_series)
                    and self._role == "detector"
                ):
                    dc_metadata = self._context.gather_metadata(
                        transferred_file.with_suffix(".xml")
                    )
                    self.notify({"form": dc_metadata})

    def enqueue(self, file_path: Path):
        if not self._stopping:
            self.queue.put(file_path)

    def start(self):
        if self.thread.is_alive():
            raise RuntimeError("Analyser already running")
        if self._stopping:
            raise RuntimeError("Analyser has already stopped")
        logger.info(f"Analyser thread starting for {self}")
        self.thread.start()

    def stop(self):
        logger.debug("Analyser thread stop requested")
        self._stopping = True
        self._halt_thread = True
        try:
            if self.thread.is_alive():
                self.queue.put(None)
                self.thread.join()
        except Exception as e:
            logger.debug(f"Exception encountered while stopping analyser: {e}")
        logger.debug("Analyser thread stop completed")<|MERGE_RESOLUTION|>--- conflicted
+++ resolved
@@ -88,20 +88,10 @@
                         transferred_file, role=self._role, environment=self._environment
                     )
                     if self._role == "detector":
-<<<<<<< HEAD
-                        logger.debug(
-                            f"Role as detector submitting question: {transferred_file}"
-                        )
-                        try:
-                            dc_metadata = self._context.gather_metadata(
-                                transferred_file.with_suffix(".mdoc")
-                                if self._context.acquisition_software == "serialem"
-=======
                         try:
                             dc_metadata = self._context.gather_metadata(
                                 transferred_file.with_suffix(".mdoc")
                                 if self._context._acquisition_software == "serialem"
->>>>>>> 1318f57c
                                 else transferred_file.with_suffix(".xml")
                             )
                         except NotImplementedError:
@@ -128,10 +118,6 @@
                         transferred_file, role=self._role, environment=self._environment
                     )
                     if self._role == "detector":
-<<<<<<< HEAD
-                        logger.debug("Role as detector submitting question")
-=======
->>>>>>> 1318f57c
                         dc_metadata = self._context.gather_metadata(
                             transferred_file.with_suffix(".xml")
                         )
@@ -148,12 +134,6 @@
                             self.notify({"form": dc_metadata})
             else:
                 _tilt_series = set(self._context._tilt_series.keys())
-<<<<<<< HEAD
-                logger.debug(
-                    f"Requsting post transfer action with enviornment {self._environment}"
-                )
-=======
->>>>>>> 1318f57c
                 self._context.post_transfer(
                     transferred_file, role=self._role, environment=self._environment
                 )
