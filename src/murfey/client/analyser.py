--- conflicted
+++ resolved
@@ -28,15 +28,10 @@
         self._halt_thread = False
 
     def _find_extension(self, file_path: Path):
-<<<<<<< HEAD
-        logger.info(f"File extension attempt: {file_path}")
-        if file_path.suffix in (".mrc", ".tiff", ".tif", ".eer") and not self._extension:
-=======
         if (
             file_path.suffix in (".mrc", ".tiff", ".tif", ".eer")
             and not self._extension
         ):
->>>>>>> 115d417f
             logger.info(f"File extension determined: {file_path.suffix}")
             self._extension = file_path.suffix
 
@@ -67,13 +62,9 @@
             if not transferred_file:
                 self._halt_thread = True
                 continue
-<<<<<<< HEAD
-            if not self._context: # self._experiment_type or not self._acquisition_software:
-=======
             if (
                 not self._context
             ):  # self._experiment_type or not self._acquisition_software:
->>>>>>> 115d417f
                 if not self._extension:
                     self._find_extension(transferred_file)
                 found = self._find_context(transferred_file)
@@ -82,20 +73,13 @@
                     #     f"Context not understood for {transferred_file}, stopping analysis"
                     # )
                     continue
-<<<<<<< HEAD
-                    # self.queue.put(None)
-=======
->>>>>>> 115d417f
                 elif self._extension:
                     logger.info(f"Context found successfully: {self._role}")
                     self._context.post_first_transfer(transferred_file, role=self._role)
                     if self._role == "detector":
-<<<<<<< HEAD
-=======
                         logger.debug(
                             f"Role as detector submitting question: {transferred_file}"
                         )
->>>>>>> 115d417f
                         dc_metadata = self._context.gather_metadata(
                             transferred_file.with_suffix(".xml")
                         )
@@ -104,32 +88,6 @@
                             # continue
                         else:
                             self._unseen_xml = []
-<<<<<<< HEAD
-                            logger.debug(f"Role as detector submitting question: {transferred_file}")
-                            self.notify({"allowed_responses": ["y", "n"]})
-                            dc_metadata["tilt"] = transferred_file.name.split("_")[1]
-                            dc_metadata["file_extension"] = self._extension
-                            dc_metadata["acquisition_software"] = self._context._acquisition_software
-                            self.notify({"form": dc_metadata})
-                # else:
-                #     logger.info(f"Context found successfully: {self._role}")
-                #     self._context.post_first_transfer(transferred_file, role=self._role)
-                #     if self._role == "detector":
-                #         logger.debug("Role as detector submitting question")
-                #         self.notify({"allowed_responses": ["y", "n"]})
-                #         dc_metadata = self._context.gather_metadata(
-                #             transferred_file.with_suffix(".xml")
-                #         )
-                #         dc_metadata["tilt"] = transferred_file.name.split("_")[1]
-                #         self.notify({"form": dc_metadata})
-            elif not self._extension or self._unseen_xml:
-                self._find_extension(transferred_file)
-                if self._extension:
-                    logger.info(f"Context found successfully: {self._role}, {transferred_file}")
-                    self._context.post_first_transfer(transferred_file, role=self._role)
-                    if self._role == "detector":
-                        #logger.debug("Role as detector submitting question")
-=======
                             self.notify({"allowed_responses": ["y", "n"]})
                             dc_metadata["tilt"] = transferred_file.name.split("_")[1]
                             dc_metadata["file_extension"] = self._extension
@@ -146,22 +104,11 @@
                     self._context.post_first_transfer(transferred_file, role=self._role)
                     if self._role == "detector":
                         logger.debug("Role as detector submitting question")
->>>>>>> 115d417f
                         dc_metadata = self._context.gather_metadata(
                             transferred_file.with_suffix(".xml")
                         )
                         if not dc_metadata:
                             self._unseen_xml.append(transferred_file)
-<<<<<<< HEAD
-                            # continue
-                        else:
-                            self._unseen_xml = []
-                            logger.debug(f"Role as detector submitting question: {transferred_file}")
-                            self.notify({"allowed_responses": ["y", "n"]})
-                            dc_metadata["tilt"] = transferred_file.name.split("_")[1]
-                            dc_metadata["file_extension"] = self._extension
-                            dc_metadata["acquisition_software"] = self._context._acquisition_software
-=======
                         else:
                             self._unseen_xml = []
                             self.notify({"allowed_responses": ["y", "n"]})
@@ -170,7 +117,6 @@
                             dc_metadata[
                                 "acquisition_software"
                             ] = self._context._acquisition_software
->>>>>>> 115d417f
                             self.notify({"form": dc_metadata})
             else:
                 _tilt_series = set(self._context._tilt_series.keys())
