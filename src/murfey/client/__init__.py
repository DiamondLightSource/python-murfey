from __future__ import annotations

import argparse
import configparser
import pathlib

import murfey.client.update

from murfey.client.main import example_websocket_connection, post_file


def run():
    config = read_config()
    known_server = config["Murfey"].get("server")

    parser = argparse.ArgumentParser(description="Start the Murfey client")
<<<<<<< HEAD
    # parser.add_argument("--visit", help="Name of visit", required=True)
    parser.add_argument(
        "--server", type=str, help="Murfey server to connect to", default=known_server
    )
    args = parser.parse_args()
=======
    parser.add_argument("--visit", help="Name of visit", required=True)
    visit_name = parser.parse_args().visit
    example_websocket_connection(visit_name)
    post_file(visit_name)
    # args = parser.parse_args()
>>>>>>> 2c07c447
    # print("Visit name: ", args.visit)
    # print(get_all_visits().text)
    # print(get_visit_info(args.visit).text)

    if not args.server:
        exit("Murfey server not set. Please run with --server")

    if args.server != known_server:
        # New server specified. Verify that it is real
        print(f"Attempting to connect to new server {args.server}")
        try:
            murfey.client.update.check(args.server, install=False)
        except Exception as e:
            exit(f"Could not reach Murfey server at {args.server!r} - {e}")

        # If server is reachable then update the configuration
        config["Murfey"]["server"] = args.server
        write_config(config)

    if args.server:
        # Now run an actual update check
        try:
            murfey.client.update.check(args.server)
        except Exception as e:
            print(f"Murfey update check failed with {e}")


def read_config() -> configparser.ConfigParser:
    config = configparser.ConfigParser()
    try:
        with open(pathlib.Path.home() / ".murfey", "r") as configfile:
            config.read_file(configfile)
    except FileNotFoundError:
        pass
    if "Murfey" not in config:
        config["Murfey"] = {}
    return config


def write_config(config: configparser.ConfigParser):
    with open(pathlib.Path.home() / ".murfey", "w") as configfile:
        config.write(configfile)<|MERGE_RESOLUTION|>--- conflicted
+++ resolved
@@ -14,19 +14,14 @@
     known_server = config["Murfey"].get("server")
 
     parser = argparse.ArgumentParser(description="Start the Murfey client")
-<<<<<<< HEAD
-    # parser.add_argument("--visit", help="Name of visit", required=True)
     parser.add_argument(
         "--server", type=str, help="Murfey server to connect to", default=known_server
     )
     args = parser.parse_args()
-=======
     parser.add_argument("--visit", help="Name of visit", required=True)
     visit_name = parser.parse_args().visit
     example_websocket_connection(visit_name)
     post_file(visit_name)
-    # args = parser.parse_args()
->>>>>>> 2c07c447
     # print("Visit name: ", args.visit)
     # print(get_all_visits().text)
     # print(get_visit_info(args.visit).text)
