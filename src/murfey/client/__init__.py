from __future__ import annotations

import argparse
import configparser

# import json
import logging
import platform
import shutil
import sys
import time
import webbrowser
from pathlib import Path
from queue import Queue

# from multiprocessing import Process, Queue
from threading import Thread
from typing import Literal
from urllib.parse import ParseResult, urlparse

import requests

import murfey.client.rsync
import murfey.client.update
import murfey.client.watchdir
import murfey.client.websocket
from murfey.client.customlogging import CustomHandler, DirectableRichHandler
from murfey.client.instance_environment import MurfeyInstanceEnvironment
from murfey.client.tui.app import MurfeyTUI
from murfey.client.tui.status_bar import StatusBar
from murfey.util.models import Visit

# from asyncio import Queue


# from rich.prompt import Prompt


log = logging.getLogger("murfey.client")


def _enable_webbrowser_in_cygwin():
    """Helper function to make webbrowser.open() work in CygWin"""
    if "cygwin" in platform.system().lower() and shutil.which("cygstart"):
        webbrowser.register("cygstart", None, webbrowser.GenericBrowser("cygstart"))


def _check_for_updates(
    server: ParseResult, install_version: None | Literal[True] | str
):
    if install_version is True:
        # User requested installation of the newest version
        try:
            murfey.client.update.check(server, force=True)
            print("\nYou are already running the newest version of Murfey")
            exit()
        except Exception as e:
            exit(f"Murfey update check failed with {e}")

    if install_version:
        # User requested installation of a specific version
        if murfey.client.update.install_murfey(server, install_version):
            print(f"\nMurfey has been updated to version {install_version}")
            exit()
        else:
            exit("Error occurred while updating Murfey")

    # Otherwise run a routine update check to ensure client and server are compatible
    try:
        murfey.client.update.check(server)
    except Exception as e:
        print(f"Murfey update check failed with {e}")


def _get_visit_list(api_base: ParseResult, demo: bool = False):
    get_visits_url = api_base._replace(
        path="/demo/visits_raw" if demo else "/visits_raw"
    )
    server_reply = requests.get(get_visits_url.geturl())
    if server_reply.status_code != 200:
        raise ValueError(f"Server unreachable ({server_reply.status_code})")
    return [Visit.parse_obj(v) for v in server_reply.json()]


def run():
    config = read_config()
    known_server = config["Murfey"].get("server")

    parser = argparse.ArgumentParser(description="Start the Murfey client")
    parser.add_argument(
        "--server",
        metavar="HOST:PORT",
        type=str,
        help=f"Murfey server to connect to ({known_server})",
        default=known_server,
    )
    parser.add_argument("--visit", help="Name of visit")
    parser.add_argument(
        "--source", help="Directory to transfer files from", type=Path, default="."
    )
    parser.add_argument(
        "--destination",
        help="Directory to transfer files to (syntax: 'data/2022/cm31093-2/tmp/murfey')",
    )
    parser.add_argument(
        "--update",
        metavar="VERSION",
        nargs="?",
        default=None,
        const=True,
        help="Update Murfey to the newest or to a specific version",
    )
    parser.add_argument(
        "--demo",
        action="store_true",
    )

    args = parser.parse_args()

    if not args.server:
        exit("Murfey server not set. Please run with --server host:port")
    if not args.server.startswith(("http://", "https://")):
        if "://" in args.server:
            exit("Unknown server protocol. Only http:// and https:// are allowed")
        args.server = f"http://{args.server}"

    murfey_url = urlparse(args.server, allow_fragments=False)
    if args.server != known_server:
        # New server specified. Verify that it is real
        print(f"Attempting to connect to new server {args.server}")
        try:
            murfey.client.update.check(murfey_url, install=False)
        except Exception as e:
            exit(f"Could not reach Murfey server at {args.server!r} - {e}")

        # If server is reachable then update the configuration
        config["Murfey"]["server"] = args.server
        write_config(config)

    # If user requested installation of a specific or a newer version then
    # make that happen, otherwise ensure client and server are compatible and
    # update if necessary.
    _check_for_updates(server=murfey_url, install_version=args.update)

    from pprint import pprint

    print("Ongoing visits:")
    ongoing_visits = _get_visit_list(murfey_url, demo=args.demo)
    pprint(ongoing_visits)
    ongoing_visits = [v.name for v in ongoing_visits]

    _enable_webbrowser_in_cygwin()

    log.setLevel(logging.DEBUG)
    log_queue = Queue()
    input_queue = Queue()

    rich_handler = DirectableRichHandler(log_queue, enable_link_path=False)
    ws = murfey.client.websocket.WSApp(server=args.server)
    logging.getLogger().addHandler(rich_handler)
    handler = CustomHandler(ws.send)
    logging.getLogger().addHandler(handler)
    logging.getLogger("murfey").setLevel(logging.DEBUG)
    logging.getLogger("websocket").setLevel(logging.WARNING)

    log.info("Starting Websocket connection")

    # start_dc = Prompt.ask("Would you like to register a new data collection?", choices=["y", "n"])

    # if start_dc == "y":
    #     image_directory = str(args.destination)
    #     image_suffix = Prompt.ask("Enter the image suffix", choices=[".tiff", ".tif", ".mrc", ".eer"])
    #     visit = str(args.visit)
    #     dc_params = {
    #         "type": "start_dc",
    #         "image_directory": image_directory,
    #         "image_suffix": image_suffix,
    #         "visit": visit,
    #     }
    #     ws.send(json.dumps(dc_params))

    status_bar = StatusBar()
    source_watcher = murfey.client.watchdir.DirWatcher(
        args.source, settling_time=10, status_bar=status_bar
    )

    main_loop_thread = Thread(target=main_loop, args=[source_watcher], daemon=True)
    main_loop_thread.start()

    instance_environment = MurfeyInstanceEnvironment(
<<<<<<< HEAD
        murfey_url,
=======
        url=murfey_url,
>>>>>>> 1318f57c
        source=Path(args.source),
        watcher=source_watcher,
        default_destination=args.destination,
        demo=args.demo,
    )

    ws.environment = instance_environment

    rich_handler.redirect = True
    MurfeyTUI.run(
        log="textual.log",
        log_verbosity=2,
        environment=instance_environment,
        visits=ongoing_visits,
        queues={"input": input_queue, "logs": log_queue},
        status_bar=status_bar,
    )
    rich_handler.redirect = False

    try:
        main_loop_thread.join()
    except KeyboardInterrupt:
        log.info("Encountered CTRL+C")
        # if args.destination:
        #     rsync_process.stop()
        ws.close()
        log.info("Client stopped")


def main_loop(source_watcher: murfey.client.watchdir.DirWatcher):
    log.info(
        f"Murfey {murfey.__version__} on Python {'.'.join(map(str, sys.version_info[0:3]))} entering main loop"
    )
    while True:
        source_watcher.scan()
        time.sleep(15)


def read_config() -> configparser.ConfigParser:
    config = configparser.ConfigParser()
    try:
        with open(Path.home() / ".murfey") as configfile:
            config.read_file(configfile)
    except FileNotFoundError:
        pass
    if "Murfey" not in config:
        config["Murfey"] = {}
    return config


def write_config(config: configparser.ConfigParser):
    with open(Path.home() / ".murfey", "w") as configfile:
        config.write(configfile)<|MERGE_RESOLUTION|>--- conflicted
+++ resolved
@@ -188,11 +188,7 @@
     main_loop_thread.start()
 
     instance_environment = MurfeyInstanceEnvironment(
-<<<<<<< HEAD
-        murfey_url,
-=======
         url=murfey_url,
->>>>>>> 1318f57c
         source=Path(args.source),
         watcher=source_watcher,
         default_destination=args.destination,
