from __future__ import annotations

import logging
from pathlib import Path
from typing import Callable, Dict, List

import mdocfile
import requests
import xmltodict
from pydantic import BaseModel

from murfey.client.instance_environment import (
    MovieID,
    MovieTracker,
    MurfeyID,
    MurfeyInstanceEnvironment,
)

logger = logging.getLogger("murfey.client.context")


def detect_acquisition_software(dir_for_transfer: Path) -> str:
    glob = dir_for_transfer.glob("*")
    for f in glob:
        if f.name.startswith("EPU") or f.name.startswith("GridSquare"):
            return "epu"
        if f.name.startswith("Position") or f.suffix == ".mdoc":
            return "tomo"
    return ""


class Context:
    def __init__(self, acquisition_software: str):
        self._acquisition_software = acquisition_software

<<<<<<< HEAD
    def post_transfer(self, transferred_file: Path, role: str = ""):
=======
    def post_transfer(self, transferred_file: Path, role: str = "", **kwargs):
>>>>>>> 1318f57c
        raise NotImplementedError(
            f"post_transfer hook must be declared in derived class to be used: {self}"
        )

<<<<<<< HEAD
    def post_first_transfer(self, transferred_file: Path, role: str = ""):
        self.post_transfer(transferred_file, role=role)
=======
    def post_first_transfer(self, transferred_file: Path, role: str = "", **kwargs):
        self.post_transfer(transferred_file, role=role, **kwargs)
>>>>>>> 1318f57c

    def gather_metadata(self, metadata_file: Path):
        raise NotImplementedError(
            f"gather_metadata must be declared in derived class to be used: {self}"
        )


class SPAContext(Context):
<<<<<<< HEAD
    def post_transfer(self, transferred_file: Path, role: str = ""):
=======
    def post_transfer(self, transferred_file: Path, role: str = "", **kwargs):
>>>>>>> 1318f57c
        pass


class ProcessFileIncomplete(BaseModel):
    path: Path
    image_number: int
    movie_uuid: int
    mc_uuid: int
    tag: str
    description: str = ""


class TomographyContext(Context):
    def __init__(self, acquisition_software: str):
        super().__init__(acquisition_software)
        self._tilt_series: Dict[str, List[Path]] = {}
        self._completed_tilt_series: List[str] = []
        self._motion_corrected_tilt_series: Dict[str, List[Path]] = {}
        self._last_transferred_file: Path | None = None
        self._data_collection_stash: list = []
        self._processing_job_stash: dict = {}
        self._preprocessing_triggers: dict = {}

<<<<<<< HEAD
    def _check_tilt(self, tilt_series: int):
        logger.debug(f"Check for tilt series {tilt_series} for peocessing request")

    def _flush_data_collections(self):
        for dc_data in self._data_collection_stash:
            data = {**dc_data[2], **dc_data[1]._data_collection_parameters}
            logger.debug(f"Sending data: {data}")
=======
    def _flush_data_collections(self):
        logger.debug("Flushing data collection API calls")
        for dc_data in self._data_collection_stash:
            data = {**dc_data[2], **dc_data[1].data_collection_parameters}
>>>>>>> 1318f57c
            requests.post(dc_data[0], json=data)
        self._data_collection_stash = []

    def _flush_processing_job(self, tag: str):
<<<<<<< HEAD
        logger.debug(
            f"Flushing processing job {tag}: {self._processing_job_stash.get(tag)}"
        )
=======
        logger.debug(f"Flushing processing job {tag}")
>>>>>>> 1318f57c
        if proc_data := self._processing_job_stash.get(tag):
            for pd in proc_data:
                requests.post(pd[0], json=pd[1])
            self._processing_job_stash.pop(tag)
<<<<<<< HEAD

    def _flush_preprocess(self, tag: str):
        logger.debug(
            f"Flushing preprocessing job {tag}: {self._preprocessing_triggers.get(tag)}"
        )
        if tr := self._preprocessing_triggers.get(tag):
            process_file = self._complete_process_file(tr[1], tr[2])
            if process_file:
                requests.post(tr[0], json=process_file)
                self._preprocessing_triggers.pop(tag)

    def _check_for_alignment(
        self, movie_path: Path, motion_corrected_path: Path, url: str
    ):
        if self._acquisition_software == "serialem":
            delimiters = ("_", "-")
            for d in delimiters:
                if movie_path.name.count(d) > 1:
                    delimiter = d
                    break
            else:
                delimiter = delimiters[0]

            def _extract_tilt_series(p: Path) -> str:
                split = p.name.split(delimiter)
                for s in split:
                    if s.isdigit():
                        return s
                raise ValueError(
                    f"No digits found in {p.name} after splitting on {delimiter}"
                )

            tilt_series = _extract_tilt_series(movie_path)
            # tilt_angle = ".".join(movie_path.name.split(delimiter)[-1].split(".")[:-1])
        elif self._acquisition_software == "tomo":
            tilt_series = movie_path.name.split("_")[1]
            # tilt_angle = movie_path.name.split("[")[1].split("]")[0]
        else:
            return
        if self._motion_corrected_tilt_series.get(tilt_series):
            self._motion_corrected_tilt_series[tilt_series].append(
                motion_corrected_path
            )
        else:
            self._motion_corrected_tilt_series[tilt_series] = [motion_corrected_path]
        if tilt_series in self._completed_tilt_series:
            if len(self._motion_corrected_tilt_series[tilt_series]) == len(
                self._tilt_series[tilt_series]
            ):
                series_data: dict = {}
                requests.post(url, json=series_data)

=======

    def _flush_preprocess(self, tag: str):
        logger.debug(f"Flushing preprocessing job {tag}")
        if tr := self._preprocessing_triggers.get(tag):
            process_file = self._complete_process_file(tr[1], tr[2])
            if process_file:
                requests.post(tr[0], json=process_file)
                self._preprocessing_triggers.pop(tag)

>>>>>>> 1318f57c
    def _complete_process_file(
        self,
        incomplete_process_file: ProcessFileIncomplete,
        environment: MurfeyInstanceEnvironment,
    ) -> dict:
        try:
            tag = incomplete_process_file.tag
            return {
<<<<<<< HEAD
                "name": str(incomplete_process_file.path),
=======
                "path": str(incomplete_process_file.path),
>>>>>>> 1318f57c
                "description": incomplete_process_file.description,
                "size": incomplete_process_file.path.stat().st_size,
                "timestamp": incomplete_process_file.path.stat().st_ctime,
                "processing_job": environment._processing_jobs[tag],
                "data_collection_id": environment._data_collections[tag],
                "image_number": incomplete_process_file.image_number,
<<<<<<< HEAD
                "pixel_size": environment._data_collection_parameters[
                    "pixel_size_on_image"
                ],
                "autoproc_program_id": environment._autoproc_programs[tag],
=======
                "pixel_size": environment.data_collection_parameters[
                    "pixel_size_on_image"
                ],
                "autoproc_program_id": environment.autoproc_program_ids[tag],
>>>>>>> 1318f57c
                "mc_uuid": incomplete_process_file.mc_uuid,
                "movie_uuid": incomplete_process_file.movie_uuid,
            }
        except KeyError:
            return {}

    def _add_tilt(
        self,
        file_path: Path,
        extract_tilt_series: Callable[[Path], str],
        extract_tilt_angle: Callable[[Path], str],
        environment: MurfeyInstanceEnvironment | None = None,
    ) -> List[str]:
        if environment:
            environment.movies[file_path] = MovieTracker(
                movie_number=next(MovieID),
                movie_uuid=next(MurfeyID),
                motion_correction_uuid=next(MurfeyID),
            )
        tilt_series = extract_tilt_series(file_path)
        tilt_angle = extract_tilt_angle(file_path)
        if tilt_series in self._completed_tilt_series:
            logger.info(
                f"Tilt series {tilt_series} was previously thought complete but now {file_path} has been seen"
            )
            self._completed_tilt_series.remove(tilt_series)
        if not self._tilt_series.get(tilt_series):
            logger.info(f"New tilt series found: {tilt_series}")
            self._tilt_series[tilt_series] = [file_path]
            try:
                if environment:  # and environment._processing_jobs.get(tilt_series):
                    url = f"{str(environment.url.geturl())}/visits/{environment.visit}/start_data_collection"
                    data = {
                        "experiment_type": "tomography",
                        "tilt": tilt_series,
                        "file_extension": file_path.suffix,
                        "acquisition_software": self._acquisition_software,
                        "image_directory": str(file_path.parent),
                        "tag": tilt_series,
                    }
                    if environment.data_collection_group_id is None:
                        self._data_collection_stash.append((url, environment, data))
                    else:
<<<<<<< HEAD
                        logger.debug(f"Sending data: {data}")
=======
>>>>>>> 1318f57c
                        requests.post(url, json=data)
                    proc_url = f"{str(environment.url.geturl())}/visits/{environment.visit}/register_processing_job"
                    self._processing_job_stash[tilt_series] = [
                        (proc_url, {"tag": tilt_series, "recipe": "em-tomo-preprocess"})
                    ]
                    self._processing_job_stash[tilt_series].append(
                        (proc_url, {"tag": tilt_series, "recipe": "em-tomo-align"})
                    )
                    preproc_url = f"{str(environment.url.geturl())}/visits/{environment.visit}/tomography_preprocess"
                    pfi = ProcessFileIncomplete(
                        path=file_path,
                        image_number=environment.movies[file_path].movie_number,
                        movie_uuid=environment.movies[file_path].movie_uuid,
                        mc_uuid=environment.movies[file_path].motion_correction_uuid,
                        tag=tilt_series,
                    )
                    if (
<<<<<<< HEAD
                        environment._autoproc_programs.get(tilt_series) is None
                        or environment._processing_jobs.get(tilt_series) is None
=======
                        environment.autoproc_program_ids.get(tilt_series) is None
                        or environment.processing_job_ids.get(tilt_series) is None
>>>>>>> 1318f57c
                    ):
                        self._preprocessing_triggers[tilt_series] = (
                            preproc_url,
                            pfi,
                            environment,
                        )
                    else:
                        process_file = self._complete_process_file(pfi, environment)
                        requests.post(preproc_url, json=process_file)
            except Exception as e:
                logger.error(e)
        else:
            self._tilt_series[tilt_series].append(file_path)
        if self._last_transferred_file:
            last_tilt_series = extract_tilt_series(self._last_transferred_file)
            last_tilt_angle = extract_tilt_angle(self._last_transferred_file)
            self._last_transferred_file = file_path
            if last_tilt_series != tilt_series and last_tilt_angle != tilt_angle:
                newly_completed_series = []
                if self._tilt_series:
                    tilt_series_size = max(len(ts) for ts in self._tilt_series.values())
                else:
                    tilt_series_size = 0
                this_tilt_series_size = len(self._tilt_series[tilt_series])
                if this_tilt_series_size >= tilt_series_size:
                    self._completed_tilt_series.append(tilt_series)
                    newly_completed_series.append(tilt_series)
                for ts, ta in self._tilt_series.items():
                    if (
                        len(ta) >= tilt_series_size
                        and ts not in self._completed_tilt_series
                    ):
                        newly_completed_series.append(ts)
                        self._completed_tilt_series.append(ts)
                logger.info(
                    f"The following tilt series are considered complete: {newly_completed_series}"
                )
                return newly_completed_series
        self._last_transferred_file = file_path
        return []

    def _add_tomo_tilt(
        self, file_path: Path, environment: MurfeyInstanceEnvironment | None = None
    ) -> List[str]:
        return self._add_tilt(
            file_path,
            lambda x: x.name.split("_")[1],
            lambda x: x.name.split("[")[1].split("]")[0],
            environment=environment,
        )

    def _add_serialem_tilt(
        self, file_path: Path, environment: MurfeyInstanceEnvironment | None = None
    ) -> List[str]:
        delimiters = ("_", "-")
        for d in delimiters:
            if file_path.name.count(d) > 1:
                delimiter = d
                break
        else:
            delimiter = delimiters[0]

        def _extract_tilt_series(p: Path) -> str:
            split = p.name.split(delimiter)
            for s in split:
                if s.isdigit():
                    return s
            raise ValueError(
                f"No digits found in {p.name} after splitting on {delimiter}"
            )

        return self._add_tilt(
            file_path,
            _extract_tilt_series,
            lambda x: ".".join(x.name.split(delimiter)[-1].split(".")[:-1]),
            environment=environment,
        )

    def post_transfer(
        self,
        transferred_file: Path,
        role: str = "",
        environment: MurfeyInstanceEnvironment | None = None,
<<<<<<< HEAD
=======
        **kwargs,
>>>>>>> 1318f57c
    ) -> List[str]:
        data_suffixes = (".mrc", ".tiff", ".tif", ".eer")
        completed_tilts = []
        if role == "detector" and transferred_file.suffix in data_suffixes:
<<<<<<< HEAD
            logger.debug(f"Perform post transfer with environment {environment}")
=======
>>>>>>> 1318f57c
            if self._acquisition_software == "tomo":
                completed_tilts = self._add_tomo_tilt(
                    transferred_file, environment=environment
                )
            elif self._acquisition_software == "serialem":
                completed_tilts = self._add_serialem_tilt(
                    transferred_file, environment=environment
                )
        return completed_tilts

    def post_first_transfer(
        self,
        transferred_file: Path,
        role: str = "",
        environment: MurfeyInstanceEnvironment | None = None,
<<<<<<< HEAD
=======
        **kwargs,
>>>>>>> 1318f57c
    ):
        self.post_transfer(transferred_file, role=role, environment=environment)

    def gather_metadata(self, metadata_file: Path) -> dict:
        if metadata_file.suffix not in (".mdoc", ".xml"):
            raise ValueError(
                f"Tomography gather_metadata method expected xml or mdoc file not {metadata_file.name}"
            )
        if not metadata_file.is_file():
            logger.debug(f"Metadata file {metadata_file} not found")
            return {}
        if metadata_file.suffix == ".xml":
            with open(metadata_file, "r") as xml:
                for_parsing = xml.read()
                data = xmltodict.parse(for_parsing)
            metadata: dict = {}
            metadata["experiment_type"] = "tomography"
            metadata["voltage"] = 300
            metadata["image_size_x"] = data["Acquisition"]["Info"]["ImageSize"]["Width"]
            metadata["image_size_y"] = data["Acquisition"]["Info"]["ImageSize"][
                "Height"
            ]
            metadata["pixel_size_on_image"] = float(
                data["Acquisition"]["Info"]["SensorPixelSize"]["Height"]
            )
            metadata["dose_per_frame"] = None
            return metadata
        mdoc_data = mdocfile.read(metadata_file)
        mdoc_metadata: dict = {}
        mdoc_metadata["experiment_type"] = "tomography"
        mdoc_metadata["voltage"] = mdoc_data.iloc[0].voltage
        mdoc_metadata["image_size_x"] = mdoc_data.iloc[0].image_size[0]
        mdoc_metadata["image_size_y"] = mdoc_data.iloc[0].image_size[1]
        mdoc_metadata["pixel_size_on_image"] = float(mdoc_data.iloc[0].pixel_spacing)
        mdoc_metadata["dose_per_frame"] = None
        return mdoc_metadata<|MERGE_RESOLUTION|>--- conflicted
+++ resolved
@@ -33,22 +33,13 @@
     def __init__(self, acquisition_software: str):
         self._acquisition_software = acquisition_software
 
-<<<<<<< HEAD
-    def post_transfer(self, transferred_file: Path, role: str = ""):
-=======
     def post_transfer(self, transferred_file: Path, role: str = "", **kwargs):
->>>>>>> 1318f57c
         raise NotImplementedError(
             f"post_transfer hook must be declared in derived class to be used: {self}"
         )
 
-<<<<<<< HEAD
-    def post_first_transfer(self, transferred_file: Path, role: str = ""):
-        self.post_transfer(transferred_file, role=role)
-=======
     def post_first_transfer(self, transferred_file: Path, role: str = "", **kwargs):
         self.post_transfer(transferred_file, role=role, **kwargs)
->>>>>>> 1318f57c
 
     def gather_metadata(self, metadata_file: Path):
         raise NotImplementedError(
@@ -57,11 +48,7 @@
 
 
 class SPAContext(Context):
-<<<<<<< HEAD
-    def post_transfer(self, transferred_file: Path, role: str = ""):
-=======
     def post_transfer(self, transferred_file: Path, role: str = "", **kwargs):
->>>>>>> 1318f57c
         pass
 
 
@@ -85,36 +72,19 @@
         self._processing_job_stash: dict = {}
         self._preprocessing_triggers: dict = {}
 
-<<<<<<< HEAD
-    def _check_tilt(self, tilt_series: int):
-        logger.debug(f"Check for tilt series {tilt_series} for peocessing request")
-
-    def _flush_data_collections(self):
-        for dc_data in self._data_collection_stash:
-            data = {**dc_data[2], **dc_data[1]._data_collection_parameters}
-            logger.debug(f"Sending data: {data}")
-=======
     def _flush_data_collections(self):
         logger.debug("Flushing data collection API calls")
         for dc_data in self._data_collection_stash:
             data = {**dc_data[2], **dc_data[1].data_collection_parameters}
->>>>>>> 1318f57c
             requests.post(dc_data[0], json=data)
         self._data_collection_stash = []
 
     def _flush_processing_job(self, tag: str):
-<<<<<<< HEAD
-        logger.debug(
-            f"Flushing processing job {tag}: {self._processing_job_stash.get(tag)}"
-        )
-=======
         logger.debug(f"Flushing processing job {tag}")
->>>>>>> 1318f57c
         if proc_data := self._processing_job_stash.get(tag):
             for pd in proc_data:
                 requests.post(pd[0], json=pd[1])
             self._processing_job_stash.pop(tag)
-<<<<<<< HEAD
 
     def _flush_preprocess(self, tag: str):
         logger.debug(
@@ -167,17 +137,6 @@
                 series_data: dict = {}
                 requests.post(url, json=series_data)
 
-=======
-
-    def _flush_preprocess(self, tag: str):
-        logger.debug(f"Flushing preprocessing job {tag}")
-        if tr := self._preprocessing_triggers.get(tag):
-            process_file = self._complete_process_file(tr[1], tr[2])
-            if process_file:
-                requests.post(tr[0], json=process_file)
-                self._preprocessing_triggers.pop(tag)
-
->>>>>>> 1318f57c
     def _complete_process_file(
         self,
         incomplete_process_file: ProcessFileIncomplete,
@@ -186,28 +145,17 @@
         try:
             tag = incomplete_process_file.tag
             return {
-<<<<<<< HEAD
-                "name": str(incomplete_process_file.path),
-=======
                 "path": str(incomplete_process_file.path),
->>>>>>> 1318f57c
                 "description": incomplete_process_file.description,
                 "size": incomplete_process_file.path.stat().st_size,
                 "timestamp": incomplete_process_file.path.stat().st_ctime,
                 "processing_job": environment._processing_jobs[tag],
                 "data_collection_id": environment._data_collections[tag],
                 "image_number": incomplete_process_file.image_number,
-<<<<<<< HEAD
-                "pixel_size": environment._data_collection_parameters[
-                    "pixel_size_on_image"
-                ],
-                "autoproc_program_id": environment._autoproc_programs[tag],
-=======
                 "pixel_size": environment.data_collection_parameters[
                     "pixel_size_on_image"
                 ],
                 "autoproc_program_id": environment.autoproc_program_ids[tag],
->>>>>>> 1318f57c
                 "mc_uuid": incomplete_process_file.mc_uuid,
                 "movie_uuid": incomplete_process_file.movie_uuid,
             }
@@ -251,10 +199,6 @@
                     if environment.data_collection_group_id is None:
                         self._data_collection_stash.append((url, environment, data))
                     else:
-<<<<<<< HEAD
-                        logger.debug(f"Sending data: {data}")
-=======
->>>>>>> 1318f57c
                         requests.post(url, json=data)
                     proc_url = f"{str(environment.url.geturl())}/visits/{environment.visit}/register_processing_job"
                     self._processing_job_stash[tilt_series] = [
@@ -272,13 +216,8 @@
                         tag=tilt_series,
                     )
                     if (
-<<<<<<< HEAD
-                        environment._autoproc_programs.get(tilt_series) is None
-                        or environment._processing_jobs.get(tilt_series) is None
-=======
                         environment.autoproc_program_ids.get(tilt_series) is None
                         or environment.processing_job_ids.get(tilt_series) is None
->>>>>>> 1318f57c
                     ):
                         self._preprocessing_triggers[tilt_series] = (
                             preproc_url,
@@ -362,18 +301,11 @@
         transferred_file: Path,
         role: str = "",
         environment: MurfeyInstanceEnvironment | None = None,
-<<<<<<< HEAD
-=======
         **kwargs,
->>>>>>> 1318f57c
     ) -> List[str]:
         data_suffixes = (".mrc", ".tiff", ".tif", ".eer")
         completed_tilts = []
         if role == "detector" and transferred_file.suffix in data_suffixes:
-<<<<<<< HEAD
-            logger.debug(f"Perform post transfer with environment {environment}")
-=======
->>>>>>> 1318f57c
             if self._acquisition_software == "tomo":
                 completed_tilts = self._add_tomo_tilt(
                     transferred_file, environment=environment
@@ -389,10 +321,7 @@
         transferred_file: Path,
         role: str = "",
         environment: MurfeyInstanceEnvironment | None = None,
-<<<<<<< HEAD
-=======
         **kwargs,
->>>>>>> 1318f57c
     ):
         self.post_transfer(transferred_file, role=role, environment=environment)
 
