from __future__ import annotations

import logging
from pathlib import Path
from typing import Any, Dict, List, NamedTuple

from murfey.client.instance_environment import MurfeyInstanceEnvironment

logger = logging.getLogger("murfey.client.context")


class FutureRequest(NamedTuple):
    url: str
    message: Dict[str, Any]


class ProcessingParameter(NamedTuple):
    name: str
    label: str
    default: Any = None


<<<<<<< HEAD
def _construct_tilt_series_name(
    tilt_tag: str, tilt_series: str, file_path: Path
) -> str:
    if tilt_tag:
        if f"{tilt_tag}_{tilt_series}" in file_path.name:
            return f"{tilt_tag}_{tilt_series}"
        return f"{tilt_tag}{tilt_series}"
    return tilt_series


def _file_transferred_to(
    environment: MurfeyInstanceEnvironment, source: Path, file_path: Path
):
    machine_config = get_machine_config(
        str(environment.url.geturl()), demo=environment.demo
    )
    if environment.visit in environment.default_destinations[source]:
        return (
            Path(machine_config.get("rsync_basepath", ""))
            / Path(environment.default_destinations[source])
            / file_path.name
        )
    return (
        Path(machine_config.get("rsync_basepath", ""))
        / Path(environment.default_destinations[source])
        / environment.visit
        / file_path.name
    )


def _get_source(file_path: Path, environment: MurfeyInstanceEnvironment) -> Path | None:
    for s in environment.sources:
        if file_path.is_relative_to(s):
            return s
    return None


def _midpoint(angles: List[float]) -> int:
    sorted_angles = sorted(angles)
    return round(
        sorted_angles[len(sorted_angles) // 2]
        if sorted_angles[len(sorted_angles) // 2]
        and sorted_angles[len(sorted_angles) // 2 + 1]
        else 0
    )


=======
>>>>>>> aafc9d2a
def detect_acquisition_software(dir_for_transfer: Path) -> str:
    glob = dir_for_transfer.glob("*")
    for f in glob:
        if f.name.startswith("EPU") or f.name.startswith("GridSquare"):
            return "epu"
        if f.name.startswith("Position") or f.suffix == ".mdoc":
            return "tomo"
    return ""


class Context:
    user_params: List[ProcessingParameter] = []
    metadata_params: List[ProcessingParameter] = []

    def __init__(self, acquisition_software: str):
        self._acquisition_software = acquisition_software

    def post_transfer(self, transferred_file: Path, role: str = "", **kwargs):
        raise NotImplementedError(
            f"post_transfer hook must be declared in derived class to be used: {self}"
        )

    def post_first_transfer(self, transferred_file: Path, role: str = "", **kwargs):
        self.post_transfer(transferred_file, role=role, **kwargs)

    def gather_metadata(
        self, metadata_file: Path, environment: MurfeyInstanceEnvironment | None = None
    ):
        raise NotImplementedError(
            f"gather_metadata must be declared in derived class to be used: {self}"
<<<<<<< HEAD
        )


class _SPAContext(Context):
    user_params = [
        ProcessingParameter(
            "dose_per_frame",
            "Dose Per Frame [e- / Angstrom^2 / frame] (after EER grouping if relevant)",
        ),
        ProcessingParameter(
            "estimate_particle_diameter",
            "Use crYOLO to Estimate Particle Diameter",
            default=True,
        ),
        ProcessingParameter(
            "particle_diameter", "Particle Diameter (Angstroms)", default=None
        ),
        ProcessingParameter("use_cryolo", "Use crYOLO Autopicking", default=True),
        ProcessingParameter("symmetry", "Symmetry Group", default="C1"),
        ProcessingParameter("eer_grouping", "EER Grouping", default=20),
        ProcessingParameter(
            "mask_diameter", "Mask Diameter (2D classification)", default=190
        ),
        ProcessingParameter("boxsize", "Box Size", default=256),
        ProcessingParameter("downscale", "Downscale Extracted Particles", default=True),
        ProcessingParameter(
            "small_boxsize", "Downscaled Extracted Particle Size (pixels)", default=128
        ),
        ProcessingParameter("gain_ref", "Gain Reference"),
        ProcessingParameter("gain_ref_superres", "Unbinned Gain Reference"),
    ]
    metadata_params = [
        ProcessingParameter("voltage", "Voltage"),
        ProcessingParameter("image_size_x", "Image Size X"),
        ProcessingParameter("image_size_y", "Image Size Y"),
        ProcessingParameter("pixel_size_on_image", "Pixel Size"),
        ProcessingParameter("motion_corr_binning", "Motion Correction Binning"),
    ]

    def __init__(self, acquisition_software: str, basepath: Path):
        super().__init__(acquisition_software)
        self._basepath = basepath
        self._processing_job_stash: dict = {}
        self._preprocessing_triggers: dict = {}

    def gather_metadata(
        self, metadata_file: Path, environment: MurfeyInstanceEnvironment | None = None
    ):
        logger.info(f"trying to gather metadata on {metadata_file}")
        if metadata_file.suffix != ".xml":
            raise ValueError(
                f"SPA gather_metadata method expected xml file not {metadata_file.name}"
            )
        if not metadata_file.is_file():
            logger.debug(f"Metadata file {metadata_file} not found")
            return OrderedDict({})
        with open(metadata_file, "r") as xml:
            try:
                for_parsing = xml.read()
            except Exception:
                logger.warning(f"Failed to parse file {metadata_file}")
                return OrderedDict({})
            data = xmltodict.parse(for_parsing)
        magnification = 0
        num_fractions = 1
        metadata: OrderedDict = OrderedDict({})
        metadata["experiment_type"] = "SPA"
        if data.get("Acquisition"):
            metadata["voltage"] = 300
            metadata["image_size_x"] = data["Acquisition"]["Info"]["ImageSize"]["Width"]
            metadata["image_size_y"] = data["Acquisition"]["Info"]["ImageSize"][
                "Height"
            ]
            metadata["pixel_size_on_image"] = float(
                data["Acquisition"]["Info"]["SensorPixelSize"]["Height"]
            )
            metadata["magnification"] = magnification
        elif data.get("MicroscopeImage"):
            metadata["voltage"] = (
                float(
                    data["MicroscopeImage"]["microscopeData"]["gun"][
                        "AccelerationVoltage"
                    ]
                )
                / 1000
            )
            metadata["image_size_x"] = data["MicroscopeImage"]["microscopeData"][
                "acquisition"
            ]["camera"]["ReadoutArea"]["a:width"]
            metadata["image_size_y"] = data["MicroscopeImage"]["microscopeData"][
                "acquisition"
            ]["camera"]["ReadoutArea"]["a:height"]
            metadata["pixel_size_on_image"] = float(
                data["MicroscopeImage"]["SpatialScale"]["pixelSize"]["x"][
                    "numericValue"
                ]
            )
            magnification = data["MicroscopeImage"]["microscopeData"]["optics"][
                "TemMagnification"
            ]["NominalMagnification"]
            metadata["magnification"] = magnification
            try:
                dose_index = _get_xml_list_index(
                    "Dose",
                    data["MicroscopeImage"]["CustomData"]["a:KeyValueOfstringanyType"],
                )
                metadata["total_exposed_dose"] = round(
                    float(
                        data["MicroscopeImage"]["CustomData"][
                            "a:KeyValueOfstringanyType"
                        ][dose_index]["a:Value"]["#text"]
                    )
                    * (1e-20),
                    2,
                )  # convert e / m^2 to e / A^2
            except ValueError:
                metadata["total_exposed_dose"] = 1
            num_fractions = int(
                data["MicroscopeImage"]["microscopeData"]["acquisition"]["camera"][
                    "CameraSpecificInput"
                ]["a:KeyValueOfstringanyType"][2]["a:Value"]["b:NumberOffractions"]
            )
            metadata["c2aperture"] = data["MicroscopeImage"]["CustomData"][
                "a:KeyValueOfstringanyType"
            ][3]["a:Value"]["#text"]
            metadata["exposure_time"] = data["MicroscopeImage"]["microscopeData"][
                "acquisition"
            ]["camera"]["ExposureTime"]
            metadata["slit_width"] = data["MicroscopeImage"]["microscopeData"][
                "optics"
            ]["EnergyFilter"]["EnergySelectionSlitWidth"]
            metadata["phase_plate"] = (
                1
                if data["MicroscopeImage"]["CustomData"]["a:KeyValueOfstringanyType"][
                    11
                ]["a:Value"]["#text"]
                == "true"
                else 0
            )
        else:
            logger.warning("Metadata file format is not recognised")
            return OrderedDict({})
        binning_factor = int(
            data["MicroscopeImage"]["microscopeData"]["acquisition"]["camera"][
                "Binning"
            ]["a:x"]
        )
        if binning_factor == 2:
            metadata["image_size_x"] = str(
                int(metadata["image_size_x"]) * binning_factor
            )
            metadata["image_size_y"] = str(
                int(metadata["image_size_y"]) * binning_factor
            )
        if environment:
            server_config = requests.get(
                f"{str(environment.url.geturl())}/machine/"
            ).json()
            if server_config.get("superres") and environment.superres:
                binning_factor = 2
            if magnification:
                ps_from_mag = (
                    server_config.get("calibrations", {})
                    .get("magnification", {})
                    .get(magnification)
                )
                if ps_from_mag:
                    metadata["pixel_size_on_image"] = float(ps_from_mag) * 1e-10
                    # this is a bit of a hack to cover the case when the data is binned K3
                    # then the pixel size from the magnification table will be correct but the binning_factor will be 2
                    # this is divided out later so multiply it in here to cancel
                    if server_config.get("superres") and not environment.superres:
                        metadata["pixel_size_on_image"] *= binning_factor
        metadata["pixel_size_on_image"] = (
            metadata["pixel_size_on_image"] / binning_factor
        )
        metadata["motion_corr_binning"] = binning_factor
        metadata["gain_ref"] = (
            f"data/{datetime.now().year}/{environment.visit}/processing/gain.mrc"
            if environment
            else None
        )
        metadata["gain_ref_superres"] = (
            f"data/{datetime.now().year}/{environment.visit}/processing/gain_superres.mrc"
            if environment
            else None
        )
        if metadata.get("total_exposed_dose"):
            metadata["dose_per_frame"] = (
                environment.data_collection_parameters.get("dose_per_frame")
                if environment
                and environment.data_collection_parameters.get("dose_per_frame")
                not in (None, "None")
                else round(metadata["total_exposed_dose"] / num_fractions, 3)
            )
        else:
            metadata["dose_per_frame"] = (
                environment.data_collection_parameters.get("dose_per_frame")
                if environment
                else None
            )

        metadata["use_cryolo"] = (
            environment.data_collection_parameters.get("use_cryolo")
            if environment
            else None
        ) or True
        metadata["symmetry"] = (
            environment.data_collection_parameters.get("symmetry")
            if environment
            else None
        ) or "C1"
        metadata["mask_diameter"] = (
            environment.data_collection_parameters.get("mask_diameter")
            if environment
            else None
        ) or 190
        metadata["boxsize"] = (
            environment.data_collection_parameters.get("boxsize")
            if environment
            else None
        ) or 256
        metadata["downscale"] = (
            environment.data_collection_parameters.get("downscale")
            if environment
            else None
        ) or True
        metadata["small_boxsize"] = (
            environment.data_collection_parameters.get("small_boxsize")
            if environment
            else None
        ) or 128
        metadata["eer_grouping"] = (
            environment.data_collection_parameters.get("eer_grouping")
            if environment
            else None
        ) or 20
        metadata["source"] = str(self._basepath)
        metadata["particle_diameter"] = (
            environment.data_collection_parameters.get("particle_diameter")
            if environment
            else None
        ) or 0
        metadata["estimate_particle_diameter"] = (
            environment.data_collection_parameters.get("estimate_particle_diameter")
            if environment
            else None
        ) or True
        return metadata


class SPAModularContext(_SPAContext):
    def post_transfer(
        self,
        transferred_file: Path,
        role: str = "",
        environment: MurfeyInstanceEnvironment | None = None,
        **kwargs,
    ):
        data_suffixes = (".mrc", ".tiff", ".tif", ".eer")
        if role == "detector" and "gain" not in transferred_file.name:
            if transferred_file.suffix in data_suffixes:
                if self._acquisition_software == "epu":
                    if environment:
                        machine_config = get_machine_config(
                            str(environment.url.geturl()), demo=environment.demo
                        )
                    else:
                        machine_config = {}
                    required_strings = machine_config.get(
                        "data_required_substrings", {}
                    ).get("epu", ["fractions"])

                    if not environment:
                        logger.warning("No environment passed in")
                        return
                    source = _get_source(transferred_file, environment)
                    if not source:
                        logger.warning(f"No source found for file {transferred_file}")
                        return

                    for r in required_strings:
                        if r not in transferred_file.name.lower():
                            return

                    if environment:
                        file_transferred_to = _file_transferred_to(
                            environment, source, transferred_file
                        )
                        environment.movies[file_transferred_to] = MovieTracker(
                            movie_number=next(MovieID),
                            motion_correction_uuid=next(MurfeyID),
                        )

                        preproc_url = f"{str(environment.url.geturl())}/visits/{environment.visit}/{environment.client_id}/spa_preprocess"
                        preproc_data = {
                            "path": str(file_transferred_to),
                            "description": "",
                            "size": transferred_file.stat().st_size,
                            "timestamp": transferred_file.stat().st_ctime,
                            "processing_job": None,
                            "data_collection_id": None,
                            "image_number": environment.movies[
                                file_transferred_to
                            ].movie_number,
                            "pixel_size": environment.data_collection_parameters.get(
                                "pixel_size_on_image"
                            ),
                            "autoproc_program_id": None,
                            "dose_per_frame": environment.data_collection_parameters.get(
                                "dose_per_frame"
                            ),
                            "mc_binning": environment.data_collection_parameters.get(
                                "motion_corr_binning", 1
                            ),
                            "gain_ref": environment.data_collection_parameters.get(
                                "gain_ref"
                            ),
                            "downscale": environment.data_collection_parameters.get(
                                "downscale"
                            ),
                            "tag": str(source),
                        }
                        requests.post(
                            preproc_url,
                            json={
                                k: None if v == "None" else v
                                for k, v in preproc_data.items()
                            },
                        )

        return

    def _register_data_collection(
        self,
        tag: str,
        url: str,
        data: dict,
        environment: MurfeyInstanceEnvironment,
    ):
        return

    def _register_processing_job(
        self,
        tag: str,
        environment: MurfeyInstanceEnvironment,
        parameters: Dict[str, Any] | None = None,
    ):
        return

    def _launch_spa_pipeline(
        self,
        tag: str,
        jobid: int,
        environment: MurfeyInstanceEnvironment,
        url: str = "",
    ):
        return


class SPAContext(_SPAContext):
    def _register_data_collection(
        self,
        tag: str,
        url: str,
        data: dict,
        environment: MurfeyInstanceEnvironment,
    ):
        logger.info(f"registering data collection with data {data}")
        environment.id_tag_registry["data_collection"].append(tag)
        image_directory = str(environment.default_destinations[Path(tag)])
        json = {
            "voltage": data["voltage"],
            "pixel_size_on_image": data["pixel_size_on_image"],
            "experiment_type": data["experiment_type"],
            "image_size_x": data["image_size_x"],
            "image_size_y": data["image_size_y"],
            "file_extension": data["file_extension"],
            "acquisition_software": data["acquisition_software"],
            "image_directory": image_directory,
            "tag": tag,
            "source": tag,
            "magnification": data["magnification"],
            "total_exposed_dose": data.get("total_exposed_dose"),
            "c2aperture": data.get("c2aperture"),
            "exposure_time": data.get("exposure_time"),
            "slit_width": data.get("slit_width"),
            "phase_plate": data.get("phase_plate", False),
        }
        requests.post(url, json=json)

    def post_transfer(
        self,
        transferred_file: Path,
        role: str = "",
        environment: MurfeyInstanceEnvironment | None = None,
        **kwargs,
    ):
        return

    def _register_processing_job(
        self,
        tag: str,
        environment: MurfeyInstanceEnvironment,
        parameters: Dict[str, Any] | None = None,
    ):
        logger.info(f"registering processing job with parameters: {parameters}")
        parameters = parameters or {}
        environment.id_tag_registry["processing_job"].append(tag)
        proc_url = f"{str(environment.url.geturl())}/visits/{environment.visit}/{environment.client_id}/register_processing_job"
        machine_config = get_machine_config(
            str(environment.url.geturl()), demo=environment.demo
        )
        image_directory = str(
            Path(machine_config.get("rsync_basepath", "."))
            / environment.default_destinations[Path(tag)]
        )
        if self._acquisition_software == "epu":
            import_images = f"{Path(image_directory).resolve()}/GridSquare*/Data/*{parameters['file_extension']}"
        else:
            import_images = (
                f"{Path(image_directory).resolve()}/*{parameters['file_extension']}"
            )
        msg: Dict[str, Any] = {
            "tag": tag,
            "recipe": "ispyb-relion",
            "parameters": {
                "acquisition_software": parameters["acquisition_software"],
                "voltage": parameters["voltage"],
                "gain_ref": parameters["gain_ref"],
                "dose_per_frame": parameters["dose_per_frame"],
                "eer_grouping": parameters["eer_grouping"],
                "import_images": import_images,
                "angpix": float(parameters["pixel_size_on_image"]) * 1e10,
                "symmetry": parameters["symmetry"],
                "boxsize": parameters["boxsize"],
                "downscale": parameters["downscale"],
                "small_boxsize": parameters["small_boxsize"],
                "mask_diameter": parameters["mask_diameter"],
                "use_cryolo": parameters["use_cryolo"],
                "estimate_particle_diameter": parameters["estimate_particle_diameter"],
            },
        }
        if parameters["particle_diameter"]:
            msg["parameters"]["particle_diameter"] = parameters["particle_diameter"]
        requests.post(proc_url, json=msg)

    def _launch_spa_pipeline(
        self,
        tag: str,
        jobid: int,
        environment: MurfeyInstanceEnvironment,
        url: str = "",
    ):
        environment.id_tag_registry["auto_proc_program"].append(tag)
        data = {"job_id": jobid}
        requests.post(url, json=data)


class ProcessFileIncomplete(BaseModel):
    dest: Path
    source: Path
    image_number: int
    mc_uuid: int
    tag: str
    description: str = ""


class TomographyContext(Context):
    user_params = [
        ProcessingParameter(
            "dose_per_frame", "Dose Per Frame (e- / Angstrom^2 / frame)"
        ),
        ProcessingParameter("manual_tilt_offset", "Tilt Offset", default=0),
        ProcessingParameter("gain_ref", "Gain Reference"),
        ProcessingParameter("eer_fractionation", "EER Fractionation", default=20),
    ]
    metadata_params = [
        ProcessingParameter("voltage", "Voltage"),
        ProcessingParameter("image_size_x", "Image Size X"),
        ProcessingParameter("image_size_y", "Image Size Y"),
        ProcessingParameter("pixel_size_on_image", "Pixel Size"),
        ProcessingParameter("motion_corr_binning", "Motion Correction Binning"),
        ProcessingParameter("num_eer_frames", "Number of EER Frames"),
    ]

    def __init__(self, acquisition_software: str, basepath: Path):
        super().__init__(acquisition_software)
        self._basepath = basepath
        self._tilt_series: Dict[str, List[Path]] = {}
        self._tilt_series_sizes: Dict[str, int] = {}
        self._completed_tilt_series: List[str] = []
        self._aligned_tilt_series: List[str] = []
        self._motion_corrected_tilt_series: Dict[str, List[Path]] = {}
        self._last_transferred_file: Path | None = None
        self._data_collection_stash: list = []
        self._processing_job_stash: dict = {}
        self._preprocessing_triggers: dict = {}
        self._lock: RLock = RLock()
        self._extract_tilt_series: Callable[[Path], str] | None = None
        self._extract_tilt_tag: Callable[[Path], str] | None = None

    def _flush_data_collections(self, tag: str):
        logger.info(
            f"Flushing {len(self._data_collection_stash)} data collection API calls"
        )
        for dc_data in self._data_collection_stash:
            data = {**dc_data[2], **dc_data[1].data_collection_parameters}
            capture_post(dc_data[0], json=data)
        self._data_collection_stash = []

    def _flush_processing_job(self, tag: str):
        if proc_data := self._processing_job_stash.get(tag):
            for pd in proc_data:
                requests.post(pd[0], json=pd[1])
            self._processing_job_stash.pop(tag)

    def _flush_preprocess(self, tag: str, app_id: int):
        if tag_tr := self._preprocessing_triggers.get(tag):
            for tr in tag_tr:
                process_file = self._complete_process_file(tr[1], tr[2], app_id)
                if process_file:
                    capture_post(tr[0], json=process_file)
            self._preprocessing_triggers.pop(tag)

    def _check_for_alignment(
        self,
        movie_path: Path,
        motion_corrected_path: Path,
        url: str,
        dcid: int,
        pjid: int,
        appid: int,
        mvid: int,
        tilt_angles: List,
        manual_tilt_offset: Optional[float],
        pixel_size: Optional[float],
    ):
        if self._extract_tilt_series and self._extract_tilt_tag:
            tilt_series = (
                f"{self._extract_tilt_tag(movie_path)}_{self._extract_tilt_series(movie_path)}"
                if self._extract_tilt_tag(movie_path)
                else self._extract_tilt_series(movie_path)
            )
        else:
            return

        if self._motion_corrected_tilt_series.get(
            tilt_series
        ) and motion_corrected_path not in self._motion_corrected_tilt_series.get(
            tilt_series, {}
        ):
            self._motion_corrected_tilt_series[tilt_series].append(
                motion_corrected_path
            )
        else:
            self._motion_corrected_tilt_series[tilt_series] = [motion_corrected_path]
        if tilt_series in self._completed_tilt_series:
            if (
                len(self._motion_corrected_tilt_series[tilt_series])
                == len(self._tilt_series[tilt_series])
                and len(self._motion_corrected_tilt_series[tilt_series]) > 1
                and tilt_series not in self._aligned_tilt_series
            ):
                try:

                    series_data: dict = {
                        "name": tilt_series,
                        "file_tilt_list": str(tilt_angles),
                        "dcid": dcid,
                        "processing_job": pjid,
                        "autoproc_program_id": appid,
                        "motion_corrected_path": str(motion_corrected_path),
                        "movie_id": mvid,
                        "manual_tilt_offset": manual_tilt_offset,
                        "pixel_size": pixel_size,
                    }
                    capture_post(url, json=series_data)
                    with self._lock:
                        self._aligned_tilt_series.append(tilt_series)
                except Exception as e:
                    logger.warning(f"Data error {e}")

    def _complete_process_file(
        self,
        incomplete_process_file: ProcessFileIncomplete,
        environment: MurfeyInstanceEnvironment,
        app_id: int,
    ) -> dict:
        try:
            with global_env_lock:
                tag = incomplete_process_file.tag

                eer_fractionation_file = None
                if environment.data_collection_parameters.get("num_eer_frames"):
                    response = requests.post(
                        f"{str(environment.url.geturl())}/visits/{environment.visit}/eer_fractionation_file",
                        json={
                            "num_frames": environment.data_collection_parameters[
                                "num_eer_frames"
                            ],
                            "fractionation": environment.data_collection_parameters[
                                "eer_fractionation"
                            ],
                            "dose_per_frame": environment.data_collection_parameters[
                                "dose_per_frame"
                            ],
                        },
                    )
                    eer_fractionation_file = response.json()["eer_fractionation_file"]

                new_dict = {
                    "path": str(incomplete_process_file.dest),
                    "description": incomplete_process_file.description,
                    "size": incomplete_process_file.source.stat().st_size,
                    "timestamp": incomplete_process_file.source.stat().st_ctime,
                    "processing_job": environment.processing_job_ids[tag][
                        "em-tomo-preprocess"
                    ],
                    "data_collection_id": environment.data_collection_ids[tag],
                    "image_number": incomplete_process_file.image_number,
                    "pixel_size": environment.data_collection_parameters[
                        "pixel_size_on_image"
                    ],
                    "voltage": environment.data_collection_parameters["voltage"],
                    "autoproc_program_id": app_id,
                    "mc_uuid": incomplete_process_file.mc_uuid,
                    "dose_per_frame": environment.data_collection_parameters.get(
                        "dose_per_frame"
                    ),
                    "mc_binning": environment.data_collection_parameters.get(
                        "motion_corr_binning", 1
                    ),
                    "gain_ref": environment.data_collection_parameters.get("gain_ref"),
                    "eer_fractionation_file": eer_fractionation_file,
                }
                return new_dict
        except KeyError:
            logger.warning("Key error encountered in _complete_process_file")
            return {}

    def _add_tilt(
        self,
        file_path: Path,
        extract_tilt_series: Callable[[Path], str],
        extract_tilt_angle: Callable[[Path], str],
        extract_tilt_tag: Callable[[Path], str],
        environment: MurfeyInstanceEnvironment | None = None,
        required_position_files: List[Path] | None = None,
        required_strings: List[str] | None = None,
    ) -> List[str]:
        if not environment:
            logger.warning("No environment passed in")
            return []
        source = _get_source(file_path, environment)
        if not source:
            logger.warning(f"No source found for file {file_path}")
            return []
        # required_position_files = required_position_files or []
        required_strings = (
            ["fractions"] if required_strings is None else required_strings
        )
        for r in required_strings:
            if r not in file_path.name.lower():
                return []
        if not self._extract_tilt_series:
            self._extract_tilt_series = extract_tilt_series
        if not self._extract_tilt_tag:
            self._extract_tilt_tag = extract_tilt_tag
        try:
            tilt_series_num = extract_tilt_series(file_path)
            tilt_angle = extract_tilt_angle(file_path)
            tilt_tag = extract_tilt_tag(file_path)
            try:
                float(tilt_series_num)
                float(tilt_angle)
            except ValueError:
                return []
            tilt_series = _construct_tilt_series_name(
                tilt_tag, tilt_series_num, file_path
            )

        except Exception:
            logger.debug(
                f"Tilt series and angle could not be determined for {file_path}"
            )
            return []

        if environment:
            file_transferred_to = _file_transferred_to(environment, source, file_path)
            environment.movies[file_transferred_to] = MovieTracker(
                movie_number=next(MovieID),
                motion_correction_uuid=next(MurfeyID),
            )
            environment.movie_tilt_pair[file_transferred_to] = tilt_series
            if environment.tilt_angles.get(tilt_series):
                environment.tilt_angles[tilt_series].append(
                    [str(file_transferred_to), tilt_angle]
                )
            else:
                environment.tilt_angles[tilt_series] = [
                    [str(file_transferred_to), tilt_angle]
                ]
        if tilt_series in self._completed_tilt_series:
            logger.info(
                f"Tilt series {tilt_series} was previously thought complete but now {file_path} has been seen"
            )
            self._completed_tilt_series.remove(tilt_series)
            if tilt_series in self._aligned_tilt_series:
                with self._lock:
                    self._aligned_tilt_series.remove(tilt_series)

        if not self._tilt_series.get(tilt_series):
            logger.info(f"New tilt series found: {tilt_series}")
            self._tilt_series[tilt_series] = [file_path]
            ts_url = f"{str(environment.url.geturl())}/visits/{environment.visit}/tilt_series"
            ts_data = {"client_id": environment.client_id, "tag": tilt_series}
            capture_post(ts_url, json=ts_data)
            if not self._tilt_series_sizes.get(tilt_series):
                self._tilt_series_sizes[tilt_series] = 0
            try:
                if environment:
                    url = f"{str(environment.url.geturl())}/visits/{environment.visit}/{environment.client_id}/start_data_collection"
                    data = {
                        "experiment_type": "tomography",
                        "file_extension": file_path.suffix,
                        "acquisition_software": self._acquisition_software,
                        "image_directory": str(
                            Path(
                                environment.default_destinations.get(
                                    file_path.parent, file_path.parent
                                )
                            ).resolve()
                        ),
                        "tag": tilt_series,
                        "source": str(self._basepath),
                    }
                    if (
                        environment.data_collection_parameters
                        and environment.data_collection_parameters.get("voltage")
                    ):
                        data.update(
                            {
                                "voltage": environment.data_collection_parameters[
                                    "voltage"
                                ],
                                "pixel_size_on_image": environment.data_collection_parameters[
                                    "pixel_size_on_image"
                                ],
                                "image_size_x": environment.data_collection_parameters[
                                    "image_size_x"
                                ],
                                "image_size_y": environment.data_collection_parameters[
                                    "image_size_y"
                                ],
                                "magnification": environment.data_collection_parameters[
                                    "magnification"
                                ],
                            }
                        )
                    if (
                        environment.data_collection_group_ids.get(str(self._basepath))
                        is None
                    ):
                        self._data_collection_stash.append((url, environment, data))
                    else:
                        capture_post(url, json=data)
                    proc_url = f"{str(environment.url.geturl())}/visits/{environment.visit}/{environment.client_id}/register_processing_job"
                    if environment.data_collection_ids.get(tilt_series) is None:
                        self._processing_job_stash[tilt_series] = [
                            (
                                proc_url,
                                {"tag": tilt_series, "recipe": "em-tomo-preprocess"},
                            )
                        ]
                        self._processing_job_stash[tilt_series].append(
                            (proc_url, {"tag": tilt_series, "recipe": "em-tomo-align"})
                        )
                    else:
                        if self._processing_job_stash.get(tilt_series):
                            self._flush_processing_job(tilt_series)
                        capture_post(
                            proc_url,
                            json={"tag": tilt_series, "recipe": "em-tomo-preprocess"},
                        )
                        capture_post(
                            proc_url,
                            json={"tag": tilt_series, "recipe": "em-tomo-align"},
                        )
            except Exception as e:
                logger.error(f"ERROR {e}, {environment.data_collection_parameters}")
        else:
            if file_path not in self._tilt_series[tilt_series]:
                for p in self._tilt_series[tilt_series]:
                    if tilt_angle == extract_tilt_angle(p):
                        break
                else:
                    self._tilt_series[tilt_series].append(file_path)

        tilt_url = f"{str(environment.url.geturl())}/visits/{environment.visit}/tilt"
        tilt_data = {
            "movie_path": str(file_transferred_to),
            "tilt_series_tag": tilt_series,
        }
        capture_post(tilt_url, json=tilt_data)

        if environment and environment.autoproc_program_ids.get(tilt_series):
            eer_fractionation_file = None
            if environment.data_collection_parameters.get("num_eer_frames"):
                response = requests.post(
                    f"{str(environment.url.geturl())}/visits/{environment.visit}/eer_fractionation_file",
                    json={
                        "num_frames": environment.data_collection_parameters[
                            "num_eer_frames"
                        ],
                        "fractionation": environment.data_collection_parameters[
                            "eer_fractionation"
                        ],
                    },
                )
                eer_fractionation_file = response.json()["eer_fractionation_file"]
            preproc_url = f"{str(environment.url.geturl())}/visits/{environment.visit}/tomography_preprocess"
            preproc_data = {
                "path": str(file_transferred_to),
                "description": "",
                "size": file_path.stat().st_size,
                "timestamp": file_path.stat().st_ctime,
                "processing_job": environment.processing_job_ids[tilt_series][
                    "em-tomo-preprocess"
                ],
                "data_collection_id": environment.data_collection_ids[tilt_series],
                "image_number": environment.movies[file_transferred_to].movie_number,
                "pixel_size": environment.data_collection_parameters[
                    "pixel_size_on_image"
                ],
                "autoproc_program_id": environment.autoproc_program_ids[tilt_series][
                    "em-tomo-preprocess"
                ],
                "mc_uuid": environment.movies[
                    file_transferred_to
                ].motion_correction_uuid,
                "dose_per_frame": environment.data_collection_parameters.get(
                    "dose_per_frame"
                ),
                "voltage": environment.data_collection_parameters["voltage"],
                "mc_binning": environment.data_collection_parameters.get(
                    "motion_corr_binning", 1
                ),
                "gain_ref": environment.data_collection_parameters.get("gain_ref"),
                "eer_fractionation_file": eer_fractionation_file,
            }
            capture_post(preproc_url, json=preproc_data)
        elif environment:
            preproc_url = f"{str(environment.url.geturl())}/visits/{environment.visit}/tomography_preprocess"
            pfi = ProcessFileIncomplete(
                dest=file_transferred_to,
                source=source,
                image_number=environment.movies[file_transferred_to].movie_number,
                mc_uuid=environment.movies[file_transferred_to].motion_correction_uuid,
                tag=tilt_series,
            )
            if (
                environment.autoproc_program_ids is None
                or environment.processing_job_ids is None
            ) or (
                environment.autoproc_program_ids.get(tilt_series) is None
                or environment.processing_job_ids.get(tilt_series) is None
            ):
                if self._preprocessing_triggers.get(tilt_series):
                    self._preprocessing_triggers[tilt_series].append(
                        (
                            preproc_url,
                            pfi,
                            environment,
                        )
                    )
                else:
                    self._preprocessing_triggers[tilt_series] = [
                        (
                            preproc_url,
                            pfi,
                            environment,
                        )
                    ]

        if self._last_transferred_file:
            last_tilt_series = (
                f"{extract_tilt_tag(self._last_transferred_file)}_{extract_tilt_series(self._last_transferred_file)}"
                if extract_tilt_tag(self._last_transferred_file)
                else extract_tilt_series(self._last_transferred_file)
            )
            last_tilt_angle = extract_tilt_angle(self._last_transferred_file)
            self._last_transferred_file = file_path
            if (
                last_tilt_series != tilt_series
                and last_tilt_angle != tilt_angle
                or self._tilt_series_sizes.get(tilt_series)
            ) or self._completed_tilt_series:
                return self._check_tilt_series(
                    tilt_series,
                    required_position_files or [],
                    file_transferred_to,
                    environment=environment,
                )
        self._last_transferred_file = file_path
        return []

    def _check_tilt_series(
        self,
        tilt_series: str,
        required_position_files: List[Path],
        file_transferred_to: Path | None,
        environment: MurfeyInstanceEnvironment | None = None,
    ):
        newly_completed_series = []
        if self._tilt_series:
            tilt_series_size = max(len(ts) for ts in self._tilt_series.values())
        else:
            tilt_series_size = 0
        this_tilt_series_size = len(self._tilt_series.get(tilt_series, []))
        tilt_series_size_check = (
            (this_tilt_series_size == self._tilt_series_sizes.get(tilt_series))
            if self._tilt_series_sizes.get(tilt_series)
            else (this_tilt_series_size >= tilt_series_size)
        )
        if tilt_series_size_check and not required_position_files:
            self._completed_tilt_series.append(tilt_series)
            newly_completed_series.append(tilt_series)
        for ts, ta in self._tilt_series.items():
            if self._tilt_series_sizes.get(ts):
                completion_test = len(ta) >= self._tilt_series_sizes[ts]
            elif required_position_files:
                completion_test = all(_f.is_file() for _f in required_position_files)
            else:
                completion_test = len(ta) >= tilt_series_size
            if ts not in self._completed_tilt_series and completion_test:
                newly_completed_series.append(ts)
                self._completed_tilt_series.append(ts)
                if environment and file_transferred_to:
                    file_tilt_list = []
                    movie: str
                    angle: str
                    for movie, angle in environment.tilt_angles[ts]:
                        if environment.motion_corrected_movies.get(Path(movie)):
                            file_tilt_list.append(
                                [
                                    str(
                                        environment.motion_corrected_movies[
                                            Path(movie)
                                        ][0]
                                    ),
                                    angle,
                                    str(
                                        environment.motion_corrected_movies[
                                            Path(movie)
                                        ][1]
                                    ),
                                ]
                            )
                        if environment.motion_corrected_movies.get(file_transferred_to):
                            self._check_for_alignment(
                                file_transferred_to,
                                Path(
                                    environment.motion_corrected_movies[  # key error PosixPath
                                        file_transferred_to
                                    ][
                                        0
                                    ]
                                ),
                                environment.url.geturl(),
                                environment.data_collection_ids[ts],
                                environment.processing_job_ids[ts]["em-tomo-align"],
                                environment.autoproc_program_ids[ts]["em-tomo-align"],
                                int(
                                    environment.motion_corrected_movies[
                                        file_transferred_to
                                    ][1]
                                ),
                                file_tilt_list,
                                environment.data_collection_parameters.get(
                                    "manual_tilt_offset"
                                ),
                                environment.data_collection_parameters.get(
                                    "pixel_size_on_image"
                                ),
                            )
        if newly_completed_series:
            logger.info(
                f"The following tilt series are considered complete: {newly_completed_series}"
            )
        return newly_completed_series

    def _add_tomo_tilt(
        self,
        file_path: Path,
        environment: MurfeyInstanceEnvironment | None = None,
        required_position_files: List[Path] | None = None,
        required_strings: List[str] | None = None,
    ) -> List[str]:
        required_strings = (
            ["fractions"] if required_strings is None else required_strings
        )
        for r in required_strings:
            if r not in file_path.name.lower():
                return []
        if environment:
            if tomo_version := environment.software_versions.get("tomo"):
                tilt_info_extraction = tomo_tilt_info.get(tomo_version)
                if not tilt_info_extraction:
                    raise ValueError(
                        f"Extraction routines for TFS Tomo version {tomo_version} unknown"
                    )
            else:
                tilt_info_extraction = tomo_tilt_info["5.7"]
        else:
            tilt_info_extraction = tomo_tilt_info["5.7"]
        tilt_tag = tilt_info_extraction.tag(file_path)
        tilt_series_num = tilt_info_extraction.series(file_path)
        tilt_series = _construct_tilt_series_name(tilt_tag, tilt_series_num, file_path)
        return self._add_tilt(
            file_path,
            tilt_info_extraction.series,
            tilt_info_extraction.angle,
            tilt_info_extraction.tag,
            environment=environment,
            required_position_files=required_position_files
            if required_position_files is not None
            else [file_path.parent / (tilt_series + ".mdoc")],
            required_strings=required_strings,
        )

    def _add_serialem_tilt(
        self, file_path: Path, environment: MurfeyInstanceEnvironment | None = None
    ) -> List[str]:
        delimiters = ("_", "-")
        for d in delimiters:
            if file_path.name.count(d) > 1:
                delimiter = d
                break
        else:
            delimiter = delimiters[0]

        def _extract_tilt_series(p: Path) -> str:
            split = p.name.split(delimiter)
            for s in split:
                if s.isdigit():
                    return s
            raise ValueError(
                f"No digits found in {p.name} after splitting on {delimiter}"
            )

        return self._add_tilt(
            file_path,
            _extract_tilt_series,
            lambda x: ".".join(x.name.split(delimiter)[-1].split(".")[:-1]),
            lambda x: "",
            environment=environment,
            required_strings=[],
        )

    def post_transfer(
        self,
        transferred_file: Path,
        role: str = "",
        environment: MurfeyInstanceEnvironment | None = None,
        **kwargs,
    ) -> List[str]:
        data_suffixes = (".mrc", ".tiff", ".tif", ".eer")
        completed_tilts = []
        if role == "detector" and "gain" not in transferred_file.name:
            if transferred_file.suffix in data_suffixes:
                if self._acquisition_software == "tomo":
                    if environment:
                        machine_config = get_machine_config(
                            str(environment.url.geturl()), demo=environment.demo
                        )
                    else:
                        machine_config = {}
                    required_strings = (
                        machine_config.get("data_required_substrings", {})
                        .get("tomo", {})
                        .get(transferred_file.suffix)
                    )
                    completed_tilts = self._add_tomo_tilt(
                        transferred_file,
                        environment=environment,
                        required_position_files=kwargs.get("required_position_files"),
                        required_strings=required_strings
                        or kwargs.get("required_strings"),
                    )
                elif self._acquisition_software == "serialem":
                    completed_tilts = self._add_serialem_tilt(
                        transferred_file, environment=environment
                    )
            if transferred_file.suffix == ".mdoc":
                with open(transferred_file, "r") as md:
                    tilt_series = transferred_file.stem
                    self._tilt_series_sizes[tilt_series] = get_num_blocks(md)
                if environment:
                    source = _get_source(transferred_file, environment)
                    if source:
                        completed_tilts = self._check_tilt_series(
                            tilt_series,
                            kwargs.get("required_position_files") or [],
                            _file_transferred_to(environment, source, transferred_file),
                            environment=environment,
                        )
        if completed_tilts and environment:
            complete_url = f"{str(environment.url.geturl())}/visits/{environment.visit}/{environment.client_id}/completed_tilt_series"
            capture_post(complete_url, json=completed_tilts)
        return completed_tilts

    def post_first_transfer(
        self,
        transferred_file: Path,
        role: str = "",
        environment: MurfeyInstanceEnvironment | None = None,
        **kwargs,
    ):
        self.post_transfer(
            transferred_file, role=role, environment=environment, **kwargs
        )

    def gather_metadata(
        self, metadata_file: Path, environment: MurfeyInstanceEnvironment | None = None
    ) -> OrderedDict:
        if metadata_file.suffix not in (".mdoc", ".xml"):
            raise ValueError(
                f"Tomography gather_metadata method expected xml or mdoc file not {metadata_file.name}"
            )
        if not metadata_file.is_file():
            logger.debug(f"Metadata file {metadata_file} not found")
            return OrderedDict({})
        if metadata_file.suffix == ".xml":
            with open(metadata_file, "r") as xml:
                try:
                    for_parsing = xml.read()
                except Exception:
                    logger.warning(f"Failed to parse file {metadata_file}")
                    return OrderedDict({})
                data = xmltodict.parse(for_parsing)
            try:
                metadata: OrderedDict = OrderedDict({})
                metadata["experiment_type"] = "tomography"
                metadata["voltage"] = 300
                metadata["image_size_x"] = data["Acquisition"]["Info"]["ImageSize"][
                    "Width"
                ]
                metadata["image_size_y"] = data["Acquisition"]["Info"]["ImageSize"][
                    "Height"
                ]
                metadata["pixel_size_on_image"] = float(
                    data["Acquisition"]["Info"]["SensorPixelSize"]["Height"]
                )
                metadata["motion_corr_binning"] = 1
                metadata["gain_ref"] = None
                metadata["dose_per_frame"] = (
                    environment.data_collection_parameters.get("dose_per_frame")
                    if environment
                    else None
                )
                metadata["manual_tilt_offset"] = 0
                metadata["source"] = str(self._basepath)
            except KeyError:
                return OrderedDict({})
            return metadata
        with open(metadata_file, "r") as md:
            mdoc_data = get_global_data(md)
            num_blocks = get_num_blocks(md)
            md.seek(0)
            blocks = [get_block(md) for i in range(num_blocks)]
            mdoc_data_block = blocks[0]
        if not mdoc_data:
            return OrderedDict({})
        mdoc_metadata: OrderedDict = OrderedDict({})
        mdoc_metadata["experiment_type"] = "tomography"
        mdoc_metadata["voltage"] = float(mdoc_data["Voltage"])
        mdoc_metadata["image_size_x"] = int(mdoc_data["ImageSize"][0])
        mdoc_metadata["image_size_y"] = int(mdoc_data["ImageSize"][1])
        mdoc_metadata["magnification"] = int(mdoc_data_block["Magnification"])
        superres_binning = int(mdoc_data_block["Binning"])
        binning_factor = 1
        if environment:
            server_config = requests.get(
                f"{str(environment.url.geturl())}/machine/"
            ).json()
            if (
                server_config.get("superres")
                and superres_binning == 1
                and environment.superres
            ):
                binning_factor = 2
            ps_from_mag = (
                server_config.get("calibrations", {})
                .get("magnification", {})
                .get(mdoc_data_block["Magnification"])
            )
            if ps_from_mag:
                mdoc_metadata["pixel_size_on_image"] = (
                    float(ps_from_mag) * 1e-10 / binning_factor
                )
        if mdoc_metadata.get("pixel_size_on_image") is None:
            mdoc_metadata["pixel_size_on_image"] = (
                float(mdoc_data["PixelSpacing"]) * 1e-10 / binning_factor
            )
        mdoc_metadata["motion_corr_binning"] = binning_factor
        mdoc_metadata["gain_ref"] = (
            f"data/{datetime.now().year}/{environment.visit}/processing/gain.mrc"
            if environment
            else None
        )
        mdoc_metadata["dose_per_frame"] = (
            environment.data_collection_parameters.get("dose_per_frame")
            if environment
            else None
        )
        mdoc_metadata["manual_tilt_offset"] = -_midpoint(
            [float(b["TiltAngle"]) for b in blocks]
        )
        mdoc_metadata["source"] = str(self._basepath)
        mdoc_metadata[
            "file_extension"
        ] = f".{mdoc_data_block['SubFramePath'].split('.')[-1]}"

        data_file = mdoc_data_block["SubFramePath"].split("\\")[-1]
        if data_file.split(".")[-1] == "eer":
            mdoc_metadata["num_eer_frames"] = murfey.util.eer.num_frames(
                metadata_file.parent / data_file
            )

        mdoc_metadata["tag"] = metadata_file.stem

        return mdoc_metadata
=======
        )
>>>>>>> aafc9d2a
<|MERGE_RESOLUTION|>--- conflicted
+++ resolved
@@ -20,56 +20,6 @@
     default: Any = None
 
 
-<<<<<<< HEAD
-def _construct_tilt_series_name(
-    tilt_tag: str, tilt_series: str, file_path: Path
-) -> str:
-    if tilt_tag:
-        if f"{tilt_tag}_{tilt_series}" in file_path.name:
-            return f"{tilt_tag}_{tilt_series}"
-        return f"{tilt_tag}{tilt_series}"
-    return tilt_series
-
-
-def _file_transferred_to(
-    environment: MurfeyInstanceEnvironment, source: Path, file_path: Path
-):
-    machine_config = get_machine_config(
-        str(environment.url.geturl()), demo=environment.demo
-    )
-    if environment.visit in environment.default_destinations[source]:
-        return (
-            Path(machine_config.get("rsync_basepath", ""))
-            / Path(environment.default_destinations[source])
-            / file_path.name
-        )
-    return (
-        Path(machine_config.get("rsync_basepath", ""))
-        / Path(environment.default_destinations[source])
-        / environment.visit
-        / file_path.name
-    )
-
-
-def _get_source(file_path: Path, environment: MurfeyInstanceEnvironment) -> Path | None:
-    for s in environment.sources:
-        if file_path.is_relative_to(s):
-            return s
-    return None
-
-
-def _midpoint(angles: List[float]) -> int:
-    sorted_angles = sorted(angles)
-    return round(
-        sorted_angles[len(sorted_angles) // 2]
-        if sorted_angles[len(sorted_angles) // 2]
-        and sorted_angles[len(sorted_angles) // 2 + 1]
-        else 0
-    )
-
-
-=======
->>>>>>> aafc9d2a
 def detect_acquisition_software(dir_for_transfer: Path) -> str:
     glob = dir_for_transfer.glob("*")
     for f in glob:
@@ -100,1240 +50,4 @@
     ):
         raise NotImplementedError(
             f"gather_metadata must be declared in derived class to be used: {self}"
-<<<<<<< HEAD
-        )
-
-
-class _SPAContext(Context):
-    user_params = [
-        ProcessingParameter(
-            "dose_per_frame",
-            "Dose Per Frame [e- / Angstrom^2 / frame] (after EER grouping if relevant)",
-        ),
-        ProcessingParameter(
-            "estimate_particle_diameter",
-            "Use crYOLO to Estimate Particle Diameter",
-            default=True,
-        ),
-        ProcessingParameter(
-            "particle_diameter", "Particle Diameter (Angstroms)", default=None
-        ),
-        ProcessingParameter("use_cryolo", "Use crYOLO Autopicking", default=True),
-        ProcessingParameter("symmetry", "Symmetry Group", default="C1"),
-        ProcessingParameter("eer_grouping", "EER Grouping", default=20),
-        ProcessingParameter(
-            "mask_diameter", "Mask Diameter (2D classification)", default=190
-        ),
-        ProcessingParameter("boxsize", "Box Size", default=256),
-        ProcessingParameter("downscale", "Downscale Extracted Particles", default=True),
-        ProcessingParameter(
-            "small_boxsize", "Downscaled Extracted Particle Size (pixels)", default=128
-        ),
-        ProcessingParameter("gain_ref", "Gain Reference"),
-        ProcessingParameter("gain_ref_superres", "Unbinned Gain Reference"),
-    ]
-    metadata_params = [
-        ProcessingParameter("voltage", "Voltage"),
-        ProcessingParameter("image_size_x", "Image Size X"),
-        ProcessingParameter("image_size_y", "Image Size Y"),
-        ProcessingParameter("pixel_size_on_image", "Pixel Size"),
-        ProcessingParameter("motion_corr_binning", "Motion Correction Binning"),
-    ]
-
-    def __init__(self, acquisition_software: str, basepath: Path):
-        super().__init__(acquisition_software)
-        self._basepath = basepath
-        self._processing_job_stash: dict = {}
-        self._preprocessing_triggers: dict = {}
-
-    def gather_metadata(
-        self, metadata_file: Path, environment: MurfeyInstanceEnvironment | None = None
-    ):
-        logger.info(f"trying to gather metadata on {metadata_file}")
-        if metadata_file.suffix != ".xml":
-            raise ValueError(
-                f"SPA gather_metadata method expected xml file not {metadata_file.name}"
-            )
-        if not metadata_file.is_file():
-            logger.debug(f"Metadata file {metadata_file} not found")
-            return OrderedDict({})
-        with open(metadata_file, "r") as xml:
-            try:
-                for_parsing = xml.read()
-            except Exception:
-                logger.warning(f"Failed to parse file {metadata_file}")
-                return OrderedDict({})
-            data = xmltodict.parse(for_parsing)
-        magnification = 0
-        num_fractions = 1
-        metadata: OrderedDict = OrderedDict({})
-        metadata["experiment_type"] = "SPA"
-        if data.get("Acquisition"):
-            metadata["voltage"] = 300
-            metadata["image_size_x"] = data["Acquisition"]["Info"]["ImageSize"]["Width"]
-            metadata["image_size_y"] = data["Acquisition"]["Info"]["ImageSize"][
-                "Height"
-            ]
-            metadata["pixel_size_on_image"] = float(
-                data["Acquisition"]["Info"]["SensorPixelSize"]["Height"]
-            )
-            metadata["magnification"] = magnification
-        elif data.get("MicroscopeImage"):
-            metadata["voltage"] = (
-                float(
-                    data["MicroscopeImage"]["microscopeData"]["gun"][
-                        "AccelerationVoltage"
-                    ]
-                )
-                / 1000
-            )
-            metadata["image_size_x"] = data["MicroscopeImage"]["microscopeData"][
-                "acquisition"
-            ]["camera"]["ReadoutArea"]["a:width"]
-            metadata["image_size_y"] = data["MicroscopeImage"]["microscopeData"][
-                "acquisition"
-            ]["camera"]["ReadoutArea"]["a:height"]
-            metadata["pixel_size_on_image"] = float(
-                data["MicroscopeImage"]["SpatialScale"]["pixelSize"]["x"][
-                    "numericValue"
-                ]
-            )
-            magnification = data["MicroscopeImage"]["microscopeData"]["optics"][
-                "TemMagnification"
-            ]["NominalMagnification"]
-            metadata["magnification"] = magnification
-            try:
-                dose_index = _get_xml_list_index(
-                    "Dose",
-                    data["MicroscopeImage"]["CustomData"]["a:KeyValueOfstringanyType"],
-                )
-                metadata["total_exposed_dose"] = round(
-                    float(
-                        data["MicroscopeImage"]["CustomData"][
-                            "a:KeyValueOfstringanyType"
-                        ][dose_index]["a:Value"]["#text"]
-                    )
-                    * (1e-20),
-                    2,
-                )  # convert e / m^2 to e / A^2
-            except ValueError:
-                metadata["total_exposed_dose"] = 1
-            num_fractions = int(
-                data["MicroscopeImage"]["microscopeData"]["acquisition"]["camera"][
-                    "CameraSpecificInput"
-                ]["a:KeyValueOfstringanyType"][2]["a:Value"]["b:NumberOffractions"]
-            )
-            metadata["c2aperture"] = data["MicroscopeImage"]["CustomData"][
-                "a:KeyValueOfstringanyType"
-            ][3]["a:Value"]["#text"]
-            metadata["exposure_time"] = data["MicroscopeImage"]["microscopeData"][
-                "acquisition"
-            ]["camera"]["ExposureTime"]
-            metadata["slit_width"] = data["MicroscopeImage"]["microscopeData"][
-                "optics"
-            ]["EnergyFilter"]["EnergySelectionSlitWidth"]
-            metadata["phase_plate"] = (
-                1
-                if data["MicroscopeImage"]["CustomData"]["a:KeyValueOfstringanyType"][
-                    11
-                ]["a:Value"]["#text"]
-                == "true"
-                else 0
-            )
-        else:
-            logger.warning("Metadata file format is not recognised")
-            return OrderedDict({})
-        binning_factor = int(
-            data["MicroscopeImage"]["microscopeData"]["acquisition"]["camera"][
-                "Binning"
-            ]["a:x"]
-        )
-        if binning_factor == 2:
-            metadata["image_size_x"] = str(
-                int(metadata["image_size_x"]) * binning_factor
-            )
-            metadata["image_size_y"] = str(
-                int(metadata["image_size_y"]) * binning_factor
-            )
-        if environment:
-            server_config = requests.get(
-                f"{str(environment.url.geturl())}/machine/"
-            ).json()
-            if server_config.get("superres") and environment.superres:
-                binning_factor = 2
-            if magnification:
-                ps_from_mag = (
-                    server_config.get("calibrations", {})
-                    .get("magnification", {})
-                    .get(magnification)
-                )
-                if ps_from_mag:
-                    metadata["pixel_size_on_image"] = float(ps_from_mag) * 1e-10
-                    # this is a bit of a hack to cover the case when the data is binned K3
-                    # then the pixel size from the magnification table will be correct but the binning_factor will be 2
-                    # this is divided out later so multiply it in here to cancel
-                    if server_config.get("superres") and not environment.superres:
-                        metadata["pixel_size_on_image"] *= binning_factor
-        metadata["pixel_size_on_image"] = (
-            metadata["pixel_size_on_image"] / binning_factor
-        )
-        metadata["motion_corr_binning"] = binning_factor
-        metadata["gain_ref"] = (
-            f"data/{datetime.now().year}/{environment.visit}/processing/gain.mrc"
-            if environment
-            else None
-        )
-        metadata["gain_ref_superres"] = (
-            f"data/{datetime.now().year}/{environment.visit}/processing/gain_superres.mrc"
-            if environment
-            else None
-        )
-        if metadata.get("total_exposed_dose"):
-            metadata["dose_per_frame"] = (
-                environment.data_collection_parameters.get("dose_per_frame")
-                if environment
-                and environment.data_collection_parameters.get("dose_per_frame")
-                not in (None, "None")
-                else round(metadata["total_exposed_dose"] / num_fractions, 3)
-            )
-        else:
-            metadata["dose_per_frame"] = (
-                environment.data_collection_parameters.get("dose_per_frame")
-                if environment
-                else None
-            )
-
-        metadata["use_cryolo"] = (
-            environment.data_collection_parameters.get("use_cryolo")
-            if environment
-            else None
-        ) or True
-        metadata["symmetry"] = (
-            environment.data_collection_parameters.get("symmetry")
-            if environment
-            else None
-        ) or "C1"
-        metadata["mask_diameter"] = (
-            environment.data_collection_parameters.get("mask_diameter")
-            if environment
-            else None
-        ) or 190
-        metadata["boxsize"] = (
-            environment.data_collection_parameters.get("boxsize")
-            if environment
-            else None
-        ) or 256
-        metadata["downscale"] = (
-            environment.data_collection_parameters.get("downscale")
-            if environment
-            else None
-        ) or True
-        metadata["small_boxsize"] = (
-            environment.data_collection_parameters.get("small_boxsize")
-            if environment
-            else None
-        ) or 128
-        metadata["eer_grouping"] = (
-            environment.data_collection_parameters.get("eer_grouping")
-            if environment
-            else None
-        ) or 20
-        metadata["source"] = str(self._basepath)
-        metadata["particle_diameter"] = (
-            environment.data_collection_parameters.get("particle_diameter")
-            if environment
-            else None
-        ) or 0
-        metadata["estimate_particle_diameter"] = (
-            environment.data_collection_parameters.get("estimate_particle_diameter")
-            if environment
-            else None
-        ) or True
-        return metadata
-
-
-class SPAModularContext(_SPAContext):
-    def post_transfer(
-        self,
-        transferred_file: Path,
-        role: str = "",
-        environment: MurfeyInstanceEnvironment | None = None,
-        **kwargs,
-    ):
-        data_suffixes = (".mrc", ".tiff", ".tif", ".eer")
-        if role == "detector" and "gain" not in transferred_file.name:
-            if transferred_file.suffix in data_suffixes:
-                if self._acquisition_software == "epu":
-                    if environment:
-                        machine_config = get_machine_config(
-                            str(environment.url.geturl()), demo=environment.demo
-                        )
-                    else:
-                        machine_config = {}
-                    required_strings = machine_config.get(
-                        "data_required_substrings", {}
-                    ).get("epu", ["fractions"])
-
-                    if not environment:
-                        logger.warning("No environment passed in")
-                        return
-                    source = _get_source(transferred_file, environment)
-                    if not source:
-                        logger.warning(f"No source found for file {transferred_file}")
-                        return
-
-                    for r in required_strings:
-                        if r not in transferred_file.name.lower():
-                            return
-
-                    if environment:
-                        file_transferred_to = _file_transferred_to(
-                            environment, source, transferred_file
-                        )
-                        environment.movies[file_transferred_to] = MovieTracker(
-                            movie_number=next(MovieID),
-                            motion_correction_uuid=next(MurfeyID),
-                        )
-
-                        preproc_url = f"{str(environment.url.geturl())}/visits/{environment.visit}/{environment.client_id}/spa_preprocess"
-                        preproc_data = {
-                            "path": str(file_transferred_to),
-                            "description": "",
-                            "size": transferred_file.stat().st_size,
-                            "timestamp": transferred_file.stat().st_ctime,
-                            "processing_job": None,
-                            "data_collection_id": None,
-                            "image_number": environment.movies[
-                                file_transferred_to
-                            ].movie_number,
-                            "pixel_size": environment.data_collection_parameters.get(
-                                "pixel_size_on_image"
-                            ),
-                            "autoproc_program_id": None,
-                            "dose_per_frame": environment.data_collection_parameters.get(
-                                "dose_per_frame"
-                            ),
-                            "mc_binning": environment.data_collection_parameters.get(
-                                "motion_corr_binning", 1
-                            ),
-                            "gain_ref": environment.data_collection_parameters.get(
-                                "gain_ref"
-                            ),
-                            "downscale": environment.data_collection_parameters.get(
-                                "downscale"
-                            ),
-                            "tag": str(source),
-                        }
-                        requests.post(
-                            preproc_url,
-                            json={
-                                k: None if v == "None" else v
-                                for k, v in preproc_data.items()
-                            },
-                        )
-
-        return
-
-    def _register_data_collection(
-        self,
-        tag: str,
-        url: str,
-        data: dict,
-        environment: MurfeyInstanceEnvironment,
-    ):
-        return
-
-    def _register_processing_job(
-        self,
-        tag: str,
-        environment: MurfeyInstanceEnvironment,
-        parameters: Dict[str, Any] | None = None,
-    ):
-        return
-
-    def _launch_spa_pipeline(
-        self,
-        tag: str,
-        jobid: int,
-        environment: MurfeyInstanceEnvironment,
-        url: str = "",
-    ):
-        return
-
-
-class SPAContext(_SPAContext):
-    def _register_data_collection(
-        self,
-        tag: str,
-        url: str,
-        data: dict,
-        environment: MurfeyInstanceEnvironment,
-    ):
-        logger.info(f"registering data collection with data {data}")
-        environment.id_tag_registry["data_collection"].append(tag)
-        image_directory = str(environment.default_destinations[Path(tag)])
-        json = {
-            "voltage": data["voltage"],
-            "pixel_size_on_image": data["pixel_size_on_image"],
-            "experiment_type": data["experiment_type"],
-            "image_size_x": data["image_size_x"],
-            "image_size_y": data["image_size_y"],
-            "file_extension": data["file_extension"],
-            "acquisition_software": data["acquisition_software"],
-            "image_directory": image_directory,
-            "tag": tag,
-            "source": tag,
-            "magnification": data["magnification"],
-            "total_exposed_dose": data.get("total_exposed_dose"),
-            "c2aperture": data.get("c2aperture"),
-            "exposure_time": data.get("exposure_time"),
-            "slit_width": data.get("slit_width"),
-            "phase_plate": data.get("phase_plate", False),
-        }
-        requests.post(url, json=json)
-
-    def post_transfer(
-        self,
-        transferred_file: Path,
-        role: str = "",
-        environment: MurfeyInstanceEnvironment | None = None,
-        **kwargs,
-    ):
-        return
-
-    def _register_processing_job(
-        self,
-        tag: str,
-        environment: MurfeyInstanceEnvironment,
-        parameters: Dict[str, Any] | None = None,
-    ):
-        logger.info(f"registering processing job with parameters: {parameters}")
-        parameters = parameters or {}
-        environment.id_tag_registry["processing_job"].append(tag)
-        proc_url = f"{str(environment.url.geturl())}/visits/{environment.visit}/{environment.client_id}/register_processing_job"
-        machine_config = get_machine_config(
-            str(environment.url.geturl()), demo=environment.demo
-        )
-        image_directory = str(
-            Path(machine_config.get("rsync_basepath", "."))
-            / environment.default_destinations[Path(tag)]
-        )
-        if self._acquisition_software == "epu":
-            import_images = f"{Path(image_directory).resolve()}/GridSquare*/Data/*{parameters['file_extension']}"
-        else:
-            import_images = (
-                f"{Path(image_directory).resolve()}/*{parameters['file_extension']}"
-            )
-        msg: Dict[str, Any] = {
-            "tag": tag,
-            "recipe": "ispyb-relion",
-            "parameters": {
-                "acquisition_software": parameters["acquisition_software"],
-                "voltage": parameters["voltage"],
-                "gain_ref": parameters["gain_ref"],
-                "dose_per_frame": parameters["dose_per_frame"],
-                "eer_grouping": parameters["eer_grouping"],
-                "import_images": import_images,
-                "angpix": float(parameters["pixel_size_on_image"]) * 1e10,
-                "symmetry": parameters["symmetry"],
-                "boxsize": parameters["boxsize"],
-                "downscale": parameters["downscale"],
-                "small_boxsize": parameters["small_boxsize"],
-                "mask_diameter": parameters["mask_diameter"],
-                "use_cryolo": parameters["use_cryolo"],
-                "estimate_particle_diameter": parameters["estimate_particle_diameter"],
-            },
-        }
-        if parameters["particle_diameter"]:
-            msg["parameters"]["particle_diameter"] = parameters["particle_diameter"]
-        requests.post(proc_url, json=msg)
-
-    def _launch_spa_pipeline(
-        self,
-        tag: str,
-        jobid: int,
-        environment: MurfeyInstanceEnvironment,
-        url: str = "",
-    ):
-        environment.id_tag_registry["auto_proc_program"].append(tag)
-        data = {"job_id": jobid}
-        requests.post(url, json=data)
-
-
-class ProcessFileIncomplete(BaseModel):
-    dest: Path
-    source: Path
-    image_number: int
-    mc_uuid: int
-    tag: str
-    description: str = ""
-
-
-class TomographyContext(Context):
-    user_params = [
-        ProcessingParameter(
-            "dose_per_frame", "Dose Per Frame (e- / Angstrom^2 / frame)"
-        ),
-        ProcessingParameter("manual_tilt_offset", "Tilt Offset", default=0),
-        ProcessingParameter("gain_ref", "Gain Reference"),
-        ProcessingParameter("eer_fractionation", "EER Fractionation", default=20),
-    ]
-    metadata_params = [
-        ProcessingParameter("voltage", "Voltage"),
-        ProcessingParameter("image_size_x", "Image Size X"),
-        ProcessingParameter("image_size_y", "Image Size Y"),
-        ProcessingParameter("pixel_size_on_image", "Pixel Size"),
-        ProcessingParameter("motion_corr_binning", "Motion Correction Binning"),
-        ProcessingParameter("num_eer_frames", "Number of EER Frames"),
-    ]
-
-    def __init__(self, acquisition_software: str, basepath: Path):
-        super().__init__(acquisition_software)
-        self._basepath = basepath
-        self._tilt_series: Dict[str, List[Path]] = {}
-        self._tilt_series_sizes: Dict[str, int] = {}
-        self._completed_tilt_series: List[str] = []
-        self._aligned_tilt_series: List[str] = []
-        self._motion_corrected_tilt_series: Dict[str, List[Path]] = {}
-        self._last_transferred_file: Path | None = None
-        self._data_collection_stash: list = []
-        self._processing_job_stash: dict = {}
-        self._preprocessing_triggers: dict = {}
-        self._lock: RLock = RLock()
-        self._extract_tilt_series: Callable[[Path], str] | None = None
-        self._extract_tilt_tag: Callable[[Path], str] | None = None
-
-    def _flush_data_collections(self, tag: str):
-        logger.info(
-            f"Flushing {len(self._data_collection_stash)} data collection API calls"
-        )
-        for dc_data in self._data_collection_stash:
-            data = {**dc_data[2], **dc_data[1].data_collection_parameters}
-            capture_post(dc_data[0], json=data)
-        self._data_collection_stash = []
-
-    def _flush_processing_job(self, tag: str):
-        if proc_data := self._processing_job_stash.get(tag):
-            for pd in proc_data:
-                requests.post(pd[0], json=pd[1])
-            self._processing_job_stash.pop(tag)
-
-    def _flush_preprocess(self, tag: str, app_id: int):
-        if tag_tr := self._preprocessing_triggers.get(tag):
-            for tr in tag_tr:
-                process_file = self._complete_process_file(tr[1], tr[2], app_id)
-                if process_file:
-                    capture_post(tr[0], json=process_file)
-            self._preprocessing_triggers.pop(tag)
-
-    def _check_for_alignment(
-        self,
-        movie_path: Path,
-        motion_corrected_path: Path,
-        url: str,
-        dcid: int,
-        pjid: int,
-        appid: int,
-        mvid: int,
-        tilt_angles: List,
-        manual_tilt_offset: Optional[float],
-        pixel_size: Optional[float],
-    ):
-        if self._extract_tilt_series and self._extract_tilt_tag:
-            tilt_series = (
-                f"{self._extract_tilt_tag(movie_path)}_{self._extract_tilt_series(movie_path)}"
-                if self._extract_tilt_tag(movie_path)
-                else self._extract_tilt_series(movie_path)
-            )
-        else:
-            return
-
-        if self._motion_corrected_tilt_series.get(
-            tilt_series
-        ) and motion_corrected_path not in self._motion_corrected_tilt_series.get(
-            tilt_series, {}
-        ):
-            self._motion_corrected_tilt_series[tilt_series].append(
-                motion_corrected_path
-            )
-        else:
-            self._motion_corrected_tilt_series[tilt_series] = [motion_corrected_path]
-        if tilt_series in self._completed_tilt_series:
-            if (
-                len(self._motion_corrected_tilt_series[tilt_series])
-                == len(self._tilt_series[tilt_series])
-                and len(self._motion_corrected_tilt_series[tilt_series]) > 1
-                and tilt_series not in self._aligned_tilt_series
-            ):
-                try:
-
-                    series_data: dict = {
-                        "name": tilt_series,
-                        "file_tilt_list": str(tilt_angles),
-                        "dcid": dcid,
-                        "processing_job": pjid,
-                        "autoproc_program_id": appid,
-                        "motion_corrected_path": str(motion_corrected_path),
-                        "movie_id": mvid,
-                        "manual_tilt_offset": manual_tilt_offset,
-                        "pixel_size": pixel_size,
-                    }
-                    capture_post(url, json=series_data)
-                    with self._lock:
-                        self._aligned_tilt_series.append(tilt_series)
-                except Exception as e:
-                    logger.warning(f"Data error {e}")
-
-    def _complete_process_file(
-        self,
-        incomplete_process_file: ProcessFileIncomplete,
-        environment: MurfeyInstanceEnvironment,
-        app_id: int,
-    ) -> dict:
-        try:
-            with global_env_lock:
-                tag = incomplete_process_file.tag
-
-                eer_fractionation_file = None
-                if environment.data_collection_parameters.get("num_eer_frames"):
-                    response = requests.post(
-                        f"{str(environment.url.geturl())}/visits/{environment.visit}/eer_fractionation_file",
-                        json={
-                            "num_frames": environment.data_collection_parameters[
-                                "num_eer_frames"
-                            ],
-                            "fractionation": environment.data_collection_parameters[
-                                "eer_fractionation"
-                            ],
-                            "dose_per_frame": environment.data_collection_parameters[
-                                "dose_per_frame"
-                            ],
-                        },
-                    )
-                    eer_fractionation_file = response.json()["eer_fractionation_file"]
-
-                new_dict = {
-                    "path": str(incomplete_process_file.dest),
-                    "description": incomplete_process_file.description,
-                    "size": incomplete_process_file.source.stat().st_size,
-                    "timestamp": incomplete_process_file.source.stat().st_ctime,
-                    "processing_job": environment.processing_job_ids[tag][
-                        "em-tomo-preprocess"
-                    ],
-                    "data_collection_id": environment.data_collection_ids[tag],
-                    "image_number": incomplete_process_file.image_number,
-                    "pixel_size": environment.data_collection_parameters[
-                        "pixel_size_on_image"
-                    ],
-                    "voltage": environment.data_collection_parameters["voltage"],
-                    "autoproc_program_id": app_id,
-                    "mc_uuid": incomplete_process_file.mc_uuid,
-                    "dose_per_frame": environment.data_collection_parameters.get(
-                        "dose_per_frame"
-                    ),
-                    "mc_binning": environment.data_collection_parameters.get(
-                        "motion_corr_binning", 1
-                    ),
-                    "gain_ref": environment.data_collection_parameters.get("gain_ref"),
-                    "eer_fractionation_file": eer_fractionation_file,
-                }
-                return new_dict
-        except KeyError:
-            logger.warning("Key error encountered in _complete_process_file")
-            return {}
-
-    def _add_tilt(
-        self,
-        file_path: Path,
-        extract_tilt_series: Callable[[Path], str],
-        extract_tilt_angle: Callable[[Path], str],
-        extract_tilt_tag: Callable[[Path], str],
-        environment: MurfeyInstanceEnvironment | None = None,
-        required_position_files: List[Path] | None = None,
-        required_strings: List[str] | None = None,
-    ) -> List[str]:
-        if not environment:
-            logger.warning("No environment passed in")
-            return []
-        source = _get_source(file_path, environment)
-        if not source:
-            logger.warning(f"No source found for file {file_path}")
-            return []
-        # required_position_files = required_position_files or []
-        required_strings = (
-            ["fractions"] if required_strings is None else required_strings
-        )
-        for r in required_strings:
-            if r not in file_path.name.lower():
-                return []
-        if not self._extract_tilt_series:
-            self._extract_tilt_series = extract_tilt_series
-        if not self._extract_tilt_tag:
-            self._extract_tilt_tag = extract_tilt_tag
-        try:
-            tilt_series_num = extract_tilt_series(file_path)
-            tilt_angle = extract_tilt_angle(file_path)
-            tilt_tag = extract_tilt_tag(file_path)
-            try:
-                float(tilt_series_num)
-                float(tilt_angle)
-            except ValueError:
-                return []
-            tilt_series = _construct_tilt_series_name(
-                tilt_tag, tilt_series_num, file_path
-            )
-
-        except Exception:
-            logger.debug(
-                f"Tilt series and angle could not be determined for {file_path}"
-            )
-            return []
-
-        if environment:
-            file_transferred_to = _file_transferred_to(environment, source, file_path)
-            environment.movies[file_transferred_to] = MovieTracker(
-                movie_number=next(MovieID),
-                motion_correction_uuid=next(MurfeyID),
-            )
-            environment.movie_tilt_pair[file_transferred_to] = tilt_series
-            if environment.tilt_angles.get(tilt_series):
-                environment.tilt_angles[tilt_series].append(
-                    [str(file_transferred_to), tilt_angle]
-                )
-            else:
-                environment.tilt_angles[tilt_series] = [
-                    [str(file_transferred_to), tilt_angle]
-                ]
-        if tilt_series in self._completed_tilt_series:
-            logger.info(
-                f"Tilt series {tilt_series} was previously thought complete but now {file_path} has been seen"
-            )
-            self._completed_tilt_series.remove(tilt_series)
-            if tilt_series in self._aligned_tilt_series:
-                with self._lock:
-                    self._aligned_tilt_series.remove(tilt_series)
-
-        if not self._tilt_series.get(tilt_series):
-            logger.info(f"New tilt series found: {tilt_series}")
-            self._tilt_series[tilt_series] = [file_path]
-            ts_url = f"{str(environment.url.geturl())}/visits/{environment.visit}/tilt_series"
-            ts_data = {"client_id": environment.client_id, "tag": tilt_series}
-            capture_post(ts_url, json=ts_data)
-            if not self._tilt_series_sizes.get(tilt_series):
-                self._tilt_series_sizes[tilt_series] = 0
-            try:
-                if environment:
-                    url = f"{str(environment.url.geturl())}/visits/{environment.visit}/{environment.client_id}/start_data_collection"
-                    data = {
-                        "experiment_type": "tomography",
-                        "file_extension": file_path.suffix,
-                        "acquisition_software": self._acquisition_software,
-                        "image_directory": str(
-                            Path(
-                                environment.default_destinations.get(
-                                    file_path.parent, file_path.parent
-                                )
-                            ).resolve()
-                        ),
-                        "tag": tilt_series,
-                        "source": str(self._basepath),
-                    }
-                    if (
-                        environment.data_collection_parameters
-                        and environment.data_collection_parameters.get("voltage")
-                    ):
-                        data.update(
-                            {
-                                "voltage": environment.data_collection_parameters[
-                                    "voltage"
-                                ],
-                                "pixel_size_on_image": environment.data_collection_parameters[
-                                    "pixel_size_on_image"
-                                ],
-                                "image_size_x": environment.data_collection_parameters[
-                                    "image_size_x"
-                                ],
-                                "image_size_y": environment.data_collection_parameters[
-                                    "image_size_y"
-                                ],
-                                "magnification": environment.data_collection_parameters[
-                                    "magnification"
-                                ],
-                            }
-                        )
-                    if (
-                        environment.data_collection_group_ids.get(str(self._basepath))
-                        is None
-                    ):
-                        self._data_collection_stash.append((url, environment, data))
-                    else:
-                        capture_post(url, json=data)
-                    proc_url = f"{str(environment.url.geturl())}/visits/{environment.visit}/{environment.client_id}/register_processing_job"
-                    if environment.data_collection_ids.get(tilt_series) is None:
-                        self._processing_job_stash[tilt_series] = [
-                            (
-                                proc_url,
-                                {"tag": tilt_series, "recipe": "em-tomo-preprocess"},
-                            )
-                        ]
-                        self._processing_job_stash[tilt_series].append(
-                            (proc_url, {"tag": tilt_series, "recipe": "em-tomo-align"})
-                        )
-                    else:
-                        if self._processing_job_stash.get(tilt_series):
-                            self._flush_processing_job(tilt_series)
-                        capture_post(
-                            proc_url,
-                            json={"tag": tilt_series, "recipe": "em-tomo-preprocess"},
-                        )
-                        capture_post(
-                            proc_url,
-                            json={"tag": tilt_series, "recipe": "em-tomo-align"},
-                        )
-            except Exception as e:
-                logger.error(f"ERROR {e}, {environment.data_collection_parameters}")
-        else:
-            if file_path not in self._tilt_series[tilt_series]:
-                for p in self._tilt_series[tilt_series]:
-                    if tilt_angle == extract_tilt_angle(p):
-                        break
-                else:
-                    self._tilt_series[tilt_series].append(file_path)
-
-        tilt_url = f"{str(environment.url.geturl())}/visits/{environment.visit}/tilt"
-        tilt_data = {
-            "movie_path": str(file_transferred_to),
-            "tilt_series_tag": tilt_series,
-        }
-        capture_post(tilt_url, json=tilt_data)
-
-        if environment and environment.autoproc_program_ids.get(tilt_series):
-            eer_fractionation_file = None
-            if environment.data_collection_parameters.get("num_eer_frames"):
-                response = requests.post(
-                    f"{str(environment.url.geturl())}/visits/{environment.visit}/eer_fractionation_file",
-                    json={
-                        "num_frames": environment.data_collection_parameters[
-                            "num_eer_frames"
-                        ],
-                        "fractionation": environment.data_collection_parameters[
-                            "eer_fractionation"
-                        ],
-                    },
-                )
-                eer_fractionation_file = response.json()["eer_fractionation_file"]
-            preproc_url = f"{str(environment.url.geturl())}/visits/{environment.visit}/tomography_preprocess"
-            preproc_data = {
-                "path": str(file_transferred_to),
-                "description": "",
-                "size": file_path.stat().st_size,
-                "timestamp": file_path.stat().st_ctime,
-                "processing_job": environment.processing_job_ids[tilt_series][
-                    "em-tomo-preprocess"
-                ],
-                "data_collection_id": environment.data_collection_ids[tilt_series],
-                "image_number": environment.movies[file_transferred_to].movie_number,
-                "pixel_size": environment.data_collection_parameters[
-                    "pixel_size_on_image"
-                ],
-                "autoproc_program_id": environment.autoproc_program_ids[tilt_series][
-                    "em-tomo-preprocess"
-                ],
-                "mc_uuid": environment.movies[
-                    file_transferred_to
-                ].motion_correction_uuid,
-                "dose_per_frame": environment.data_collection_parameters.get(
-                    "dose_per_frame"
-                ),
-                "voltage": environment.data_collection_parameters["voltage"],
-                "mc_binning": environment.data_collection_parameters.get(
-                    "motion_corr_binning", 1
-                ),
-                "gain_ref": environment.data_collection_parameters.get("gain_ref"),
-                "eer_fractionation_file": eer_fractionation_file,
-            }
-            capture_post(preproc_url, json=preproc_data)
-        elif environment:
-            preproc_url = f"{str(environment.url.geturl())}/visits/{environment.visit}/tomography_preprocess"
-            pfi = ProcessFileIncomplete(
-                dest=file_transferred_to,
-                source=source,
-                image_number=environment.movies[file_transferred_to].movie_number,
-                mc_uuid=environment.movies[file_transferred_to].motion_correction_uuid,
-                tag=tilt_series,
-            )
-            if (
-                environment.autoproc_program_ids is None
-                or environment.processing_job_ids is None
-            ) or (
-                environment.autoproc_program_ids.get(tilt_series) is None
-                or environment.processing_job_ids.get(tilt_series) is None
-            ):
-                if self._preprocessing_triggers.get(tilt_series):
-                    self._preprocessing_triggers[tilt_series].append(
-                        (
-                            preproc_url,
-                            pfi,
-                            environment,
-                        )
-                    )
-                else:
-                    self._preprocessing_triggers[tilt_series] = [
-                        (
-                            preproc_url,
-                            pfi,
-                            environment,
-                        )
-                    ]
-
-        if self._last_transferred_file:
-            last_tilt_series = (
-                f"{extract_tilt_tag(self._last_transferred_file)}_{extract_tilt_series(self._last_transferred_file)}"
-                if extract_tilt_tag(self._last_transferred_file)
-                else extract_tilt_series(self._last_transferred_file)
-            )
-            last_tilt_angle = extract_tilt_angle(self._last_transferred_file)
-            self._last_transferred_file = file_path
-            if (
-                last_tilt_series != tilt_series
-                and last_tilt_angle != tilt_angle
-                or self._tilt_series_sizes.get(tilt_series)
-            ) or self._completed_tilt_series:
-                return self._check_tilt_series(
-                    tilt_series,
-                    required_position_files or [],
-                    file_transferred_to,
-                    environment=environment,
-                )
-        self._last_transferred_file = file_path
-        return []
-
-    def _check_tilt_series(
-        self,
-        tilt_series: str,
-        required_position_files: List[Path],
-        file_transferred_to: Path | None,
-        environment: MurfeyInstanceEnvironment | None = None,
-    ):
-        newly_completed_series = []
-        if self._tilt_series:
-            tilt_series_size = max(len(ts) for ts in self._tilt_series.values())
-        else:
-            tilt_series_size = 0
-        this_tilt_series_size = len(self._tilt_series.get(tilt_series, []))
-        tilt_series_size_check = (
-            (this_tilt_series_size == self._tilt_series_sizes.get(tilt_series))
-            if self._tilt_series_sizes.get(tilt_series)
-            else (this_tilt_series_size >= tilt_series_size)
-        )
-        if tilt_series_size_check and not required_position_files:
-            self._completed_tilt_series.append(tilt_series)
-            newly_completed_series.append(tilt_series)
-        for ts, ta in self._tilt_series.items():
-            if self._tilt_series_sizes.get(ts):
-                completion_test = len(ta) >= self._tilt_series_sizes[ts]
-            elif required_position_files:
-                completion_test = all(_f.is_file() for _f in required_position_files)
-            else:
-                completion_test = len(ta) >= tilt_series_size
-            if ts not in self._completed_tilt_series and completion_test:
-                newly_completed_series.append(ts)
-                self._completed_tilt_series.append(ts)
-                if environment and file_transferred_to:
-                    file_tilt_list = []
-                    movie: str
-                    angle: str
-                    for movie, angle in environment.tilt_angles[ts]:
-                        if environment.motion_corrected_movies.get(Path(movie)):
-                            file_tilt_list.append(
-                                [
-                                    str(
-                                        environment.motion_corrected_movies[
-                                            Path(movie)
-                                        ][0]
-                                    ),
-                                    angle,
-                                    str(
-                                        environment.motion_corrected_movies[
-                                            Path(movie)
-                                        ][1]
-                                    ),
-                                ]
-                            )
-                        if environment.motion_corrected_movies.get(file_transferred_to):
-                            self._check_for_alignment(
-                                file_transferred_to,
-                                Path(
-                                    environment.motion_corrected_movies[  # key error PosixPath
-                                        file_transferred_to
-                                    ][
-                                        0
-                                    ]
-                                ),
-                                environment.url.geturl(),
-                                environment.data_collection_ids[ts],
-                                environment.processing_job_ids[ts]["em-tomo-align"],
-                                environment.autoproc_program_ids[ts]["em-tomo-align"],
-                                int(
-                                    environment.motion_corrected_movies[
-                                        file_transferred_to
-                                    ][1]
-                                ),
-                                file_tilt_list,
-                                environment.data_collection_parameters.get(
-                                    "manual_tilt_offset"
-                                ),
-                                environment.data_collection_parameters.get(
-                                    "pixel_size_on_image"
-                                ),
-                            )
-        if newly_completed_series:
-            logger.info(
-                f"The following tilt series are considered complete: {newly_completed_series}"
-            )
-        return newly_completed_series
-
-    def _add_tomo_tilt(
-        self,
-        file_path: Path,
-        environment: MurfeyInstanceEnvironment | None = None,
-        required_position_files: List[Path] | None = None,
-        required_strings: List[str] | None = None,
-    ) -> List[str]:
-        required_strings = (
-            ["fractions"] if required_strings is None else required_strings
-        )
-        for r in required_strings:
-            if r not in file_path.name.lower():
-                return []
-        if environment:
-            if tomo_version := environment.software_versions.get("tomo"):
-                tilt_info_extraction = tomo_tilt_info.get(tomo_version)
-                if not tilt_info_extraction:
-                    raise ValueError(
-                        f"Extraction routines for TFS Tomo version {tomo_version} unknown"
-                    )
-            else:
-                tilt_info_extraction = tomo_tilt_info["5.7"]
-        else:
-            tilt_info_extraction = tomo_tilt_info["5.7"]
-        tilt_tag = tilt_info_extraction.tag(file_path)
-        tilt_series_num = tilt_info_extraction.series(file_path)
-        tilt_series = _construct_tilt_series_name(tilt_tag, tilt_series_num, file_path)
-        return self._add_tilt(
-            file_path,
-            tilt_info_extraction.series,
-            tilt_info_extraction.angle,
-            tilt_info_extraction.tag,
-            environment=environment,
-            required_position_files=required_position_files
-            if required_position_files is not None
-            else [file_path.parent / (tilt_series + ".mdoc")],
-            required_strings=required_strings,
-        )
-
-    def _add_serialem_tilt(
-        self, file_path: Path, environment: MurfeyInstanceEnvironment | None = None
-    ) -> List[str]:
-        delimiters = ("_", "-")
-        for d in delimiters:
-            if file_path.name.count(d) > 1:
-                delimiter = d
-                break
-        else:
-            delimiter = delimiters[0]
-
-        def _extract_tilt_series(p: Path) -> str:
-            split = p.name.split(delimiter)
-            for s in split:
-                if s.isdigit():
-                    return s
-            raise ValueError(
-                f"No digits found in {p.name} after splitting on {delimiter}"
-            )
-
-        return self._add_tilt(
-            file_path,
-            _extract_tilt_series,
-            lambda x: ".".join(x.name.split(delimiter)[-1].split(".")[:-1]),
-            lambda x: "",
-            environment=environment,
-            required_strings=[],
-        )
-
-    def post_transfer(
-        self,
-        transferred_file: Path,
-        role: str = "",
-        environment: MurfeyInstanceEnvironment | None = None,
-        **kwargs,
-    ) -> List[str]:
-        data_suffixes = (".mrc", ".tiff", ".tif", ".eer")
-        completed_tilts = []
-        if role == "detector" and "gain" not in transferred_file.name:
-            if transferred_file.suffix in data_suffixes:
-                if self._acquisition_software == "tomo":
-                    if environment:
-                        machine_config = get_machine_config(
-                            str(environment.url.geturl()), demo=environment.demo
-                        )
-                    else:
-                        machine_config = {}
-                    required_strings = (
-                        machine_config.get("data_required_substrings", {})
-                        .get("tomo", {})
-                        .get(transferred_file.suffix)
-                    )
-                    completed_tilts = self._add_tomo_tilt(
-                        transferred_file,
-                        environment=environment,
-                        required_position_files=kwargs.get("required_position_files"),
-                        required_strings=required_strings
-                        or kwargs.get("required_strings"),
-                    )
-                elif self._acquisition_software == "serialem":
-                    completed_tilts = self._add_serialem_tilt(
-                        transferred_file, environment=environment
-                    )
-            if transferred_file.suffix == ".mdoc":
-                with open(transferred_file, "r") as md:
-                    tilt_series = transferred_file.stem
-                    self._tilt_series_sizes[tilt_series] = get_num_blocks(md)
-                if environment:
-                    source = _get_source(transferred_file, environment)
-                    if source:
-                        completed_tilts = self._check_tilt_series(
-                            tilt_series,
-                            kwargs.get("required_position_files") or [],
-                            _file_transferred_to(environment, source, transferred_file),
-                            environment=environment,
-                        )
-        if completed_tilts and environment:
-            complete_url = f"{str(environment.url.geturl())}/visits/{environment.visit}/{environment.client_id}/completed_tilt_series"
-            capture_post(complete_url, json=completed_tilts)
-        return completed_tilts
-
-    def post_first_transfer(
-        self,
-        transferred_file: Path,
-        role: str = "",
-        environment: MurfeyInstanceEnvironment | None = None,
-        **kwargs,
-    ):
-        self.post_transfer(
-            transferred_file, role=role, environment=environment, **kwargs
-        )
-
-    def gather_metadata(
-        self, metadata_file: Path, environment: MurfeyInstanceEnvironment | None = None
-    ) -> OrderedDict:
-        if metadata_file.suffix not in (".mdoc", ".xml"):
-            raise ValueError(
-                f"Tomography gather_metadata method expected xml or mdoc file not {metadata_file.name}"
-            )
-        if not metadata_file.is_file():
-            logger.debug(f"Metadata file {metadata_file} not found")
-            return OrderedDict({})
-        if metadata_file.suffix == ".xml":
-            with open(metadata_file, "r") as xml:
-                try:
-                    for_parsing = xml.read()
-                except Exception:
-                    logger.warning(f"Failed to parse file {metadata_file}")
-                    return OrderedDict({})
-                data = xmltodict.parse(for_parsing)
-            try:
-                metadata: OrderedDict = OrderedDict({})
-                metadata["experiment_type"] = "tomography"
-                metadata["voltage"] = 300
-                metadata["image_size_x"] = data["Acquisition"]["Info"]["ImageSize"][
-                    "Width"
-                ]
-                metadata["image_size_y"] = data["Acquisition"]["Info"]["ImageSize"][
-                    "Height"
-                ]
-                metadata["pixel_size_on_image"] = float(
-                    data["Acquisition"]["Info"]["SensorPixelSize"]["Height"]
-                )
-                metadata["motion_corr_binning"] = 1
-                metadata["gain_ref"] = None
-                metadata["dose_per_frame"] = (
-                    environment.data_collection_parameters.get("dose_per_frame")
-                    if environment
-                    else None
-                )
-                metadata["manual_tilt_offset"] = 0
-                metadata["source"] = str(self._basepath)
-            except KeyError:
-                return OrderedDict({})
-            return metadata
-        with open(metadata_file, "r") as md:
-            mdoc_data = get_global_data(md)
-            num_blocks = get_num_blocks(md)
-            md.seek(0)
-            blocks = [get_block(md) for i in range(num_blocks)]
-            mdoc_data_block = blocks[0]
-        if not mdoc_data:
-            return OrderedDict({})
-        mdoc_metadata: OrderedDict = OrderedDict({})
-        mdoc_metadata["experiment_type"] = "tomography"
-        mdoc_metadata["voltage"] = float(mdoc_data["Voltage"])
-        mdoc_metadata["image_size_x"] = int(mdoc_data["ImageSize"][0])
-        mdoc_metadata["image_size_y"] = int(mdoc_data["ImageSize"][1])
-        mdoc_metadata["magnification"] = int(mdoc_data_block["Magnification"])
-        superres_binning = int(mdoc_data_block["Binning"])
-        binning_factor = 1
-        if environment:
-            server_config = requests.get(
-                f"{str(environment.url.geturl())}/machine/"
-            ).json()
-            if (
-                server_config.get("superres")
-                and superres_binning == 1
-                and environment.superres
-            ):
-                binning_factor = 2
-            ps_from_mag = (
-                server_config.get("calibrations", {})
-                .get("magnification", {})
-                .get(mdoc_data_block["Magnification"])
-            )
-            if ps_from_mag:
-                mdoc_metadata["pixel_size_on_image"] = (
-                    float(ps_from_mag) * 1e-10 / binning_factor
-                )
-        if mdoc_metadata.get("pixel_size_on_image") is None:
-            mdoc_metadata["pixel_size_on_image"] = (
-                float(mdoc_data["PixelSpacing"]) * 1e-10 / binning_factor
-            )
-        mdoc_metadata["motion_corr_binning"] = binning_factor
-        mdoc_metadata["gain_ref"] = (
-            f"data/{datetime.now().year}/{environment.visit}/processing/gain.mrc"
-            if environment
-            else None
-        )
-        mdoc_metadata["dose_per_frame"] = (
-            environment.data_collection_parameters.get("dose_per_frame")
-            if environment
-            else None
-        )
-        mdoc_metadata["manual_tilt_offset"] = -_midpoint(
-            [float(b["TiltAngle"]) for b in blocks]
-        )
-        mdoc_metadata["source"] = str(self._basepath)
-        mdoc_metadata[
-            "file_extension"
-        ] = f".{mdoc_data_block['SubFramePath'].split('.')[-1]}"
-
-        data_file = mdoc_data_block["SubFramePath"].split("\\")[-1]
-        if data_file.split(".")[-1] == "eer":
-            mdoc_metadata["num_eer_frames"] = murfey.util.eer.num_frames(
-                metadata_file.parent / data_file
-            )
-
-        mdoc_metadata["tag"] = metadata_file.stem
-
-        return mdoc_metadata
-=======
-        )
->>>>>>> aafc9d2a
+        )