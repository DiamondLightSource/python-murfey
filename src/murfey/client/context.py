from __future__ import annotations

import logging
from pathlib import Path
from threading import RLock
from typing import Callable, Dict, List, Optional, OrderedDict

import requests
import xmltodict
from pydantic import BaseModel

from murfey.client.contexts.tomo import tomo_tilt_info
from murfey.client.instance_environment import (
    MovieID,
    MovieTracker,
    MurfeyID,
    MurfeyInstanceEnvironment,
    global_env_lock,
)
from murfey.client.tui.forms import TUIFormValue
from murfey.util.mdoc import get_global_data

# import time

logger = logging.getLogger("murfey.client.context")


def detect_acquisition_software(dir_for_transfer: Path) -> str:
    glob = dir_for_transfer.glob("*")
    for f in glob:
        if f.name.startswith("EPU") or f.name.startswith("GridSquare"):
            return "epu"
        if f.name.startswith("Position") or f.suffix == ".mdoc":
            return "tomo"
    return ""


class Context:
    def __init__(self, acquisition_software: str):
        self._acquisition_software = acquisition_software

    def post_transfer(self, transferred_file: Path, role: str = "", **kwargs):
        raise NotImplementedError(
            f"post_transfer hook must be declared in derived class to be used: {self}"
        )

    def post_first_transfer(self, transferred_file: Path, role: str = "", **kwargs):
        self.post_transfer(transferred_file, role=role, **kwargs)

    def gather_metadata(self, metadata_file: Path):
        raise NotImplementedError(
            f"gather_metadata must be declared in derived class to be used: {self}"
        )


class SPAContext(Context):
    def post_transfer(self, transferred_file: Path, role: str = "", **kwargs):
        pass


class ProcessFileIncomplete(BaseModel):
    dest: Path
    source: Path
    image_number: int
    mc_uuid: int
    tag: str
    description: str = ""


class TomographyContext(Context):
    def __init__(self, acquisition_software: str):
        super().__init__(acquisition_software)
        self._tilt_series: Dict[str, List[Path]] = {}
        self._completed_tilt_series: List[str] = []
        self._aligned_tilt_series: List[str] = []
        self._motion_corrected_tilt_series: Dict[str, List[Path]] = {}
        self._last_transferred_file: Path | None = None
        self._data_collection_stash: list = []
        self._processing_job_stash: dict = {}
        self._preprocessing_triggers: dict = {}
        self._lock: RLock = RLock()
        self._extract_tilt_series: Callable[[Path], str] | None = None
        self._extract_tilt_tag: Callable[[Path], str] | None = None

    def _flush_data_collections(self):
        logger.info("Flushing data collection API calls")
        for dc_data in self._data_collection_stash:
            data = {**dc_data[2], **dc_data[1].data_collection_parameters}
            requests.post(dc_data[0], json=data)
        self._data_collection_stash = []

    def _flush_processing_job(self, tag: str):
        # logger.info(
        #     f"Flushing processing job {tag}, {self._processing_job_stash.get(tag)}"
        # )
        if proc_data := self._processing_job_stash.get(tag):
            for pd in proc_data:
                requests.post(pd[0], json=pd[1])
            self._processing_job_stash.pop(tag)

    def _flush_preprocess(self, tag: str, app_id: int):
        # logger.info(f"Flushing preprocessing requests {tag}")
        if tag_tr := self._preprocessing_triggers.get(tag):
            for tr in tag_tr:
                process_file = self._complete_process_file(tr[1], tr[2], app_id)
                if process_file:
                    requests.post(tr[0], json=process_file)
            self._preprocessing_triggers.pop(tag)

    def _check_for_alignment(
        self,
        movie_path: Path,
        motion_corrected_path: Path,
        url: str,
        dcid: int,
        pjid: int,
        appid: int,
        mvid: int,
        tilt_angles: List,
        tilt_offset: Optional[float],
    ):
        if self._extract_tilt_series and self._extract_tilt_tag:
            tilt_series = (
                f"{self._extract_tilt_tag(movie_path)}_{self._extract_tilt_series(movie_path)}"
                if self._extract_tilt_tag(movie_path)
                else self._extract_tilt_series(movie_path)
            )
        else:
            return

        if self._motion_corrected_tilt_series.get(
            tilt_series
        ) and motion_corrected_path not in self._motion_corrected_tilt_series.get(
            tilt_series, {}
        ):
            self._motion_corrected_tilt_series[tilt_series].append(
                motion_corrected_path
            )
        else:
            self._motion_corrected_tilt_series[tilt_series] = [motion_corrected_path]
        if tilt_series in self._completed_tilt_series:
            if (
                len(self._motion_corrected_tilt_series[tilt_series])
                == len(self._tilt_series[tilt_series])
                and len(self._motion_corrected_tilt_series[tilt_series]) > 1
                and tilt_series not in self._aligned_tilt_series
            ):
                try:

                    series_data: dict = {
                        "name": tilt_series,
                        "file_tilt_list": str(tilt_angles),
                        "dcid": dcid,
                        "processing_job": pjid,
                        "autoproc_program_id": appid,
                        "motion_corrected_path": str(motion_corrected_path),
                        "movie_id": mvid,
                        "tilt_offset": tilt_offset,
                    }
                    requests.post(url, json=series_data)
                    with self._lock:
                        self._aligned_tilt_series.append(tilt_series)
                except Exception as e:
                    logger.warning(f"Data error {e}")

    def _complete_process_file(
        self,
        incomplete_process_file: ProcessFileIncomplete,
        environment: MurfeyInstanceEnvironment,
        app_id: int,
    ) -> dict:
        try:
            with global_env_lock:
                tag = incomplete_process_file.tag

                new_dict = {
                    "path": str(incomplete_process_file.dest),
                    "description": incomplete_process_file.description,
                    "size": incomplete_process_file.source.stat().st_size,
                    "timestamp": incomplete_process_file.source.stat().st_ctime,
                    "processing_job": environment.processing_job_ids[tag][
                        "em-tomo-preprocess"
                    ],
                    "data_collection_id": environment.data_collection_ids[tag],
                    "image_number": incomplete_process_file.image_number,
                    "pixel_size": environment.data_collection_parameters[
                        "pixel_size_on_image"
                    ],
                    "autoproc_program_id": app_id,
                    "mc_uuid": incomplete_process_file.mc_uuid,
                    "mc_binning": environment.data_collection_parameters.get(
                        "motion_corr_binning", 1
                    ),
                    "gain_ref": environment.data_collection_parameters.get("gain_ref"),
                }
                return new_dict
        except KeyError:
            logger.warning("Key error encountered in _complete_process_file")
            return {}

    def _add_tilt(
        self,
        file_path: Path,
        extract_tilt_series: Callable[[Path], str],
        extract_tilt_angle: Callable[[Path], str],
        extract_tilt_tag: Callable[[Path], str],
        environment: MurfeyInstanceEnvironment | None = None,
    ) -> List[str]:
        if not self._extract_tilt_series:
            self._extract_tilt_series = extract_tilt_series
        if not self._extract_tilt_tag:
            self._extract_tilt_tag = extract_tilt_tag
        try:
            tilt_series_num = extract_tilt_series(file_path)
            tilt_angle = extract_tilt_angle(file_path)
            tilt_tag = extract_tilt_tag(file_path)
            try:
                float(tilt_series_num)
                float(tilt_angle)
            except ValueError:
                return []
            tilt_series = (
                f"{tilt_tag}_{tilt_series_num}" if tilt_tag else tilt_series_num
            )

        except Exception:
            logger.info(
                f"Tilt series and angle could not be determined for {file_path}"
            )
            return []

        if environment:
            machine_config = (
                {}
                if environment.demo
                else requests.get(f"{str(environment.url.geturl())}/machine/").json()
            )
            if environment.visit in environment.default_destination:
                file_transferred_to = (
                    Path(machine_config.get("rsync_basepath", ""))
                    / Path(environment.default_destination)
                    / file_path.name
                )
            else:
                file_transferred_to = (
                    Path(machine_config.get("rsync_basepath", ""))
                    / Path(environment.default_destination)
                    / environment.visit
                    / file_path.name
                )
            environment.movies[file_transferred_to] = MovieTracker(
                movie_number=next(MovieID),
                motion_correction_uuid=next(MurfeyID),
            )
            environment.movie_tilt_pair[file_transferred_to] = tilt_series
            if environment.tilt_angles.get(tilt_series):
                environment.tilt_angles[tilt_series].append(
                    [str(file_transferred_to), tilt_angle]
                )
            else:
                environment.tilt_angles[tilt_series] = [
                    [str(file_transferred_to), tilt_angle]
                ]
        if tilt_series in self._completed_tilt_series:
            logger.info(
                f"Tilt series {tilt_series} was previously thought complete but now {file_path} has been seen"
            )
            self._completed_tilt_series.remove(tilt_series)
            if tilt_series in self._aligned_tilt_series:
                with self._lock:
                    self._aligned_tilt_series.remove(tilt_series)

        if not self._tilt_series.get(tilt_series):
            logger.info(f"New tilt series found: {tilt_series}")
            self._tilt_series[tilt_series] = [file_path]
            try:
                if environment:
                    url = f"{str(environment.url.geturl())}/visits/{environment.visit}/start_data_collection"
                    data = {
                        "experiment_type": "tomography",
                        "tilt": tilt_series_num,
                        "file_extension": file_path.suffix,
                        "acquisition_software": self._acquisition_software,
                        "image_directory": str(file_path.parent),
                        "tag": tilt_series,
                    }
                    if environment.data_collection_parameters:
                        data.update(
                            {
                                "voltage": environment.data_collection_parameters[
                                    "voltage"
                                ],
                                "pixel_size_on_image": environment.data_collection_parameters[
                                    "pixel_size_on_image"
                                ],
                                "image_size_x": environment.data_collection_parameters[
                                    "image_size_x"
                                ],
                                "image_size_y": environment.data_collection_parameters[
                                    "image_size_y"
                                ],
                            }
                        )
                    if environment.data_collection_group_id is None:
                        self._data_collection_stash.append((url, environment, data))
                    else:
                        requests.post(url, json=data)
                    proc_url = f"{str(environment.url.geturl())}/visits/{environment.visit}/register_processing_job"
                    if environment.data_collection_ids.get(tilt_series) is None:
                        self._processing_job_stash[tilt_series] = [
                            (
                                proc_url,
                                {"tag": tilt_series, "recipe": "em-tomo-preprocess"},
                            )
                        ]
                        self._processing_job_stash[tilt_series].append(
                            (proc_url, {"tag": tilt_series, "recipe": "em-tomo-align"})
                        )
                    else:
                        if self._processing_job_stash.get(tilt_series):
                            self._flush_processing_job(tilt_series)
                        requests.post(
                            proc_url,
                            json={"tag": tilt_series, "recipe": "em-tomo-preprocess"},
                        )
                        requests.post(
                            proc_url,
                            json={"tag": tilt_series, "recipe": "em-tomo-align"},
                        )
            except Exception as e:
                logger.error(f"ERROR {e}")
        else:
            if file_path not in self._tilt_series[tilt_series]:
                for p in self._tilt_series[tilt_series]:
                    if tilt_angle == extract_tilt_angle(p):
                        break
                else:
                    self._tilt_series[tilt_series].append(file_path)

        if environment and environment.autoproc_program_ids.get(tilt_series):
            preproc_url = f"{str(environment.url.geturl())}/visits/{environment.visit}/tomography_preprocess"
            preproc_data = {
                "path": str(file_transferred_to),
                "description": "",
                "size": file_path.stat().st_size,
                "timestamp": file_path.stat().st_ctime,
                "processing_job": environment.processing_job_ids[tilt_series][
                    "em-tomo-preprocess"
                ],
                "data_collection_id": environment.data_collection_ids[tilt_series],
                "image_number": environment.movies[file_transferred_to].movie_number,
                "pixel_size": environment.data_collection_parameters[
                    "pixel_size_on_image"
                ],
                "autoproc_program_id": environment.autoproc_program_ids[tilt_series][
                    "em-tomo-preprocess"
                ],
                "mc_uuid": environment.movies[
                    file_transferred_to
                ].motion_correction_uuid,
                "mc_binning": environment.data_collection_parameters.get(
                    "motion_corr_binning", 1
                ),
                "gain_ref": environment.data_collection_parameters.get("gain_ref"),
            }
            requests.post(preproc_url, json=preproc_data)
        elif environment:
            preproc_url = f"{str(environment.url.geturl())}/visits/{environment.visit}/tomography_preprocess"
            pfi = ProcessFileIncomplete(
                dest=file_transferred_to,
                source=environment.source,
                image_number=environment.movies[file_transferred_to].movie_number,
                mc_uuid=environment.movies[file_transferred_to].motion_correction_uuid,
                tag=tilt_series,
            )
            if (
                environment.autoproc_program_ids is None
                or environment.processing_job_ids is None
            ) or (
                environment.autoproc_program_ids.get(tilt_series) is None
                or environment.processing_job_ids.get(tilt_series) is None
            ):
                if self._preprocessing_triggers.get(tilt_series):
                    self._preprocessing_triggers[tilt_series].append(
                        (
                            preproc_url,
                            pfi,
                            environment,
                        )
                    )
                else:
                    self._preprocessing_triggers[tilt_series] = [
                        (
                            preproc_url,
                            pfi,
                            environment,
                        )
                    ]

        if self._last_transferred_file:
            last_tilt_series = (
                f"{extract_tilt_tag(self._last_transferred_file)}_{extract_tilt_series(self._last_transferred_file)}"
                if extract_tilt_tag(self._last_transferred_file)
                else extract_tilt_series(self._last_transferred_file)
            )
            last_tilt_angle = extract_tilt_angle(self._last_transferred_file)
            self._last_transferred_file = file_path
            if (
                last_tilt_series != tilt_series and last_tilt_angle != tilt_angle
            ) or self._completed_tilt_series:
                newly_completed_series = []
                if self._tilt_series:
                    tilt_series_size = max(len(ts) for ts in self._tilt_series.values())
                else:
                    tilt_series_size = 0
                this_tilt_series_size = len(self._tilt_series[tilt_series])
                if this_tilt_series_size >= tilt_series_size:
                    self._completed_tilt_series.append(tilt_series)
                    newly_completed_series.append(tilt_series)
                for ts, ta in self._tilt_series.items():
                    if (
                        len(ta) >= tilt_series_size
                        and ts not in self._completed_tilt_series
                    ):
                        newly_completed_series.append(ts)
                        self._completed_tilt_series.append(ts)
                        if environment:
                            file_tilt_list = []
                            movie: str
                            angle: str
                            for movie, angle in environment.tilt_angles[ts]:
                                if environment.motion_corrected_movies.get(Path(movie)):
                                    file_tilt_list.append(
                                        [
                                            str(
                                                environment.motion_corrected_movies[
                                                    Path(movie)
                                                ][0]
                                            ),
                                            angle,
                                            str(
                                                environment.motion_corrected_movies[
                                                    Path(movie)
                                                ][1]
                                            ),
                                        ]
                                    )
                                if environment.motion_corrected_movies.get(
                                    file_transferred_to
                                ):
                                    self._check_for_alignment(
                                        file_transferred_to,
                                        Path(
                                            environment.motion_corrected_movies[  # key error PosixPath
                                                file_transferred_to
                                            ][
                                                0
                                            ]
                                        ),
                                        environment.url.geturl(),
                                        environment.data_collection_ids[ts],
                                        environment.processing_job_ids[ts][
                                            "em-tomo-align"
                                        ],
                                        environment.autoproc_program_ids[ts][
                                            "em-tomo-align"
                                        ],
                                        int(
                                            environment.motion_corrected_movies[
                                                file_transferred_to
                                            ][1]
                                        ),
                                        file_tilt_list,
                                        environment.data_collection_parameters.get(
                                            "tilt_offset"
                                        ),
                                    )
                if newly_completed_series:
                    logger.info(
                        f"The following tilt series are considered complete: {newly_completed_series}"
                    )
                return newly_completed_series
        self._last_transferred_file = file_path
        return []

    def _add_tomo_tilt(
        self, file_path: Path, environment: MurfeyInstanceEnvironment | None = None
    ) -> List[str]:
        if environment:
            if tomo_version := environment.software_versions.get("tomo"):
                tilt_info_extraction = tomo_tilt_info.get(tomo_version)
                if not tilt_info_extraction:
                    raise ValueError(
                        f"Extraction routines for TFS Tomo version {tomo_version} unknown"
                    )
            else:
                tilt_info_extraction = tomo_tilt_info["5.7"]
        else:
            tilt_info_extraction = tomo_tilt_info["5.7"]
        return self._add_tilt(
            file_path,
            tilt_info_extraction.series,
            tilt_info_extraction.angle,
            tilt_info_extraction.tag,
            environment=environment,
        )

    def _add_serialem_tilt(
        self, file_path: Path, environment: MurfeyInstanceEnvironment | None = None
    ) -> List[str]:
        delimiters = ("_", "-")
        for d in delimiters:
            if file_path.name.count(d) > 1:
                delimiter = d
                break
        else:
            delimiter = delimiters[0]

        def _extract_tilt_series(p: Path) -> str:
            split = p.name.split(delimiter)
            for s in split:
                if s.isdigit():
                    return s
            raise ValueError(
                f"No digits found in {p.name} after splitting on {delimiter}"
            )

        return self._add_tilt(
            file_path,
            _extract_tilt_series,
            lambda x: ".".join(x.name.split(delimiter)[-1].split(".")[:-1]),
            lambda x: "",
            environment=environment,
        )

    def post_transfer(
        self,
        transferred_file: Path,
        role: str = "",
        environment: MurfeyInstanceEnvironment | None = None,
        **kwargs,
    ) -> List[str]:
        data_suffixes = (".mrc", ".tiff", ".tif", ".eer")
        completed_tilts = []
        if (
            role == "detector"
            and transferred_file.suffix in data_suffixes
            and "gain" not in transferred_file.name
        ):
            if self._acquisition_software == "tomo":
                completed_tilts = self._add_tomo_tilt(
                    transferred_file, environment=environment
                )
            elif self._acquisition_software == "serialem":
                completed_tilts = self._add_serialem_tilt(
                    transferred_file, environment=environment
                )
        return completed_tilts

    def post_first_transfer(
        self,
        transferred_file: Path,
        role: str = "",
        environment: MurfeyInstanceEnvironment | None = None,
        **kwargs,
    ):
        self.post_transfer(transferred_file, role=role, environment=environment)

    def gather_metadata(self, metadata_file: Path) -> OrderedDict:
        if metadata_file.suffix not in (".mdoc", ".xml"):
            raise ValueError(
                f"Tomography gather_metadata method expected xml or mdoc file not {metadata_file.name}"
            )
        if not metadata_file.is_file():
            logger.debug(f"Metadata file {metadata_file} not found")
            return OrderedDict({})
        if metadata_file.suffix == ".xml":
            with open(metadata_file, "r") as xml:
                try:
                    for_parsing = xml.read()
                except Exception:
                    logger.warning(f"Failed to parse file {metadata_file}")
                    return OrderedDict({})
                data = xmltodict.parse(for_parsing)
            metadata: OrderedDict = OrderedDict({})
            metadata["experiment_type"] = TUIFormValue("tomography")
            metadata["voltage"] = TUIFormValue(300)
            metadata["image_size_x"] = TUIFormValue(
                data["Acquisition"]["Info"]["ImageSize"]["Width"]
            )
            metadata["image_size_y"] = TUIFormValue(
                data["Acquisition"]["Info"]["ImageSize"]["Height"]
            )
            metadata["pixel_size_on_image"] = TUIFormValue(
                float(data["Acquisition"]["Info"]["SensorPixelSize"]["Height"])
            )
            metadata["motion_corr_binning"] = TUIFormValue(1)
            metadata["gain_ref"] = TUIFormValue(None, top=True)
            metadata["dose_per_frame"] = TUIFormValue(
                None, top=True, colour="dark_orange"
            )
<<<<<<< HEAD
            metadata["tilt_offset"] = TUIFormValue(None, top=True)
=======
            metadata.move_to_end("gain_ref", last=False)
>>>>>>> 99366ce1
            metadata.move_to_end("dose_per_frame", last=False)
            # logger.info(f"Metadata extracted from {metadata_file}: {metadata}")
            return metadata
        with open(metadata_file, "r") as md:
            mdoc_data = get_global_data(md)
        if not mdoc_data:
            return OrderedDict({})
        mdoc_metadata: OrderedDict = OrderedDict({})
        mdoc_metadata["experiment_type"] = TUIFormValue("tomography")
        mdoc_metadata["voltage"] = TUIFormValue(float(mdoc_data["Voltage"]))
        mdoc_metadata["image_size_x"] = TUIFormValue(int(mdoc_data["ImageSize"][0]))
        mdoc_metadata["image_size_y"] = TUIFormValue(int(mdoc_data["ImageSize"][1]))
        mdoc_metadata["pixel_size_on_image"] = TUIFormValue(
            float(mdoc_data["PixelSpacing"]) * 1e-10
        )
        mdoc_metadata["motion_corr_binning"] = TUIFormValue(1)
        mdoc_metadata["gain_ref"] = TUIFormValue(None, top=True)
        mdoc_metadata["dose_per_frame"] = TUIFormValue(
            None, top=True, colour="dark_orange"
        )
<<<<<<< HEAD
        metadata["tilt_offset"] = TUIFormValue(None, top=True)
=======
        mdoc_metadata.move_to_end("gain_ref", last=False)
>>>>>>> 99366ce1
        mdoc_metadata.move_to_end("dose_per_frame", last=False)
        # logger.info(f"Metadata extracted from {metadata_file}")
        return mdoc_metadata<|MERGE_RESOLUTION|>--- conflicted
+++ resolved
@@ -599,11 +599,8 @@
             metadata["dose_per_frame"] = TUIFormValue(
                 None, top=True, colour="dark_orange"
             )
-<<<<<<< HEAD
             metadata["tilt_offset"] = TUIFormValue(None, top=True)
-=======
             metadata.move_to_end("gain_ref", last=False)
->>>>>>> 99366ce1
             metadata.move_to_end("dose_per_frame", last=False)
             # logger.info(f"Metadata extracted from {metadata_file}: {metadata}")
             return metadata
@@ -624,11 +621,8 @@
         mdoc_metadata["dose_per_frame"] = TUIFormValue(
             None, top=True, colour="dark_orange"
         )
-<<<<<<< HEAD
         metadata["tilt_offset"] = TUIFormValue(None, top=True)
-=======
         mdoc_metadata.move_to_end("gain_ref", last=False)
->>>>>>> 99366ce1
         mdoc_metadata.move_to_end("dose_per_frame", last=False)
         # logger.info(f"Metadata extracted from {metadata_file}")
         return mdoc_metadata