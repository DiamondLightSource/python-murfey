--- conflicted
+++ resolved
@@ -111,10 +111,6 @@
         mvid: int,
         tilt_angles: List,
     ):
-<<<<<<< HEAD
-=======
-        logger.warning("Context checking alignent")
->>>>>>> edb75939
         if self._acquisition_software == "serialem":
             delimiters = ("_", "-")
             for d in delimiters:
@@ -167,10 +163,6 @@
                         "motion_corrected_path": str(motion_corrected_path),
                         "movie_id": mvid,
                     }
-<<<<<<< HEAD
-=======
-                    logger.warning(f"sending data {series_data}")
->>>>>>> edb75939
                     requests.post(url, json=series_data)
                 except Exception as e:
                     logger.warning(f"Data error {e}")
@@ -229,13 +221,6 @@
             )
             return []
 
-<<<<<<< HEAD
-=======
-            # try:
-            #    logger.warning(f"context MTP {environment.movie_tilt_pair}")
-            # except Exception:
-            pass
->>>>>>> edb75939
         if environment:
             if environment.visit in environment.default_destination:
                 file_transferred_to = (
@@ -343,10 +328,6 @@
             #        / environment.visit
             #        / file_path.name
             #    )
-<<<<<<< HEAD
-=======
-            # self._tilt_series[tilt_series].append(file_path)
->>>>>>> edb75939
             preproc_data = {
                 "path": str(file_transferred_to),
                 "description": "",
@@ -431,10 +412,6 @@
                         newly_completed_series.append(ts)
                         self._completed_tilt_series.append(ts)
                         if environment:
-<<<<<<< HEAD
-=======
-                            # logger.warning(f"MOVIES {environment.motion_corrected_movies}")
->>>>>>> edb75939
                             file_tilt_list = []
                             movie: str
                             angle: str
