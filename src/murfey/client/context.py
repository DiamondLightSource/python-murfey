--- conflicted
+++ resolved
@@ -288,10 +288,7 @@
         else:
             logger.warning("Metadata file format is not recognised")
             return OrderedDict({})
-<<<<<<< HEAD
-=======
         binning_factor = 1
->>>>>>> 490672ec
         if environment:
             server_config = requests.get(
                 f"{str(environment.url.geturl())}/machine/"
