--- conflicted
+++ resolved
@@ -6,25 +6,17 @@
 import xmltodict
 
 from murfey.client.context import Context
-<<<<<<< HEAD
-from murfey.client.contexts.spa import (
-    FoilHole,
-    _get_grid_square_atlas_positions,
-    _get_source,
-)
-=======
 from murfey.client.contexts.spa import _get_source
->>>>>>> bc3278d1
 from murfey.client.instance_environment import MurfeyInstanceEnvironment, SampleInfo
 from murfey.util import authorised_requests, capture_post, get_machine_config_client
-from murfey.util.spa_metadata import get_grid_square_atlas_positions
+from murfey.util.spa_metadata import FoilHoleInfo, get_grid_square_atlas_positions
 
 logger = logging.getLogger("murfey.client.contexts.spa_metadata")
 
 requests.get, requests.post, requests.put, requests.delete = authorised_requests()
 
 
-def _foil_hole_positions(xml_path: Path, grid_square: int) -> Dict[str, FoilHole]:
+def _foil_hole_positions(xml_path: Path, grid_square: int) -> Dict[str, FoilHoleInfo]:
     with open(xml_path, "r") as xml:
         for_parsing = xml.read()
         data = xmltodict.parse(for_parsing)
@@ -59,7 +51,7 @@
             pix_loc = fh_block["b:value"]["PixelCenter"]
             stage = fh_block["b:value"]["StagePosition"]
             diameter = fh_block["b:value"]["PixelWidthHeight"]["c:width"]
-            foil_holes[fh_block["b:key"]] = FoilHole(
+            foil_holes[fh_block["b:key"]] = FoilHoleInfo(
                 id=int(fh_block["b:key"]),
                 grid_square_id=grid_square,
                 x_location=int(float(pix_loc["c:x"])),
@@ -170,11 +162,10 @@
                     "atlas_pixel_size": atlas_pixel_size,
                 }
                 capture_post(url, json=dcg_data)
-                gs_pix_positions = _get_grid_square_atlas_positions(
+                gs_pix_positions = get_grid_square_atlas_positions(
                     _atlas_destination(environment, source, transferred_file)
                     / environment.samples[source].atlas
                 )
-<<<<<<< HEAD
                 for gs, pos_data in gs_pix_positions.items():
                     if pos_data:
                         capture_post(
@@ -214,32 +205,4 @@
                         "tag": visitless_source,
                         "image": fh_data.image,
                     },
-                )
-=======
-                if registered_grid_squares:
-                    gs_pix_positions = get_grid_square_atlas_positions(
-                        source_visit_dir / partial_path
-                    )
-                    for gs in registered_grid_squares:
-                        pos_data = gs_pix_positions.get(str(gs["name"]))
-                        if pos_data:
-                            capture_post(
-                                f"{str(environment.url.geturl())}/sessions/{environment.murfey_session}/grid_square/{gs['name']}",
-                                json={
-                                    "tag": gs["tag"],
-                                    "readout_area_x": gs["readout_area_x"],
-                                    "readout_area_y": gs["readout_area_y"],
-                                    "thumbnail_size_x": gs["thumbnail_size_x"],
-                                    "thumbnail_size_y": gs["thumbnail_size_y"],
-                                    "pixel_size": gs["pixel_size"],
-                                    "image": gs["image"],
-                                    "x_location": pos_data[0],
-                                    "y_location": pos_data[1],
-                                    "x_stage_position": pos_data[2],
-                                    "y_stage_position": pos_data[3],
-                                    "width": pos_data[4],
-                                    "height": pos_data[5],
-                                    "angle": pos_data[6],
-                                },
-                            )
->>>>>>> bc3278d1
+                )