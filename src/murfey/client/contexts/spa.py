from __future__ import annotations

import logging
from datetime import datetime
from pathlib import Path
from typing import Any, Dict, OrderedDict

import requests
import xmltodict

from murfey.client.context import Context, ProcessingParameter
from murfey.client.instance_environment import (
    MovieID,
    MovieTracker,
    MurfeyID,
    MurfeyInstanceEnvironment,
)
from murfey.util import get_machine_config

logger = logging.getLogger("murfey.client.contexts.spa")


def _file_transferred_to(
    environment: MurfeyInstanceEnvironment, source: Path, file_path: Path
):
    machine_config = get_machine_config(
        str(environment.url.geturl()), demo=environment.demo
    )
    if environment.visit in environment.default_destinations[source]:
        return (
            Path(machine_config.get("rsync_basepath", ""))
            / Path(environment.default_destinations[source])
            / file_path.relative_to(source)
        )
    return (
        Path(machine_config.get("rsync_basepath", ""))
        / Path(environment.default_destinations[source])
        / environment.visit
        / file_path.relative_to(source)
    )


def _get_source(file_path: Path, environment: MurfeyInstanceEnvironment) -> Path | None:
    for s in environment.sources:
        if file_path.is_relative_to(s):
            return s
    return None


def _get_xml_list_index(key: str, xml_list: list) -> int:
    for i, elem in enumerate(xml_list):
        if elem["a:Key"] == key:
            return i
    raise ValueError(f"Key not found in XML list: {key}")


class _SPAContext(Context):
    user_params = [
        ProcessingParameter(
            "dose_per_frame",
            "Dose Per Frame [e- / Angstrom^2 / frame] (after EER grouping if relevant)",
        ),
        ProcessingParameter(
            "estimate_particle_diameter",
            "Use crYOLO to Estimate Particle Diameter",
            default=True,
        ),
        ProcessingParameter(
            "particle_diameter", "Particle Diameter (Angstroms)", default=None
        ),
        ProcessingParameter("use_cryolo", "Use crYOLO Autopicking", default=True),
        ProcessingParameter("symmetry", "Symmetry Group", default="C1"),
        ProcessingParameter("eer_grouping", "EER Grouping", default=20),
        ProcessingParameter(
            "mask_diameter", "Mask Diameter (2D classification)", default=190
        ),
        ProcessingParameter("boxsize", "Box Size", default=256),
        ProcessingParameter("downscale", "Downscale Extracted Particles", default=True),
        ProcessingParameter(
            "small_boxsize", "Downscaled Extracted Particle Size (pixels)", default=128
        ),
        ProcessingParameter("gain_ref", "Gain Reference"),
        ProcessingParameter("gain_ref_superres", "Unbinned Gain Reference"),
    ]
    metadata_params = [
        ProcessingParameter("voltage", "Voltage"),
        ProcessingParameter("image_size_x", "Image Size X"),
        ProcessingParameter("image_size_y", "Image Size Y"),
        ProcessingParameter("pixel_size_on_image", "Pixel Size"),
        ProcessingParameter("motion_corr_binning", "Motion Correction Binning"),
    ]

    def __init__(self, acquisition_software: str, basepath: Path):
        super().__init__(acquisition_software)
        self._basepath = basepath
        self._processing_job_stash: dict = {}
        self._preprocessing_triggers: dict = {}

    def gather_metadata(
        self, metadata_file: Path, environment: MurfeyInstanceEnvironment | None = None
    ):
        logger.info(f"trying to gather metadata on {metadata_file}")
        if metadata_file.suffix != ".xml":
            raise ValueError(
                f"SPA gather_metadata method expected xml file not {metadata_file.name}"
            )
        if not metadata_file.is_file():
            logger.debug(f"Metadata file {metadata_file} not found")
            return OrderedDict({})
        with open(metadata_file, "r") as xml:
            try:
                for_parsing = xml.read()
            except Exception:
                logger.warning(f"Failed to parse file {metadata_file}")
                return OrderedDict({})
            data = xmltodict.parse(for_parsing)
        magnification = 0
        num_fractions = 1
        metadata: OrderedDict = OrderedDict({})
        metadata["experiment_type"] = "SPA"
        if data.get("Acquisition"):
            metadata["voltage"] = 300
            metadata["image_size_x"] = data["Acquisition"]["Info"]["ImageSize"]["Width"]
            metadata["image_size_y"] = data["Acquisition"]["Info"]["ImageSize"][
                "Height"
            ]
            metadata["pixel_size_on_image"] = float(
                data["Acquisition"]["Info"]["SensorPixelSize"]["Height"]
            )
            metadata["magnification"] = magnification
        elif data.get("MicroscopeImage"):
            metadata["voltage"] = (
                float(
                    data["MicroscopeImage"]["microscopeData"]["gun"][
                        "AccelerationVoltage"
                    ]
                )
                / 1000
            )
            metadata["image_size_x"] = data["MicroscopeImage"]["microscopeData"][
                "acquisition"
            ]["camera"]["ReadoutArea"]["a:width"]
            metadata["image_size_y"] = data["MicroscopeImage"]["microscopeData"][
                "acquisition"
            ]["camera"]["ReadoutArea"]["a:height"]
            metadata["pixel_size_on_image"] = float(
                data["MicroscopeImage"]["SpatialScale"]["pixelSize"]["x"][
                    "numericValue"
                ]
            )
            magnification = data["MicroscopeImage"]["microscopeData"]["optics"][
                "TemMagnification"
            ]["NominalMagnification"]
            metadata["magnification"] = magnification
            try:
                dose_index = _get_xml_list_index(
                    "Dose",
                    data["MicroscopeImage"]["CustomData"]["a:KeyValueOfstringanyType"],
                )
                metadata["total_exposed_dose"] = round(
                    float(
                        data["MicroscopeImage"]["CustomData"][
                            "a:KeyValueOfstringanyType"
                        ][dose_index]["a:Value"]["#text"]
                    )
                    * (1e-20),
                    2,
                )  # convert e / m^2 to e / A^2
            except ValueError:
                metadata["total_exposed_dose"] = 1
            num_fractions = int(
                data["MicroscopeImage"]["microscopeData"]["acquisition"]["camera"][
                    "CameraSpecificInput"
                ]["a:KeyValueOfstringanyType"][2]["a:Value"]["b:NumberOffractions"]
            )
            metadata["c2aperture"] = data["MicroscopeImage"]["CustomData"][
                "a:KeyValueOfstringanyType"
            ][3]["a:Value"]["#text"]
            metadata["exposure_time"] = data["MicroscopeImage"]["microscopeData"][
                "acquisition"
            ]["camera"]["ExposureTime"]
            metadata["slit_width"] = data["MicroscopeImage"]["microscopeData"][
                "optics"
            ]["EnergyFilter"]["EnergySelectionSlitWidth"]
            metadata["phase_plate"] = (
                1
                if data["MicroscopeImage"]["CustomData"]["a:KeyValueOfstringanyType"][
                    11
                ]["a:Value"]["#text"]
                == "true"
                else 0
            )
        else:
            logger.warning("Metadata file format is not recognised")
            return OrderedDict({})
        binning_factor = int(
            data["MicroscopeImage"]["microscopeData"]["acquisition"]["camera"][
                "Binning"
            ]["a:x"]
        )
        if binning_factor == 2:
            metadata["image_size_x"] = str(
                int(metadata["image_size_x"]) * binning_factor
            )
            metadata["image_size_y"] = str(
                int(metadata["image_size_y"]) * binning_factor
            )
        if environment:
            server_config = requests.get(
                f"{str(environment.url.geturl())}/machine/"
            ).json()
            if server_config.get("superres") and environment.superres:
                binning_factor = 2
            if magnification:
                ps_from_mag = (
                    server_config.get("calibrations", {})
                    .get("magnification", {})
                    .get(magnification)
                )
                if ps_from_mag:
                    metadata["pixel_size_on_image"] = float(ps_from_mag) * 1e-10
                    # this is a bit of a hack to cover the case when the data is binned K3
                    # then the pixel size from the magnification table will be correct but the binning_factor will be 2
                    # this is divided out later so multiply it in here to cancel
                    if server_config.get("superres") and not environment.superres:
                        metadata["pixel_size_on_image"] *= binning_factor
        metadata["pixel_size_on_image"] = (
            metadata["pixel_size_on_image"] / binning_factor
        )
        metadata["motion_corr_binning"] = binning_factor
        if environment:
            metadata["gain_ref"] = (
                environment.data_collection_parameters.get("gain_ref")
                if environment
                and environment.data_collection_parameters.get("gain_ref")
                not in (None, "None")
                else f"data/{datetime.now().year}/{environment.visit}/processing/gain.mrc"
            )
            metadata["gain_ref_superres"] = (
                environment.data_collection_parameters.get("gain_ref_superres")
                if environment
                and environment.data_collection_parameters.get("gain_ref_superres")
                not in (None, "None")
                else f"data/{datetime.now().year}/{environment.visit}/processing/gain_superres.mrc"
            )
        else:
            metadata["gain_ref"] = None
            metadata["gain_ref_superres"] = None
        if metadata.get("total_exposed_dose"):
            metadata["dose_per_frame"] = (
                environment.data_collection_parameters.get("dose_per_frame")
                if environment
                and environment.data_collection_parameters.get("dose_per_frame")
                not in (None, "None")
                else round(metadata["total_exposed_dose"] / num_fractions, 3)
            )
        else:
            metadata["dose_per_frame"] = (
                environment.data_collection_parameters.get("dose_per_frame")
                if environment
                else None
            )

        metadata["use_cryolo"] = (
            environment.data_collection_parameters.get("use_cryolo")
            if environment
            else None
        ) or True
        metadata["symmetry"] = (
            environment.data_collection_parameters.get("symmetry")
            if environment
            else None
        ) or "C1"
        metadata["mask_diameter"] = (
            environment.data_collection_parameters.get("mask_diameter")
            if environment
            else None
        ) or 190
        metadata["boxsize"] = (
            environment.data_collection_parameters.get("boxsize")
            if environment
            else None
        ) or 256
        metadata["downscale"] = (
            environment.data_collection_parameters.get("downscale")
            if environment
            else None
        ) or True
        metadata["small_boxsize"] = (
            environment.data_collection_parameters.get("small_boxsize")
            if environment
            else None
        ) or 128
        metadata["eer_grouping"] = (
            environment.data_collection_parameters.get("eer_grouping")
            if environment
            else None
        ) or 20
        metadata["source"] = str(self._basepath)
        metadata["particle_diameter"] = (
            environment.data_collection_parameters.get("particle_diameter")
            if environment
            else None
        ) or 0
        metadata["estimate_particle_diameter"] = (
            environment.data_collection_parameters.get("estimate_particle_diameter")
            if environment
            else None
        ) or True
        return metadata


class SPAModularContext(_SPAContext):
    def post_transfer(
        self,
        transferred_file: Path,
        role: str = "",
        environment: MurfeyInstanceEnvironment | None = None,
        **kwargs,
    ):
        data_suffixes = (".mrc", ".tiff", ".tif", ".eer")
        if role == "detector" and "gain" not in transferred_file.name:
            if transferred_file.suffix in data_suffixes:
                if self._acquisition_software == "epu":
                    if environment:
                        machine_config = get_machine_config(
                            str(environment.url.geturl()), demo=environment.demo
                        )
                    else:
                        machine_config = {}
                    required_strings = (
                        machine_config.get("data_required_substrings", {})
                        .get("epu", {})
<<<<<<< HEAD
                        .get(f".{transferred_file.suffix}", ["fractions"])
=======
                        .get(transferred_file.suffix, ["fractions"])
>>>>>>> 290b25a7
                    )

                    if not environment:
                        logger.warning("No environment passed in")
                        return
                    source = _get_source(transferred_file, environment)
                    if not source:
                        logger.warning(f"No source found for file {transferred_file}")
                        return

                    for r in required_strings:
                        if r not in transferred_file.name.lower():
                            return

                    if environment:
                        file_transferred_to = _file_transferred_to(
                            environment, source, transferred_file
                        )
                        environment.movies[file_transferred_to] = MovieTracker(
                            movie_number=next(MovieID),
                            motion_correction_uuid=next(MurfeyID),
                        )

                        eer_fractionation_file = None
                        if environment.data_collection_parameters.get("num_eer_frames"):
                            response = requests.post(
                                f"{str(environment.url.geturl())}/visits/{environment.visit}/eer_fractionation_file",
                                json={
                                    "num_frames": environment.data_collection_parameters[
                                        "num_eer_frames"
                                    ],
                                    "fractionation": environment.data_collection_parameters[
                                        "eer_fractionation"
                                    ],
                                    "dose_per_frame": environment.data_collection_parameters[
                                        "dose_per_frame"
                                    ],
                                },
                            )
                            eer_fractionation_file = response.json()[
                                "eer_fractionation_file"
                            ]

                        preproc_url = f"{str(environment.url.geturl())}/visits/{environment.visit}/{environment.client_id}/spa_preprocess"
                        preproc_data = {
                            "path": str(file_transferred_to),
                            "description": "",
                            "processing_job": None,
                            "data_collection_id": None,
                            "image_number": environment.movies[
                                file_transferred_to
                            ].movie_number,
                            "pixel_size": environment.data_collection_parameters.get(
                                "pixel_size_on_image"
                            ),
                            "autoproc_program_id": None,
                            "dose_per_frame": environment.data_collection_parameters.get(
                                "dose_per_frame"
                            ),
                            "mc_binning": environment.data_collection_parameters.get(
                                "motion_corr_binning", 1
                            ),
                            "gain_ref": environment.data_collection_parameters.get(
                                "gain_ref"
                            ),
                            "extract_downscale": environment.data_collection_parameters.get(
                                "downscale"
                            ),
                            "eer_fractionation_file": eer_fractionation_file,
                            "tag": str(source),
                        }
                        requests.post(
                            preproc_url,
                            json={
                                k: None if v == "None" else v
                                for k, v in preproc_data.items()
                            },
                        )

        return

    def _register_data_collection(
        self,
        tag: str,
        url: str,
        data: dict,
        environment: MurfeyInstanceEnvironment,
    ):
        return

    def _register_processing_job(
        self,
        tag: str,
        environment: MurfeyInstanceEnvironment,
        parameters: Dict[str, Any] | None = None,
    ):
        return

    def _launch_spa_pipeline(
        self,
        tag: str,
        jobid: int,
        environment: MurfeyInstanceEnvironment,
        url: str = "",
    ):
        return


class SPAContext(_SPAContext):
    def _register_data_collection(
        self,
        tag: str,
        url: str,
        data: dict,
        environment: MurfeyInstanceEnvironment,
    ):
        logger.info(f"registering data collection with data {data}")
        environment.id_tag_registry["data_collection"].append(tag)
        image_directory = str(environment.default_destinations[Path(tag)])
        json = {
            "voltage": data["voltage"],
            "pixel_size_on_image": data["pixel_size_on_image"],
            "experiment_type": data["experiment_type"],
            "image_size_x": data["image_size_x"],
            "image_size_y": data["image_size_y"],
            "file_extension": data["file_extension"],
            "acquisition_software": data["acquisition_software"],
            "image_directory": image_directory,
            "tag": tag,
            "source": tag,
            "magnification": data["magnification"],
            "total_exposed_dose": data.get("total_exposed_dose"),
            "c2aperture": data.get("c2aperture"),
            "exposure_time": data.get("exposure_time"),
            "slit_width": data.get("slit_width"),
            "phase_plate": data.get("phase_plate", False),
        }
        requests.post(url, json=json)

    def post_transfer(
        self,
        transferred_file: Path,
        role: str = "",
        environment: MurfeyInstanceEnvironment | None = None,
        **kwargs,
    ):
        return

    def _register_processing_job(
        self,
        tag: str,
        environment: MurfeyInstanceEnvironment,
        parameters: Dict[str, Any] | None = None,
    ):
        logger.info(f"registering processing job with parameters: {parameters}")
        parameters = parameters or {}
        environment.id_tag_registry["processing_job"].append(tag)
        proc_url = f"{str(environment.url.geturl())}/visits/{environment.visit}/{environment.client_id}/register_processing_job"
        machine_config = get_machine_config(
            str(environment.url.geturl()), demo=environment.demo
        )
        image_directory = str(
            Path(machine_config.get("rsync_basepath", "."))
            / environment.default_destinations[Path(tag)]
        )
        if self._acquisition_software == "epu":
            import_images = f"{Path(image_directory).resolve()}/GridSquare*/Data/*{parameters['file_extension']}"
        else:
            import_images = (
                f"{Path(image_directory).resolve()}/*{parameters['file_extension']}"
            )
        msg: Dict[str, Any] = {
            "tag": tag,
            "recipe": "ispyb-relion",
            "parameters": {
                "acquisition_software": parameters["acquisition_software"],
                "voltage": parameters["voltage"],
                "gain_ref": parameters["gain_ref"],
                "dose_per_frame": parameters["dose_per_frame"],
                "eer_grouping": parameters["eer_grouping"],
                "import_images": import_images,
                "angpix": float(parameters["pixel_size_on_image"]) * 1e10,
                "symmetry": parameters["symmetry"],
                "boxsize": parameters["boxsize"],
                "downscale": parameters["downscale"],
                "small_boxsize": parameters["small_boxsize"],
                "mask_diameter": parameters["mask_diameter"],
                "use_cryolo": parameters["use_cryolo"],
                "estimate_particle_diameter": parameters["estimate_particle_diameter"],
            },
        }
        if parameters["particle_diameter"]:
            msg["parameters"]["particle_diameter"] = parameters["particle_diameter"]
        requests.post(proc_url, json=msg)

    def _launch_spa_pipeline(
        self,
        tag: str,
        jobid: int,
        environment: MurfeyInstanceEnvironment,
        url: str = "",
    ):
        environment.id_tag_registry["auto_proc_program"].append(tag)
        data = {"job_id": jobid}
        requests.post(url, json=data)<|MERGE_RESOLUTION|>--- conflicted
+++ resolved
@@ -331,11 +331,7 @@
                     required_strings = (
                         machine_config.get("data_required_substrings", {})
                         .get("epu", {})
-<<<<<<< HEAD
-                        .get(f".{transferred_file.suffix}", ["fractions"])
-=======
                         .get(transferred_file.suffix, ["fractions"])
->>>>>>> 290b25a7
                     )
 
                     if not environment:
