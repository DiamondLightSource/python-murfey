--- conflicted
+++ resolved
@@ -34,109 +34,6 @@
 requests.get, requests.post, requests.put, requests.delete = authorised_requests()
 
 
-<<<<<<< HEAD
-class FoilHole(NamedTuple):
-    id: int
-    grid_square_id: int
-    x_location: Optional[float] = None
-    y_location: Optional[float] = None
-    x_stage_position: Optional[float] = None
-    y_stage_position: Optional[float] = None
-    readout_area_x: Optional[int] = None
-    readout_area_y: Optional[int] = None
-    thumbnail_size_x: Optional[int] = None
-    thumbnail_size_y: Optional[int] = None
-    pixel_size: Optional[float] = None
-    image: str = ""
-    diameter: Optional[float] = None
-
-
-class GridSquare(NamedTuple):
-    session_id: int
-    id: int
-    x_location: Optional[float] = None
-    y_location: Optional[float] = None
-    x_stage_position: Optional[float] = None
-    y_stage_position: Optional[float] = None
-    readout_area_x: Optional[int] = None
-    readout_area_y: Optional[int] = None
-    thumbnail_size_x: Optional[int] = None
-    thumbnail_size_y: Optional[int] = None
-    pixel_size: Optional[float] = None
-    image: str = ""
-    tag: str = ""
-
-
-def _get_grid_square_atlas_positions(xml_path: Path, grid_square: str = "") -> Dict[
-    str,
-    Tuple[
-        Optional[int],
-        Optional[int],
-        Optional[float],
-        Optional[float],
-        Optional[int],
-        Optional[int],
-        Optional[float],
-    ],
-]:
-    with open(
-        xml_path,
-        "r",
-    ) as dm:
-        atlas_data = xmltodict.parse(dm.read())
-    tile_info = atlas_data["AtlasSessionXml"]["Atlas"]["TilesEfficient"]["_items"][
-        "TileXml"
-    ]
-    gs_pix_positions: Dict[
-        str,
-        Tuple[
-            Optional[int],
-            Optional[int],
-            Optional[float],
-            Optional[float],
-            Optional[int],
-            Optional[int],
-            Optional[float],
-        ],
-    ] = {}
-    for ti in tile_info:
-        try:
-            nodes = ti["Nodes"]["KeyValuePairs"]
-        except KeyError:
-            continue
-        required_key = ""
-        for key in nodes.keys():
-            if key.startswith("KeyValuePairOfintNodeXml"):
-                required_key = key
-                break
-        if not required_key:
-            continue
-        for gs in nodes[required_key]:
-            if not isinstance(gs, dict):
-                continue
-            if not grid_square or gs["key"] == grid_square:
-                gs_pix_positions[gs["key"]] = (
-                    int(float(gs["value"]["b:PositionOnTheAtlas"]["c:Center"]["d:x"])),
-                    int(float(gs["value"]["b:PositionOnTheAtlas"]["c:Center"]["d:y"])),
-                    float(gs["value"]["b:PositionOnTheAtlas"]["c:Physical"]["d:x"])
-                    * 1e9,
-                    float(gs["value"]["b:PositionOnTheAtlas"]["c:Physical"]["d:y"])
-                    * 1e9,
-                    int(
-                        float(gs["value"]["b:PositionOnTheAtlas"]["c:Size"]["d:width"])
-                    ),
-                    int(
-                        float(gs["value"]["b:PositionOnTheAtlas"]["c:Size"]["d:height"])
-                    ),
-                    float(gs["value"]["b:PositionOnTheAtlas"]["c:Rotation"]),
-                )
-                if grid_square:
-                    break
-    return gs_pix_positions
-
-
-=======
->>>>>>> bc3278d1
 def _file_transferred_to(
     environment: MurfeyInstanceEnvironment, source: Path, file_path: Path
 ):
@@ -178,99 +75,6 @@
     )
 
 
-<<<<<<< HEAD
-def _grid_square_data(xml_path: Path, grid_square: int, session_id: int) -> GridSquare:
-    image_paths = list(
-        (xml_path.parent.parent).glob(
-            f"Images-Disc*/GridSquare_{grid_square}/GridSquare_*.jpg"
-        )
-    )
-    if image_paths:
-        image_paths.sort(key=lambda x: x.stat().st_ctime)
-        image_path = image_paths[-1]
-        with open(Path(image_path).with_suffix(".xml")) as gs_xml:
-            gs_xml_data = xmltodict.parse(gs_xml.read())
-        readout_area = gs_xml_data["MicroscopeImage"]["microscopeData"]["acquisition"][
-            "camera"
-        ]["ReadoutArea"]
-        pixel_size = gs_xml_data["MicroscopeImage"]["SpatialScale"]["pixelSize"]["x"][
-            "numericValue"
-        ]
-        full_size = (int(readout_area["a:width"]), int(readout_area["a:height"]))
-        return GridSquare(
-            id=grid_square,
-            session_id=session_id,
-            readout_area_x=full_size[0] if image_path else None,
-            readout_area_y=full_size[1] if image_path else None,
-            thumbnail_size_x=int((512 / max(full_size)) * full_size[0]),
-            thumbnail_size_y=int((512 / max(full_size)) * full_size[1]),
-            pixel_size=float(pixel_size) if image_path else None,
-            image=str(image_path),
-        )
-    return GridSquare(id=grid_square, session_id=session_id)
-
-
-def _foil_hole_data(
-    xml_path: Path, foil_hole: int, grid_square: int, session_id: int
-) -> FoilHole:
-    with open(xml_path, "r") as xml:
-        for_parsing = xml.read()
-        data = xmltodict.parse(for_parsing)
-    data = data["GridSquareXml"]
-    serialization_array = data["TargetLocations"]["TargetLocationsEfficient"][
-        "a:m_serializationArray"
-    ]
-    required_key = ""
-    for key in serialization_array.keys():
-        if key.startswith("b:KeyValuePairOfintTargetLocation"):
-            required_key = key
-            break
-    if required_key:
-        image_paths = list(
-            (xml_path.parent.parent).glob(
-                f"Images-Disc*/GridSquare_{grid_square}/FoilHoles/FoilHole_{foil_hole}_*.jpg"
-            )
-        )
-        image_paths.sort(key=lambda x: x.stat().st_ctime)
-        image_path: Path | str = image_paths[-1] if image_paths else ""
-        if image_path:
-            with open(Path(image_path).with_suffix(".xml")) as fh_xml:
-                fh_xml_data = xmltodict.parse(fh_xml.read())
-            readout_area = fh_xml_data["MicroscopeImage"]["microscopeData"][
-                "acquisition"
-            ]["camera"]["ReadoutArea"]
-            pixel_size = fh_xml_data["MicroscopeImage"]["SpatialScale"]["pixelSize"][
-                "x"
-            ]["numericValue"]
-            full_size = (int(readout_area["a:width"]), int(readout_area["a:height"]))
-        for fh_block in serialization_array[required_key]:
-            pix = fh_block["b:value"]["PixelCenter"]
-            stage = fh_block["b:value"]["StagePosition"]
-            diameter = fh_block["b:value"]["PixelWidthHeight"]["c:width"]
-            if int(fh_block["b:key"]) == foil_hole:
-                return FoilHole(
-                    id=foil_hole,
-                    grid_square_id=grid_square,
-                    x_location=float(pix["c:x"]),
-                    y_location=float(pix["c:y"]),
-                    x_stage_position=float(stage["c:X"]),
-                    y_stage_position=float(stage["c:Y"]),
-                    readout_area_x=full_size[0] if image_path else None,
-                    readout_area_y=full_size[1] if image_path else None,
-                    thumbnail_size_x=None,
-                    thumbnail_size_y=None,
-                    pixel_size=float(pixel_size) if image_path else None,
-                    image=str(image_path),
-                    diameter=diameter,
-                )
-    logger.warning(
-        f"Foil hole positions could not be determined from metadata file {xml_path} for foil hole {foil_hole}"
-    )
-    return FoilHole(id=foil_hole, grid_square_id=grid_square)
-
-
-=======
->>>>>>> bc3278d1
 def _get_source(file_path: Path, environment: MurfeyInstanceEnvironment) -> Path | None:
     for s in environment.sources:
         if file_path.is_relative_to(s):
