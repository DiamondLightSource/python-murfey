--- conflicted
+++ resolved
@@ -12,7 +12,6 @@
 
 import murfey.util.eer
 from murfey.client.context import Context, ProcessingParameter
-from murfey.client.contexts.spa import _file_transferred_to, _get_source
 from murfey.client.instance_environment import (
     MovieID,
     MovieTracker,
@@ -422,17 +421,9 @@
         if not self._tilt_series.get(tilt_series):
             logger.info(f"New tilt series found: {tilt_series}")
             self._tilt_series[tilt_series] = [file_path]
-<<<<<<< HEAD
             ts_url = f"{str(environment.url.geturl())}/visits/{environment.visit}/tilt_series"
             ts_data = {"client_id": environment.client_id, "tag": tilt_series}
             capture_post(ts_url, json=ts_data)
-=======
-            tilt_series_endpoint = f"{str(environment.url.geturl())}/visits/{environment.visit}/tilt_series"
-            requests.post(
-                tilt_series_endpoint,
-                json={"client_id": environment.client_id, "tag": tilt_series},
-            )
->>>>>>> 9842b0e8
             if not self._tilt_series_sizes.get(tilt_series):
                 self._tilt_series_sizes[tilt_series] = 0
             try:
@@ -533,31 +524,13 @@
                 else:
                     self._tilt_series[tilt_series].append(file_path)
 
-<<<<<<< HEAD
-        tilt_url = f"{str(environment.url.geturl())}/visits/{environment.visit}/{environment.client_id}/tilt"
-        tilt_data = {
-            "movie_path": str(file_transferred_to),
-            "tilt_series_tag": tilt_series,
-        }
-        capture_post(tilt_url, json=tilt_data)
-=======
         if environment:
-            movie_path_source = _get_source(file_path, environment)
-            if movie_path_source:
-                tilt_endpoint = (
-                    f"{str(environment.url.geturl())}/visits/{environment.visit}/tilt"
-                )
-                movie_path = _file_transferred_to(
-                    environment, movie_path_source, file_path
-                )
-                requests.post(
-                    tilt_endpoint,
-                    json={
-                        "tilt_series_tag": tilt_series,
-                        "movie_path": str(movie_path),
-                    },
-                )
->>>>>>> 9842b0e8
+            tilt_url = f"{str(environment.url.geturl())}/visits/{environment.visit}/{environment.client_id}/tilt"
+            tilt_data = {
+                "movie_path": str(file_transferred_to),
+                "tilt_series_tag": tilt_series,
+            }
+            capture_post(tilt_url, json=tilt_data)
 
         if environment and environment.autoproc_program_ids.get(tilt_series):
             eer_fractionation_file = None
