--- conflicted
+++ resolved
@@ -423,7 +423,6 @@
         if not self._tilt_series.get(tilt_series):
             logger.info(f"New tilt series found: {tilt_series}")
             self._tilt_series[tilt_series] = [file_path]
-<<<<<<< HEAD
             ts_url = f"{str(environment.url.geturl())}/visits/{environment.visit}/tilt_series"
             ts_data = {
                 "client_id": environment.client_id,
@@ -431,17 +430,6 @@
                 "source": str(file_path.parent),
             }
             capture_post(ts_url, json=ts_data)
-=======
-            tilt_series_endpoint = f"{str(environment.url.geturl())}/visits/{environment.visit}/tilt_series"
-            requests.post(
-                tilt_series_endpoint,
-                json={
-                    "client_id": environment.client_id,
-                    "tag": tilt_series,
-                    "rsync_source": str(file_path.parent),
-                },
-            )
->>>>>>> 74f30b94
             if not self._tilt_series_sizes.get(tilt_series):
                 self._tilt_series_sizes[tilt_series] = 0
             try:
@@ -560,6 +548,7 @@
                     tilt_series,
                     required_position_files or [],
                     file_transferred_to,
+                    rsync_source=source,
                     environment=environment,
                 )
 
@@ -580,12 +569,7 @@
                     json={
                         "tag": str(file_path.parent),
                         "tilt_series_tag": tilt_series,
-<<<<<<< HEAD
                         "manual_tilt_offset": manual_tilt_offset,
-=======
-                        "movie_path": str(movie_path),
-                        "rsync_source": str(file_path.parent),
->>>>>>> 74f30b94
                     },
                 )
             complete_url = f"{str(environment.url.geturl())}/visits/{environment.visit}/{environment.client_id}/completed_tilt_series"
@@ -701,22 +685,12 @@
             )
             if self._tilt_series_sizes.get(ts):
                 completion_test = len(ta) >= self._tilt_series_sizes[ts]
-<<<<<<< HEAD
-                if required_position_files and completion_test:
-                    completion_test = all(
-                        _f.is_file() for _f in required_position_files
-                    )
-            else:
-                completion_test = False
-            #     completion_test = len(ta) >= tilt_series_size
-=======
                 if completion_test:
                     completion_test = required_position_files_check
             else:
                 completion_test = (
                     required_position_files_check and len(ta) >= tilt_series_size
                 )
->>>>>>> 74f30b94
             if ts not in self._completed_tilt_series and completion_test:
                 newly_completed_series.append(ts)
                 self._completed_tilt_series.append(ts)
