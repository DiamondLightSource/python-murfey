import logging
from pathlib import Path
from typing import Optional

<<<<<<< HEAD
from murfey.client.context import Context, _atlas_destination
=======
import xmltodict

from murfey.client.context import Context
>>>>>>> 2da2b4d4
from murfey.client.contexts.spa import _get_source
from murfey.client.instance_environment import MurfeyInstanceEnvironment
from murfey.util.client import capture_post

logger = logging.getLogger("murfey.client.contexts.atlas")


class AtlasContext(Context):
    def __init__(self, acquisition_software: str, basepath: Path, token: str):
        super().__init__("Atlas", acquisition_software, token)
        self._basepath = basepath

    def post_transfer(
        self,
        transferred_file: Path,
        environment: Optional[MurfeyInstanceEnvironment] = None,
        **kwargs,
    ):
        super().post_transfer(
            transferred_file=transferred_file,
            environment=environment,
            **kwargs,
        )

        if (
            environment
            and "Atlas_" in transferred_file.stem
            and transferred_file.suffix == ".mrc"
        ):
            source = _get_source(transferred_file, environment)
            if source:
                transferred_atlas_name = _atlas_destination(
                    environment, source, self._token
                ) / transferred_file.relative_to(source.parent)
                capture_post(
                    base_url=str(environment.url.geturl()),
                    router_name="session_control.spa_router",
                    function_name="make_atlas_jpg",
                    token=self._token,
                    session_id=environment.murfey_session,
                    data={"path": str(transferred_atlas_name).replace("//", "/")},
                )
                logger.info(
                    f"Submitted request to create JPG image of atlas {str(transferred_atlas_name)!r}"
                )
        elif (
            environment
            and "Atlas_" in transferred_file.stem
            and transferred_file.suffix == ".xml"
        ):
            source = _get_source(transferred_file, environment)
            if source:
                atlas_mrc = transferred_file.with_suffix(".mrc")
                transferred_atlas_jpg = _atlas_destination(
                    environment, source, atlas_mrc, self._token
                ) / atlas_mrc.relative_to(source.parent).with_suffix(".jpg")

                with open(transferred_file, "rb") as atlas_xml:
                    atlas_xml_data = xmltodict.parse(atlas_xml)
                    atlas_original_pixel_size = float(
                        atlas_xml_data["MicroscopeImage"]["SpatialScale"]["pixelSize"][
                            "x"
                        ]["numericValue"]
                    )

                # need to calculate the pixel size of the downscaled image
                atlas_pixel_size = atlas_original_pixel_size * 7.8

                for p in transferred_file.parts:
                    if p.startswith("Sample"):
                        sample = int(p.replace("Sample", ""))
                        break
                else:
                    logger.warning(
                        f"Sample could not be identified for {transferred_file}"
                    )
                    return

                dcg_data = {
                    "experiment_type_id": 44,  # Atlas
                    "tag": str(transferred_file.parent),
                    "atlas": str(transferred_atlas_jpg).replace("//", "/"),
                    "sample": sample,
                    "atlas_pixel_size": atlas_pixel_size,
                }
                capture_post(
                    base_url=str(environment.url.geturl()),
                    router_name="workflow.router",
                    function_name="register_dc_group",
                    token=self._token,
                    visit_name=environment.visit,
                    session_id=environment.murfey_session,
                    data=dcg_data,
                )
                logger.info(
                    f"Registered data collection group for atlas {str(transferred_atlas_jpg)!r}"
                )<|MERGE_RESOLUTION|>--- conflicted
+++ resolved
@@ -2,13 +2,9 @@
 from pathlib import Path
 from typing import Optional
 
-<<<<<<< HEAD
-from murfey.client.context import Context, _atlas_destination
-=======
 import xmltodict
 
-from murfey.client.context import Context
->>>>>>> 2da2b4d4
+from murfey.client.context import Context, _atlas_destination
 from murfey.client.contexts.spa import _get_source
 from murfey.client.instance_environment import MurfeyInstanceEnvironment
 from murfey.util.client import capture_post
@@ -63,7 +59,7 @@
             if source:
                 atlas_mrc = transferred_file.with_suffix(".mrc")
                 transferred_atlas_jpg = _atlas_destination(
-                    environment, source, atlas_mrc, self._token
+                    environment, source, self._token
                 ) / atlas_mrc.relative_to(source.parent).with_suffix(".jpg")
 
                 with open(transferred_file, "rb") as atlas_xml:
