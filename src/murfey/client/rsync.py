--- conflicted
+++ resolved
@@ -53,11 +53,8 @@
         status_bar: StatusBar | None = None,
         do_transfer: bool = True,
         remove_files: bool = False,
-<<<<<<< HEAD
         required_substrings_for_removal: List[str] = [],
-=======
         notify: bool = True,
->>>>>>> 74f30b94
     ):
         super().__init__()
         self._basepath = basepath_local.absolute()
