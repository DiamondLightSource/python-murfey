from __future__ import annotations

import logging
from itertools import count
from pathlib import Path
from threading import RLock
from typing import Callable, Dict, List, NamedTuple, Optional, Set
from urllib.parse import ParseResult

from pydantic import BaseModel, validator

from murfey.client.watchdir import DirWatcher

logger = logging.getLogger("murfey.client.instance_environment")

MurfeyID = count(1)
MovieID = count(1)


class MovieTracker(NamedTuple):
    movie_number: int
    motion_correction_uuid: int


global_env_lock = RLock()


class MurfeyInstanceEnvironment(BaseModel):
    url: ParseResult
    software_versions: Dict[str, str] = {}
    source: Optional[Path] = None
    default_destination: str = ""
    watcher: Optional[DirWatcher] = None
    demo: bool = False
    data_collection_group_id: Optional[int] = None
    data_collection_ids: Dict[str, int] = {}
    processing_job_ids: Dict[str, Dict[str, int]] = {}
    autoproc_program_ids: Dict[str, Dict[str, int]] = {}
    data_collection_parameters: dict = {}
    movies: Dict[Path, MovieTracker] = {}
    motion_corrected_movies: Dict[Path, List[str]] = {}
    listeners: Dict[str, Set[Callable]] = {}
    movie_tilt_pair: Dict[Path, str] = {}
    tilt_angles: Dict[str, List[List[str]]] = {}
    visit: str = ""
    processing_only_mode: bool = False
<<<<<<< HEAD
    tilt_offset: Optional[float] = None
=======
    gain_ref: Optional[Path] = None
>>>>>>> 99366ce1

    class Config:
        validate_assignment: bool = True
        arbitrary_types_allowed: bool = True

    @validator("data_collection_group_id")
    def dcg_callback(cls, v, values):
        with global_env_lock:
            for l in values.get("listeners", {}).get("data_collection_group_id", []):
                l()
        return v

    @validator("data_collection_ids")
    def dc_callback(cls, v, values):
        with global_env_lock:
            for l in values.get("listeners", {}).get("data_collection_ids", []):
                if values.get("data_collection_ids"):
                    for k in set(values["data_collection_ids"].keys()) ^ set(v.keys()):
                        l(k)
                else:
                    for k in v.keys():
                        l(k)
        return v

    @validator("autoproc_program_ids")
    def app_callback(cls, v, values):
        # logger.info(f"autoproc program ids validator: {v}")
        with global_env_lock:
            for l in values.get("listeners", {}).get("autoproc_program_ids", []):
                if values.get("autoproc_program_ids"):
                    for k in set(values["autoproc_program_ids"].keys()) ^ set(v.keys()):
                        if v[k].get("em-tomo-preprocess"):
                            l(k, v[k]["em-tomo-preprocess"])
                else:
                    for k in v.keys():
                        if v[k].get("em-tomo-preprocess"):
                            l(k, v[k]["em-tomo-preprocess"])
        return v

    @validator("motion_corrected_movies")
    def motion_corrected_callback(cls, v, values):
        # logger.info("motion corrected callback")
        _url = f"{str(values['url'].geturl())}/visits/{values['visit']}/align"
        for l in values.get("listeners", {}).get("motion_corrected_movies", []):
            if values.get("motion_corrected_movies"):
                for k in set(values["motion_corrected_movies"].keys()) ^ set(
                    v.keys()
                ):  # k is a path (key), v[k] is the value matching the key
                    tilt = values["movie_tilt_pair"][k]
                    file_tilt_list = []
                    for movie, angle in values["tilt_angles"][tilt]:
                        if movie in v:  # values["motion_corrected_movies"]:
                            # file_tilt_list.append(
                            #    [values["motion_corrected_movies"][movie], angle]
                            # )
                            file_tilt_list.append(
                                [
                                    str(v[Path(movie)][0]),
                                    angle,
                                    str(v[Path(movie)][1]),
                                ]
                            )
                    l(
                        k,
                        v[k][0],
                        _url,
                        values["processing_job_ids"][k]["em-tomo-align"],
                        values["autoproc_program_ids"][k]["em-tomo-align"],
                        v[k][1],
                        file_tilt_list,
                    )
            else:
                for k in v.keys():
                    try:
                        # possible race condition here where values accessing by [k] sometimes aren't ready when we
                        # try to access them - it throws a key error for a value which has just been set.
                        tilt = values["movie_tilt_pair"][k]
                        file_tilt_list = []
                        for movie, angle in values["tilt_angles"][tilt]:
                            # file_tilt_list.append([str(movie), angle])
                            file_tilt_list.append(
                                [
                                    str(v[Path(movie)][0]),
                                    angle,
                                    str(v[Path(movie)][1]),
                                ]
                            )  # or v(k)
                        l(
                            k,
                            v[k][0],
                            _url,
                            values["data_collection_ids"][tilt],
                            values["processing_job_ids"][tilt]["em-tomo-align"],
                            values["autoproc_program_ids"][tilt]["em-tomo-align"],
                            v[k][1],
                            file_tilt_list,
                            values["tilt_offset"],
                        )
                    except KeyError:
                        pass
                    except Exception as e:
                        logger.warning(f"ERROR {e}")
        return v<|MERGE_RESOLUTION|>--- conflicted
+++ resolved
@@ -44,11 +44,8 @@
     tilt_angles: Dict[str, List[List[str]]] = {}
     visit: str = ""
     processing_only_mode: bool = False
-<<<<<<< HEAD
     tilt_offset: Optional[float] = None
-=======
     gain_ref: Optional[Path] = None
->>>>>>> 99366ce1
 
     class Config:
         validate_assignment: bool = True
