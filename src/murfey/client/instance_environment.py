from __future__ import annotations

import itertools
import logging
from itertools import count
from pathlib import Path
from threading import RLock
from typing import Callable, Dict, List, NamedTuple, Optional, Set
from urllib.parse import ParseResult

from pydantic import BaseModel, ConfigDict, field_validator
from pydantic_core.core_schema import ValidationInfo

from murfey.client.watchdir import DirWatcher

logger = logging.getLogger("murfey.client.instance_environment")

MurfeyID = count(1)
MovieID = count(1)


class MovieTracker(NamedTuple):
    movie_number: int
    motion_correction_uuid: int


class SampleInfo(NamedTuple):
    atlas: Path
    sample: int


global_env_lock = RLock()


class MurfeyInstanceEnvironment(BaseModel):
    url: ParseResult
    client_id: int
    instrument_name: str
    software_versions: Dict[str, str] = {}
    sources: List[Path] = []
    default_destinations: Dict[Path, str] = {}
    destination_registry: Dict[str, str] = {}
    watchers: Dict[Path, DirWatcher] = {}
    demo: bool = False
    id_tag_registry: Dict[str, List[str]] = {
        "data_collection_group": [],
        "data_collection": [],
        "processing_job": [],
        "auto_proc_program": [],
    }
    listeners: Dict[str, Set[Callable]] = {}
    data_collection_group_ids: Dict[str, int] = {}
    data_collection_ids: Dict[str, int] = {}
    processing_job_ids: Dict[str, Dict[str, int]] = {}
    autoproc_program_ids: Dict[str, Dict[str, int]] = {}
    data_collection_parameters: dict = {}
    movies: Dict[Path, MovieTracker] = {}
<<<<<<< HEAD
    motion_corrected_movies: Dict[Path, List[str]] = {}
=======
    listeners: Dict[str, Set[Callable]] = {}
>>>>>>> b7114c67
    movie_tilt_pair: Dict[Path, str] = {}
    tilt_angles: Dict[str, List[List[str]]] = {}
    movie_counters: Dict[str, itertools.count] = {}
    visit: str = ""
    processing_only_mode: bool = False
    gain_ref: Optional[Path] = None
    superres: bool = True
    murfey_session: Optional[int] = None
    samples: Dict[Path, SampleInfo] = {}

    model_config = ConfigDict(arbitrary_types_allowed=True)

    @field_validator("data_collection_group_ids")
    def dcg_callback(cls, v, info: ValidationInfo):
        with global_env_lock:
            for l in info.data.get("listeners", {}).get(
                "data_collection_group_ids", []
            ):
                for k in v.keys():
                    if k not in info.data["id_tag_registry"]["data_collection"]:
                        l(k)
        return v

    @field_validator("data_collection_ids")
    def dc_callback(cls, v, info: ValidationInfo):
        with global_env_lock:
            for l in info.data.get("listeners", {}).get("data_collection_ids", []):
                for k in v.keys():
                    if k not in info.data["id_tag_registry"]["processing_job"]:
                        l(k)
        return v

    @field_validator("processing_job_ids")
    def job_callback(cls, v, info: ValidationInfo):
        with global_env_lock:
            for l in info.data.get("listeners", {}).get("processing_job_ids", []):
                for k in v.keys():
                    if k not in info.data["id_tag_registry"]["auto_proc_program"]:
                        l(k, v[k]["ispyb-relion"])
        return v

    @field_validator("autoproc_program_ids")
    def app_callback(cls, v, info: ValidationInfo):
        with global_env_lock:
            for l in info.data.get("listeners", {}).get("autoproc_program_ids", []):
                for k in v.keys():
                    if v[k].get("em-tomo-preprocess"):
                        l(k, v[k]["em-tomo-preprocess"])
        return v

    def clear(self):
        self.sources = []
        self.default_destinations = {}
        for w in self.watchers.values():
            w.stop()
        self.watchers = {}
        self.data_collection_group_ids = {}
        self.data_collection_ids = {}
        self.processing_job_ids = {}
        self.autoproc_program_ids = {}
        self.data_collection_parameters = {}
        self.movies = {}
        self.listeners = {}
        self.movie_tilt_pair = {}
        self.tilt_angles = {}
        self.visit = ""
        self.gain_ref = None<|MERGE_RESOLUTION|>--- conflicted
+++ resolved
@@ -48,18 +48,13 @@
         "processing_job": [],
         "auto_proc_program": [],
     }
-    listeners: Dict[str, Set[Callable]] = {}
     data_collection_group_ids: Dict[str, int] = {}
     data_collection_ids: Dict[str, int] = {}
     processing_job_ids: Dict[str, Dict[str, int]] = {}
     autoproc_program_ids: Dict[str, Dict[str, int]] = {}
     data_collection_parameters: dict = {}
     movies: Dict[Path, MovieTracker] = {}
-<<<<<<< HEAD
-    motion_corrected_movies: Dict[Path, List[str]] = {}
-=======
     listeners: Dict[str, Set[Callable]] = {}
->>>>>>> b7114c67
     movie_tilt_pair: Dict[Path, str] = {}
     tilt_angles: Dict[str, List[List[str]]] = {}
     movie_counters: Dict[str, itertools.count] = {}
