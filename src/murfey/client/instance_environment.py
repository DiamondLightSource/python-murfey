--- conflicted
+++ resolved
@@ -80,59 +80,27 @@
     def dcg_callback(cls, v, values):
         with global_env_lock:
             for l in values.get("listeners", {}).get("data_collection_group_ids", []):
-<<<<<<< HEAD
-                if values.get("data_collection_group_ids"):
-                    for k in set(values["data_collection_group_ids"].keys()) ^ set(
-                        v.keys()
-                    ):
-                        l(k)
-                else:
-                    for k in v.keys():
-                        if k not in values["id_tag_registry"]["data_collection"]:
-                            l(k)
-=======
                 for k in v.keys():
                     if k not in values["id_tag_registry"]["data_collection"]:
                         l(k)
->>>>>>> 88bfbae1
         return v
 
     @validator("data_collection_ids")
     def dc_callback(cls, v, values):
         with global_env_lock:
             for l in values.get("listeners", {}).get("data_collection_ids", []):
-<<<<<<< HEAD
-                if values.get("data_collection_ids"):
-                    for k in set(values["data_collection_ids"].keys()) ^ set(v.keys()):
-                        l(k)
-                else:
-                    for k in v.keys():
-                        if k not in values["id_tag_registry"]["processing_job"]:
-                            l(k)
-=======
                 for k in v.keys():
                     if k not in values["id_tag_registry"]["processing_job"]:
                         l(k)
->>>>>>> 88bfbae1
         return v
 
     @validator("processing_job_ids")
     def job_callback(cls, v, values):
         with global_env_lock:
             for l in values.get("listeners", {}).get("processing_job_ids", []):
-<<<<<<< HEAD
-                if values.get("processing_job_ids"):
-                    for k in set(values["processing_job_ids"].keys()) ^ set(v.keys()):
-                        l(k, v[k]["ispyb-relion"])
-                else:
-                    for k in v.keys():
-                        if k not in values["id_tag_registry"]["auto_proc_program"]:
-                            l(k, v[k]["ispyb-relion"])
-=======
                 for k in v.keys():
                     if k not in values["id_tag_registry"]["auto_proc_program"]:
                         l(k, v[k]["ispyb-relion"])
->>>>>>> 88bfbae1
         return v
 
     @validator("autoproc_program_ids")
