from __future__ import annotations

import itertools
import logging
from itertools import count
from pathlib import Path
from threading import RLock
from typing import Dict, List, NamedTuple, Optional
from urllib.parse import ParseResult

<<<<<<< HEAD
from pydantic import BaseModel, ConfigDict, field_validator
from pydantic_core.core_schema import ValidationInfo
=======
from pydantic import BaseModel
>>>>>>> dd8f649d

from murfey.client.watchdir import DirWatcher

logger = logging.getLogger("murfey.client.instance_environment")

MurfeyID = count(1)
MovieID = count(1)


class MovieTracker(NamedTuple):
    movie_number: int
    motion_correction_uuid: int


class SampleInfo(NamedTuple):
    atlas: Path
    sample: int


global_env_lock = RLock()


class MurfeyInstanceEnvironment(BaseModel):
    url: ParseResult
    client_id: int
    instrument_name: str
    software_versions: Dict[str, str] = {}
    sources: List[Path] = []
    default_destinations: Dict[Path, str] = {}
    destination_registry: Dict[str, str] = {}
    watchers: Dict[Path, DirWatcher] = {}
    demo: bool = False
    data_collection_parameters: dict = {}
    movies: Dict[Path, MovieTracker] = {}
    movie_tilt_pair: Dict[Path, str] = {}
    tilt_angles: Dict[str, List[List[str]]] = {}
    movie_counters: Dict[str, itertools.count] = {}
    visit: str = ""
    processing_only_mode: bool = False
    gain_ref: Optional[Path] = None
    superres: bool = True
    murfey_session: Optional[int] = None
    samples: Dict[Path, SampleInfo] = {}

    model_config = ConfigDict(arbitrary_types_allowed=True)

<<<<<<< HEAD
    @field_validator("data_collection_group_ids")
    def dcg_callback(cls, v, info: ValidationInfo):
        with global_env_lock:
            for l in info.data.get("listeners", {}).get(
                "data_collection_group_ids", []
            ):
                for k in v.keys():
                    if k not in info.data["id_tag_registry"]["data_collection"]:
                        l(k)
        return v

    @field_validator("data_collection_ids")
    def dc_callback(cls, v, info: ValidationInfo):
        with global_env_lock:
            for l in info.data.get("listeners", {}).get("data_collection_ids", []):
                for k in v.keys():
                    if k not in info.data["id_tag_registry"]["processing_job"]:
                        l(k)
        return v

    @field_validator("processing_job_ids")
    def job_callback(cls, v, info: ValidationInfo):
        with global_env_lock:
            for l in info.data.get("listeners", {}).get("processing_job_ids", []):
                for k in v.keys():
                    if k not in info.data["id_tag_registry"]["auto_proc_program"]:
                        l(k, v[k]["ispyb-relion"])
        return v

    @field_validator("autoproc_program_ids")
    def app_callback(cls, v, info: ValidationInfo):
        with global_env_lock:
            for l in info.data.get("listeners", {}).get("autoproc_program_ids", []):
                for k in v.keys():
                    if v[k].get("em-tomo-preprocess"):
                        l(k, v[k]["em-tomo-preprocess"])
        return v

=======
>>>>>>> dd8f649d
    def clear(self):
        self.sources = []
        self.default_destinations = {}
        for w in self.watchers.values():
            w.stop()
        self.watchers = {}
        self.data_collection_parameters = {}
        self.movies = {}
        self.movie_tilt_pair = {}
        self.tilt_angles = {}
        self.visit = ""
        self.gain_ref = None<|MERGE_RESOLUTION|>--- conflicted
+++ resolved
@@ -8,12 +8,7 @@
 from typing import Dict, List, NamedTuple, Optional
 from urllib.parse import ParseResult
 
-<<<<<<< HEAD
-from pydantic import BaseModel, ConfigDict, field_validator
-from pydantic_core.core_schema import ValidationInfo
-=======
-from pydantic import BaseModel
->>>>>>> dd8f649d
+from pydantic import BaseModel, ConfigDict
 
 from murfey.client.watchdir import DirWatcher
 
@@ -60,47 +55,6 @@
 
     model_config = ConfigDict(arbitrary_types_allowed=True)
 
-<<<<<<< HEAD
-    @field_validator("data_collection_group_ids")
-    def dcg_callback(cls, v, info: ValidationInfo):
-        with global_env_lock:
-            for l in info.data.get("listeners", {}).get(
-                "data_collection_group_ids", []
-            ):
-                for k in v.keys():
-                    if k not in info.data["id_tag_registry"]["data_collection"]:
-                        l(k)
-        return v
-
-    @field_validator("data_collection_ids")
-    def dc_callback(cls, v, info: ValidationInfo):
-        with global_env_lock:
-            for l in info.data.get("listeners", {}).get("data_collection_ids", []):
-                for k in v.keys():
-                    if k not in info.data["id_tag_registry"]["processing_job"]:
-                        l(k)
-        return v
-
-    @field_validator("processing_job_ids")
-    def job_callback(cls, v, info: ValidationInfo):
-        with global_env_lock:
-            for l in info.data.get("listeners", {}).get("processing_job_ids", []):
-                for k in v.keys():
-                    if k not in info.data["id_tag_registry"]["auto_proc_program"]:
-                        l(k, v[k]["ispyb-relion"])
-        return v
-
-    @field_validator("autoproc_program_ids")
-    def app_callback(cls, v, info: ValidationInfo):
-        with global_env_lock:
-            for l in info.data.get("listeners", {}).get("autoproc_program_ids", []):
-                for k in v.keys():
-                    if v[k].get("em-tomo-preprocess"):
-                        l(k, v[k]["em-tomo-preprocess"])
-        return v
-
-=======
->>>>>>> dd8f649d
     def clear(self):
         self.sources = []
         self.default_destinations = {}
