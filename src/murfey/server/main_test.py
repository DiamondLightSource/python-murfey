--- conflicted
+++ resolved
@@ -18,13 +18,8 @@
     assert response.json() == {"msg": "Transfer Server"}
 
 
-<<<<<<< HEAD
 def test_get_visits():
     response = client.get("/visits/")
-=======
-def test_get_visits(client):
-    response = client.get("/visits/m12")
->>>>>>> c3a933a1
     assert response.status_code == 200
     # assert response.json()[0]["Start date"] == "2020-09-09T14:00:00"
 
@@ -39,16 +34,6 @@
     assert response.status_code == 200
 
 
-<<<<<<< HEAD
-def test_no_response():
-=======
-def test_get_microscope(client):
-    response = client.get("/microscope")
-    assert response.status_code == 200
-    print(response.content)
-
-
 def test_no_response(client):
->>>>>>> c3a933a1
     response = client.get("/hstnnsv")
     assert response.status_code != 200