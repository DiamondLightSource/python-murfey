from __future__ import annotations

import logging
import os

from fastapi import FastAPI
from fastapi.middleware.cors import CORSMiddleware
from fastapi.staticfiles import StaticFiles
from prometheus_client import make_asgi_app
from pydantic import BaseSettings

import murfey.server
import murfey.server.bootstrap
import murfey.util.models
from murfey.server import template_files

if os.getenv("MURFEY_DEMO"):
    from murfey.server.demo_api import router
else:
    from murfey.server.api import router


log = logging.getLogger("murfey.server.main")

tags_metadata = [murfey.server.bootstrap.tag]


class Settings(BaseSettings):
    murfey_machine_configuration: str = ""


settings = Settings()

app = FastAPI(title="Murfey server", debug=True, openapi_tags=tags_metadata)

<<<<<<< HEAD
=======
metrics_app = make_asgi_app()
app.mount("/metrics", metrics_app)

>>>>>>> aafc9d2a
app.add_middleware(
    CORSMiddleware,
    allow_origins=["*"],
    allow_credentials=True,
    allow_methods=["*"],
    allow_headers=["*"],
)

app.mount("/static", StaticFiles(directory=template_files / "static"), name="static")
app.mount("/images", StaticFiles(directory=template_files / "images"), name="images")

app.include_router(murfey.server.bootstrap.bootstrap)
app.include_router(murfey.server.bootstrap.cygwin)
app.include_router(murfey.server.bootstrap.pypi)
app.include_router(murfey.server.websocket.ws)

app.include_router(router)<|MERGE_RESOLUTION|>--- conflicted
+++ resolved
@@ -33,12 +33,9 @@
 
 app = FastAPI(title="Murfey server", debug=True, openapi_tags=tags_metadata)
 
-<<<<<<< HEAD
-=======
 metrics_app = make_asgi_app()
 app.mount("/metrics", metrics_app)
 
->>>>>>> aafc9d2a
 app.add_middleware(
     CORSMiddleware,
     allow_origins=["*"],
