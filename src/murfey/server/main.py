from __future__ import annotations

import datetime
import logging
from functools import lru_cache
<<<<<<< HEAD
=======
from pathlib import Path
>>>>>>> 1318f57c
from typing import Any, Dict, List, Optional

import packaging.version
from fastapi import FastAPI, Request
from fastapi.responses import HTMLResponse
from fastapi.staticfiles import StaticFiles
from ispyb.sqlalchemy import BLSession, Proposal
from pydantic import BaseModel, BaseSettings

import murfey.server
import murfey.server.bootstrap
import murfey.server.ispyb
import murfey.server.websocket as ws
import murfey.util.models
from murfey.server import (
    _transport_object,
    get_hostname,
    get_microscope,
    template_files,
    templates,
)
from murfey.server.config import from_file

log = logging.getLogger("murfey.server.main")

tags_metadata = [murfey.server.bootstrap.tag]


class Settings(BaseSettings):
    murfey_machine_configuration: str = ""


settings = Settings()

app = FastAPI(title="Murfey server", debug=True, openapi_tags=tags_metadata)
app.mount("/static", StaticFiles(directory=template_files / "static"), name="static")
app.mount("/images", StaticFiles(directory=template_files / "images"), name="images")

app.include_router(murfey.server.bootstrap.bootstrap)
app.include_router(murfey.server.bootstrap.cygwin)
app.include_router(murfey.server.bootstrap.pypi)
app.include_router(murfey.server.websocket.ws)


# This will be the homepage for a given microscope.
@app.get("/", response_class=HTMLResponse)
async def root(request: Request):
    return templates.TemplateResponse(
        "home.html",
        {
            "request": request,
            "hostname": get_hostname(),
            "microscope": get_microscope(),
            "version": murfey.__version__,
        },
    )


@lru_cache(maxsize=1)
@app.get("/machine/")
def machine_info():
    if settings.murfey_machine_configuration:
        return from_file(settings.murfey_machine_configuration)
    return {}


@app.get("/visits/")
def all_visit_info(request: Request, db=murfey.server.ispyb.DB):
    microscope = get_microscope()
    visits = murfey.server.ispyb.get_all_ongoing_visits(microscope, db)

    if visits:
        return_query = [
            {
                "Start date": visit.start,
                "End date": visit.end,
                "Visit name": visit.name,
                "Time remaining": str(visit.end - datetime.datetime.now()),
            }
            for visit in visits
        ]  # "Proposal title": visit.proposal_title
        log.debug(
            f"{len(visits)} visits active for {microscope=}: {', '.join(v.name for v in visits)}"
        )
        return templates.TemplateResponse(
            "activevisits.html",
            {"request": request, "info": return_query, "microscope": microscope},
        )
    else:
        log.debug(f"No visits identified for {microscope=}")
        return templates.TemplateResponse(
            "activevisits.html",
            {"request": request, "info": [], "microscope": microscope},
        )


@app.get("/demo/visits_raw", response_model=List[murfey.util.models.Visit])
def get_current_visits_demo(db=murfey.server.ispyb.DB):
    microscope = "m12"
    return murfey.server.ispyb.get_all_ongoing_visits(microscope, db)


@app.get("/visits_raw", response_model=List[murfey.util.models.Visit])
def get_current_visits(db=murfey.server.ispyb.DB):
    microscope = get_microscope()
    return murfey.server.ispyb.get_all_ongoing_visits(microscope, db)


@app.get("/visits/{visit_name}")
def visit_info(request: Request, visit_name: str, db=murfey.server.ispyb.DB):
    microscope = get_microscope()
    query = (
        db.query(BLSession)
        .join(Proposal)
        .filter(
            BLSession.proposalId == Proposal.proposalId,
            BLSession.beamLineName == microscope,
            BLSession.endDate > datetime.datetime.now(),
            BLSession.startDate < datetime.datetime.now(),
        )
        .add_columns(
            BLSession.startDate,
            BLSession.endDate,
            BLSession.beamLineName,
            Proposal.proposalCode,
            Proposal.proposalNumber,
            BLSession.visit_number,
            Proposal.title,
        )
        .all()
    )
    if query:
        return_query = [
            {
                "Start date": id.startDate,
                "End date": id.endDate,
                "Beamline name": id.beamLineName,
                "Visit name": visit_name,
                "Time remaining": str(id.endDate - datetime.datetime.now()),
            }
            for id in query
            if id.proposalCode + str(id.proposalNumber) + "-" + str(id.visit_number)
            == visit_name
        ]  # "Proposal title": id.title
        return templates.TemplateResponse(
            "visit.html",
            {"request": request, "visit": return_query},
        )
    else:
        return None


class ContextInfo(BaseModel):
    experiment_type: str
    acquisition_software: str


@app.post("/visits/{visit_name}/context")
async def register_context(context_info: ContextInfo):
    log.info(
        f"Context {context_info.experiment_type}:{context_info.acquisition_software} registered"
    )
    await ws.manager.broadcast(f"Context registered: {context_info}")
    await ws.manager.set_state("experiment_type", context_info.experiment_type)
    await ws.manager.set_state(
        "acquisition_software", context_info.acquisition_software
    )


class File(BaseModel):
    name: str
    description: str
    size: int
    timestamp: float


@app.post("/visits/{visit_name}/files")
async def add_file(file: File):
    message = f"File {file} transferred"
    log.info(message)
    await ws.manager.broadcast(f"File {file} transferred")
    return file


class RegistrationMessage(BaseModel):
    registration: str
    params: Optional[Dict[str, Any]] = None


@app.post("/feedback")
async def send_murfey_message(msg: RegistrationMessage):
    if _transport_object:
        _transport_object.transport.send(
            "murfey_feedback", {"register": msg.registration}
        )


class ProcessFile(BaseModel):
    path: str
    description: str
    size: int
    timestamp: float
    processing_job: int
    data_collection_id: int
    image_number: int
    mc_uuid: int
    movie_uuid: int
    autoproc_program_id: int
    pixel_size: float


@app.post("/visits/{visit_name}/tomography_preprocess")
async def request_tomography_preprocessing(proc_file: ProcessFile):
    zocalo_message = {
        "recipes": ["em_tomo_preprocess"],
        "parameters": {
<<<<<<< HEAD
            "ispyb_process": proc_file.processing_job,
            "movie": proc_file.name,
            # "mrc_out":
=======
            "dcid": proc_file.data_collection_id,
            "autoproc_program_id": proc_file.autoproc_program_id,
            "movie": proc_file.path,
            "mrc_out": str(Path(proc_file.path).with_suffix("_motion_corrected.mrc")),
            "pix_size": proc_file.pixel_size,
            "output_image": str(Path(proc_file.path).with_suffix("_ctf.mrc")),
            "image_number": proc_file.image_number,
            "microscope": get_microscope(),
            "mc_uuid": proc_file.mc_uuid,
            "movie_uuid": proc_file.movie_uuid,
>>>>>>> 1318f57c
        },
    }
    log.info(f"Sending Zocalo message {zocalo_message}")
    # if _transport_object:
    #     _transport_object.transport.send("processing_recipe", zocalo_message)
    # else:
    #     log.error(
    #         f"Processing was requested for {proc_file.name} but no Zocalo transport object was found"
    #     )
    #     return proc_file
    # await ws.manager.broadcast(f"Processing requested for {proc_file.name}")
    return proc_file


class TiltSeries(BaseModel):
    name: str
    tilts: List[str]
    processing_job: int


@app.post("/visits/{visit_name}/align")
async def request_tilt_series_alignment(tilt_series: TiltSeries):
    zocalo_message = {
        "recipes": ["em_align"],
        "parameters": {
            "ispyb_process": tilt_series.processing_job,
            "tilts": tilt_series.tilts,
        },
    }
    log.info(f"Sending Zocalo message {zocalo_message}")
    if _transport_object:
        _transport_object.transport.send("processing_recipe", zocalo_message)
    else:
        log.error(
            f"Processing was requested for tilt series {tilt_series.name} but no Zocalo transport object was found"
        )
        return tilt_series
    await ws.manager.broadcast(
        f"Processing requested for tilt series {tilt_series.name}"
    )
    return tilt_series


@app.get("/version")
def get_version(client_version: str = ""):
    result = {
        "server": murfey.__version__,
        "oldest-supported-client": murfey.__supported_client_version__,
    }

    if client_version:
        client = packaging.version.parse(client_version)
        server = packaging.version.parse(murfey.__version__)
        minimum_version = packaging.version.parse(murfey.__supported_client_version__)
        result["client-needs-update"] = minimum_version > client
        result["client-needs-downgrade"] = client > server

    return result


@app.get("/shutdown", include_in_schema=False)
def shutdown():
    """A method to stop the server. This should be removed before Murfey is
    deployed in production. To remove it we need to figure out how to control
    to process (eg. systemd) and who to run it as."""
    log.info("Server shutdown request received")
    murfey.server.shutdown()
    return {"success": True}


class DCGroupParameters(BaseModel):
    experiment_type: str


class DCParameters(BaseModel):
    voltage: float
    pixel_size_on_image: str
    experiment_type: str
    image_size_x: int
    image_size_y: int
    tilt: int
    file_extension: str
    acquisition_software: str
    image_directory: str
    tag: str


class ProcessingJobParameters(BaseModel):
    tag: str
    recipe: str


@app.post("/visits/{visit_name}/register_data_collection_group")
def register_dc_group(visit_name, dcg_params: DCGroupParameters):
    ispyb_proposal_code = visit_name[:2]
    ispyb_proposal_number = visit_name.split("-")[0][2:]
    ispyb_visit_number = visit_name.split("-")[-1]
    log.info(f"Registering data collection group on microscope {get_microscope()}")
    dcg_parameters = {
        "session_id": murfey.server.ispyb.get_session_id(
<<<<<<< HEAD
            microscope="m12",  # get_microscope(),
=======
            microscope=get_microscope(),
>>>>>>> 1318f57c
            proposal_code=ispyb_proposal_code,
            proposal_number=ispyb_proposal_number,
            visit_number=ispyb_visit_number,
            db=murfey.server.ispyb.Session(),
        ),
        "start_time": str(datetime.datetime.now()),
        "experiment_type": dcg_params.experiment_type,
    }

    if _transport_object:
        _transport_object.transport.send(
            "murfey_feedback", {"register": "data_collection_group", **dcg_parameters}  # type: ignore
        )
    return dcg_params


@app.post("/visits/{visit_name}/start_data_collection")
def start_dc(visit_name, dc_params: DCParameters):
    ispyb_proposal_code = visit_name[:2]
    ispyb_proposal_number = visit_name.split("-")[0][2:]
    ispyb_visit_number = visit_name.split("-")[-1]
    log.info(f"Starting data collection on microscope {get_microscope()}")
    dc_parameters = {
        "visit": visit_name,
        "session_id": murfey.server.ispyb.get_session_id(
<<<<<<< HEAD
            microscope="m12",  # get_microscope(),
=======
            microscope=get_microscope(),
>>>>>>> 1318f57c
            proposal_code=ispyb_proposal_code,
            proposal_number=ispyb_proposal_number,
            visit_number=ispyb_visit_number,
            db=murfey.server.ispyb.Session(),
        ),
        "image_directory": dc_params.image_directory,
        "start_time": str(datetime.datetime.now()),
        "voltage": dc_params.voltage,
        "pixel_size": dc_params.pixel_size_on_image,
        "image_suffix": dc_params.file_extension,
        "experiment_type": dc_params.experiment_type,
        "n_images": dc_params.tilt,
        "image_size_x": dc_params.image_size_x,
        "image_size_y": dc_params.image_size_y,
        "acquisition_software": dc_params.acquisition_software,
        "tag": dc_params.tag,
    }

    if _transport_object:
        log.debug(f"Send registration message to murfey_feedback: {dc_parameters}")
        _transport_object.transport.send(
            "murfey_feedback", {"register": "data_collection", **dc_parameters}
        )
    return dc_params


@app.post("/visits/{visit_name}/register_processing_job")
def register_proc(visit_name, proc_params: ProcessingJobParameters):
    proc_parameters = {
        "recipe": proc_params.recipe,
        "tag": proc_params.tag,
    }

    if _transport_object:
        log.debug(
            f"Send processing registration message to murfey_feedback: {proc_parameters}"
        )
        _transport_object.transport.send(
            "murfey_feedback", {"register": "processing_job", **proc_parameters}
        )
    return proc_params<|MERGE_RESOLUTION|>--- conflicted
+++ resolved
@@ -3,10 +3,7 @@
 import datetime
 import logging
 from functools import lru_cache
-<<<<<<< HEAD
-=======
 from pathlib import Path
->>>>>>> 1318f57c
 from typing import Any, Dict, List, Optional
 
 import packaging.version
@@ -223,11 +220,6 @@
     zocalo_message = {
         "recipes": ["em_tomo_preprocess"],
         "parameters": {
-<<<<<<< HEAD
-            "ispyb_process": proc_file.processing_job,
-            "movie": proc_file.name,
-            # "mrc_out":
-=======
             "dcid": proc_file.data_collection_id,
             "autoproc_program_id": proc_file.autoproc_program_id,
             "movie": proc_file.path,
@@ -238,7 +230,6 @@
             "microscope": get_microscope(),
             "mc_uuid": proc_file.mc_uuid,
             "movie_uuid": proc_file.movie_uuid,
->>>>>>> 1318f57c
         },
     }
     log.info(f"Sending Zocalo message {zocalo_message}")
@@ -339,11 +330,7 @@
     log.info(f"Registering data collection group on microscope {get_microscope()}")
     dcg_parameters = {
         "session_id": murfey.server.ispyb.get_session_id(
-<<<<<<< HEAD
             microscope="m12",  # get_microscope(),
-=======
-            microscope=get_microscope(),
->>>>>>> 1318f57c
             proposal_code=ispyb_proposal_code,
             proposal_number=ispyb_proposal_number,
             visit_number=ispyb_visit_number,
@@ -369,11 +356,7 @@
     dc_parameters = {
         "visit": visit_name,
         "session_id": murfey.server.ispyb.get_session_id(
-<<<<<<< HEAD
             microscope="m12",  # get_microscope(),
-=======
-            microscope=get_microscope(),
->>>>>>> 1318f57c
             proposal_code=ispyb_proposal_code,
             proposal_number=ispyb_proposal_number,
             visit_number=ispyb_visit_number,
