--- conflicted
+++ resolved
@@ -1,32 +1,12 @@
 from __future__ import annotations
 
 import datetime
-<<<<<<< HEAD
-import functools
-import os
-import re
-import socket
 import time
-=======
->>>>>>> 6be9c48c
 
 import ispyb
 import packaging.version
-import sqlalchemy.exc
 import sqlalchemy.orm
-<<<<<<< HEAD
-from fastapi import (
-    Depends,
-    FastAPI,
-    HTTPException,
-    Request,
-    Response,
-    WebSocket,
-    WebSocketDisconnect,
-)
-=======
-from fastapi import Depends, FastAPI, Request
->>>>>>> 6be9c48c
+from fastapi import Depends, FastAPI, Request, WebSocket, WebSocketDisconnect
 from fastapi.responses import HTMLResponse
 from fastapi.staticfiles import StaticFiles
 from ispyb.sqlalchemy import BLSession, Proposal
@@ -187,7 +167,6 @@
     return file
 
 
-<<<<<<< HEAD
 @app.websocket("/ws/test")
 async def websocket_endpoint(websocket: WebSocket):
     await websocket.accept()
@@ -201,24 +180,6 @@
         print("Client disconnected")
 
 
-@functools.lru_cache()
-def get_microscope():
-    try:
-        hostname = get_hostname()
-        microscope_from_hostname = hostname.split(".")[0]
-    except OSError:
-        microscope_from_hostname = "Unknown"
-    microscope_name = os.getenv("BEAMLINE", microscope_from_hostname)
-    return microscope_name
-
-
-@functools.lru_cache()
-def get_hostname():
-    return socket.gethostname()
-
-
-=======
->>>>>>> 6be9c48c
 @app.get("/version")
 def get_version(client_version: str = ""):
     result = {
