--- conflicted
+++ resolved
@@ -41,8 +41,6 @@
 
 log = logging.getLogger("murfey.server.bootstrap")
 
-<<<<<<< HEAD
-=======
 
 def _validate_package_name(package: str) -> bool:
     """
@@ -77,7 +75,6 @@
         raise ValueError(f"{package} is not a valid package name")
 
 
->>>>>>> 9de09179
 @pypi.get("/", response_class=Response)
 def get_pypi_index():
     """
