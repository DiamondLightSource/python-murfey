--- conflicted
+++ resolved
@@ -57,11 +57,11 @@
     TiltSeries,
 )
 from murfey.util.models import ProcessingParametersSPA, ProcessingParametersTomo
-<<<<<<< HEAD
-from murfey.util.processing_params import cryolo_model_path, default_spa_parameters
-=======
-from murfey.util.processing_params import default_spa_parameters, motion_corrected_mrc
->>>>>>> c5a5767d
+from murfey.util.processing_params import (
+    cryolo_model_path,
+    default_spa_parameters,
+    motion_corrected_mrc,
+)
 from murfey.util.tomo import midpoint
 
 logger = getLogger("murfey.server.api.workflow")
