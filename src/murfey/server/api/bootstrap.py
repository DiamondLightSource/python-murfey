"""
API endpoints related to installing Murfey on a client.

Client machines may not have a direct internet connection, so Murfey allows
passing through download requests for Cygwin and MSYS2 to their respective
websites, and requests for Python packages to PyPI using the PEP 503 simple
API.

A static HTML page gives instructions on how to install on a network-isolated
system that has Python already installed. A previously set up system does not
need to have pip installed in order to bootstrap Murfey. Python and rsync are
required.
"""

from __future__ import annotations

import functools
import logging
import random
import re
from urllib.parse import quote

import packaging.version
import requests
from fastapi import APIRouter, HTTPException, Request, Response
from fastapi.responses import FileResponse, HTMLResponse

import murfey
from murfey.server import get_machine_config, respond_with_template

tag = {
    "name": "bootstrap",
    "description": __doc__,
    "externalDocs": {
        "description": "PEP 503",
        "url": "https://www.python.org/dev/peps/pep-0503/",
    },
}

# Set up API endpoint groups
# NOTE: Routers MUST have prefixes. prefix="" causes an error
version = APIRouter(prefix="/version", tags=["bootstrap"])
bootstrap = APIRouter(prefix="/bootstrap", tags=["bootstrap"])
cygwin = APIRouter(prefix="/cygwin", tags=["bootstrap"])
msys2 = APIRouter(prefix="/msys2", tags=["bootstrap"])
pypi = APIRouter(prefix="/pypi", tags=["bootstrap"])
plugins = APIRouter(prefix="/plugins", tags=["bootstrap"])

log = logging.getLogger("murfey.server.api.bootstrap")


"""
GENERAL HELPER FUNCTIONS
"""


def _sanitise_str(input: str) -> str:
    # Remove \r and \n characters from the string
    input_clean = input.replace("\r", "").replace("\n", "").rstrip()
    return input_clean


"""
VERSION-RELATED API ENDPOINTS
"""


@version.get("/")
def get_version(client_version: str = ""):
    result = {
        "server": murfey.__version__,
        "oldest-supported-client": murfey.__supported_client_version__,
    }

    if client_version:
        client = packaging.version.parse(client_version)
        server = packaging.version.parse(murfey.__version__)
        minimum_version = packaging.version.parse(murfey.__supported_client_version__)
        result["client-needs-update"] = minimum_version > client
        result["client-needs-downgrade"] = client > server

    return result


"""
BOOTSTRAP-RELATED API ENDPOINTS
"""


@bootstrap.get("/", response_class=HTMLResponse)
def get_bootstrap_instructions(request: Request):
    """
    Return a website containing instructions for installing the Murfey client on a
    machine with no internet access.
    """

    return respond_with_template(
        "bootstrap.html",
        {
            "request": request,
        },
    )


@bootstrap.get("/pip.whl", response_class=Response)
def get_pip_wheel():
    """
    Return a static version of pip. This does not need to be the newest or best,
    but has to be compatible with all supported Python versions.
    This is only used during bootstrapping by the client to identify and then
    download the actually newest appropriate version of pip.
    """
    return get_pypi_file(
        package="pip",
        filename="pip-22.2.2-py3-none-any.whl",  # Highest version that works before PEP 658 change
    )


@bootstrap.get("/murfey.whl", response_class=Response)
def get_murfey_wheel():
    """
    Return a wheel file containing the latest release version of Murfey. We should
    not have to worry about the exact Python compatibility here, as long as
    murfey.bootstrap is compatible with all relevant versions of Python.
    This also ignores yanked releases, which again should be fine.
    """
    full_path_response = requests.get("https://pypi.org/simple/murfey")
    wheels = {}

    for wheel_file in re.findall(
        b"<a [^>]*>([^<]*).whl</a>",
        full_path_response.content,
    ):
        try:
            filename = wheel_file.decode("latin-1") + ".whl"
            version = packaging.version.parse(filename.split("-")[1])
            wheels[version] = filename
        except Exception:
            pass  # Ignore searches that fail to return wheels
    if not wheels:
        raise HTTPException(
            status_code=404, detail="Could not identify appropriate version of Murfey"
        )
    newest_version = max(wheels)
    return get_pypi_file(package="murfey", filename=wheels[newest_version])


"""
CYGWIN-RELATED API ENDPOINTS
"""


@cygwin.get("/setup-x86_64.exe", response_class=Response)
def get_cygwin_setup():
    """
    Obtain and pass through a Cygwin installer from an official source.
    This is used during client bootstrapping and can download and install the
    Cygwin distribution that then remains on the client machines.
    """
    filename = "setup-x86_64.exe"
    installer = requests.get(f"https://www.cygwin.com/{filename}")
    return Response(
        content=installer.content,
        media_type=installer.headers.get("Content-Type"),
        status_code=installer.status_code,
    )


@functools.lru_cache()
def find_cygwin_mirror() -> str:
    """
    Find an appropriate Cygwin mirror to pass download requests through to.
    We don't expect these to change often, so we only do this once during the
    lifetime of the server.
    """
    url = "https://www.cygwin.com/mirrors.lst"
    mirrors = requests.get(url)
    log.info(
        f"Reading mirrors from {url} returned status code {mirrors.status_code} {mirrors.reason}"
    )

    # Don't cache result if we can't get mirrors list
    assert mirrors.status_code == 200

    mirror_priorities = {}
    for mirror in mirrors.content.split(b"\n"):
        mirror_line = mirror.decode("latin1").strip().split(";")
        if not mirror_line or len(mirror_line) < 4:
            continue
        if not mirror_line[0].startswith("http"):
            continue
        if mirror_line[3] == "UK":
            priority = 20
        elif mirror_line[2] == "Europe":
            priority = 10
        else:
            priority = 0
        if mirror_line[0].startswith("https"):
            priority += 5
        mirror_priorities[mirror_line[0]] = priority

    elegible_mirrors = [
        mirror
        for mirror, priority in mirror_priorities.items()
        if priority == max(mirror_priorities.values())
    ]
    if not elegible_mirrors:
        log.warning("No valid mirrors identified")
        assert elegible_mirrors

    picked_mirror = random.choice(elegible_mirrors)
    if not picked_mirror.endswith("/"):
        picked_mirror += "/"
    log.info(f"Picked Cygwin mirror: {picked_mirror}")
    return picked_mirror


@cygwin.get("/{request_path:path}", response_class=Response)
def parse_cygwin_request(request_path: str):
    """
    Forward a Cygwin setup request to an official mirror.
    """

    # Validate request path
    if bool(re.fullmatch(r"^[\w\s\.\-/]+$", request_path)) is False:
        raise ValueError(f"{request_path!r} is not a valid request path")

    try:
        url = f'{find_cygwin_mirror()}{quote(request_path, safe="")}'
    except Exception:
        raise HTTPException(
            status_code=503, detail="Could not identify a suitable Cygwin mirror"
        )
    log.info(f"Forwarding Cygwin download request to {_sanitise_str(url)}")
    cygwin_data = requests.get(url)
    return Response(
        content=cygwin_data.content,
        media_type=cygwin_data.headers.get("Content-Type"),
        status_code=cygwin_data.status_code,
    )


"""
MSYS2-RELATED FUNCTIONS AND ENDPOINTS
"""

# Variables used by the MSYS2 functions below
msys2_url = "https://repo.msys2.org"
msys2_setup_file = "msys2-x86_64-latest.exe"
valid_env = ("msys", "mingw")
valid_msys = ("i686", "x86_64")
valid_mingw = (
    "clang32",
    "clang64",
    "clangarm64",
    "i686",
    "mingw32",
    "mingw64",
    "sources",
    "ucrt64",
    "x86_64",
)


@msys2.get("/setup-x86_64.exe", response_class=Response)
def get_msys2_setup():
    """
    Obtain and pass through an MSYS2 installer from an official source.
    This is used during client bootstrapping, and can download and install the
    MSYS2 distribution that then remains on the client machines.
    """

    installer = requests.get(f"{msys2_url}/distrib/{msys2_setup_file}")
    return Response(
        content=installer.content,
        media_type=installer.headers.get("Content-Type"),
        status_code=installer.status_code,
    )


@msys2.get("", response_class=Response)
def get_msys2_main_index(
    request: Request,
) -> Response:
    """
    Returns a simple index displaying valid MSYS2 environments and the latest setup file
    from the main MSYS2 repository.
    """

    def get_msys2_setup_html():
        """
        Returns the HTML line for the latest MSYS2 installer for Windows from an official
        source.
        """
        url = f"{msys2_url}/distrib"
        index = requests.get(url)
        content: bytes = index.content
        content_text: str = content.decode("latin1")

        for line in content_text.splitlines():
            if line.startswith("<a href="):
                if f'"{msys2_setup_file}"' in line:
                    return line
            else:
                pass
        return None

    def _rewrite_url(match):
        """
        Use regular expression matching to rewrite the package URLs and point them
        explicitly to this current server.
        """
        url = (
            f"{base_path}/{match.group(1)}"
            if not str(match.group(1)).startswith("http")
            else str(match.group(1))
        )
        return f'<a href="{url}">' + match.group(2) + "</a>"

    # Get base path to current FastAPI endpoint
    domain = str(request.base_url).strip("/")
    path = request.url.path.strip("/")
    base_path = f"{domain}/{path}"

    env_url = f"{msys2_url}"
    index = requests.get(env_url)

    # Parse and rewrite package index content
    content: bytes = index.content  # Get content in bytes
    content_text: str = content.decode("latin1")  # Convert to strings
    content_text_list = []
    for line in content_text.splitlines():
        if line.startswith("<a href"):
            # Mirror only lines related to MSYS2 environments
            if any(env in line for env in valid_env):
                line_new = re.sub(
                    '^<a href="([^">]*)">([^<]*)</a>',  # Regex search criteria
                    _rewrite_url,  # Function to apply search criteria to
                    line,
                )
                content_text_list.append(line_new)

            # Replace the "distrib/" hyperlink with one to the setup file
            elif "distrib" in line:

                # Set up URL to be requested on the Murfey server
                mirror_file_name = "setup-x86_64.exe"
                setup_url = f"{base_path}/{mirror_file_name}"

                # Get request from the "distrib" page and rewrite it
                setup_html = get_msys2_setup_html()
                if setup_html is None:
                    # Skip showing the setup file link if it fails to find it
                    continue

                line_new = "               ".join(  # Adjust spaces to align columns
                    re.sub(
                        '^<a href="([^">]*)">([^"<]*)</a>',
                        f'<a href="{setup_url}">{mirror_file_name}</a>',
                        setup_html,
                    ).split("        ", 1)
                )
                content_text_list.append(line_new)
            # Other URLs don't need to be mirrored
            else:
                pass
        else:
            content_text_list.append(line)

    # Reconstruct conent
    content_text_new = str("\n".join(content_text_list))  # Regenerate HTML structure
    content_new = content_text_new.encode("latin1")  # Convert back to bytes
    return Response(
        content=content_new,
        status_code=index.status_code,
        media_type=index.headers.get("Content-Type"),
    )


@msys2.get("/{environment}", response_class=Response)
def get_msys2_architecture_index(
    environment: str,
    request: Request,
) -> Response:
    """
    Returns a list of all MSYS2 architectures for a given environment from the main
    MSYS2 repository.
    """

    def _rewrite_url(match):
        """
        Use regular expression matching to rewrite the package URLs and point them
        explicitly to this current server.
        """
        url = (
            f"{base_path}/{match.group(1)}"
            if not str(match.group(1)).startswith("http")
            else str(match.group(1))
        )
        return f'<a href="{url}">' + match.group(2) + "</a>"

    # Get base path to current FastAPI endpoint
    domain = str(request.base_url).strip("/")
    path = request.url.path.strip("/")
    base_path = f"{domain}/{path}"

    # Validate environment
    if environment not in valid_env:
        raise ValueError(f"{environment!r} is not a valid msys2 environment")

    # Construct URL to main MSYS repo and get response
    arch_url = f'{msys2_url}/{quote(environment, safe="")}'
    index = requests.get(arch_url)

    # Parse and rewrite package index content
    content: bytes = index.content  # Get content in bytes
    content_text: str = content.decode("latin1")  # Convert to strings
    content_text_list = []
    for line in content_text.splitlines():
        if line.startswith("<a href="):
            # Rewrite URL to point explicitly to current server
            line_new = re.sub(
                '^<a href="([^">]*)">([^<]*)</a>',  # Regex search criteria
                _rewrite_url,  # Function to apply search criteria to
                line,
            )
            content_text_list.append(line_new)
        else:
            content_text_list.append(line)

    # Reconstruct conent
    content_text_new = str("\n".join(content_text_list))  # Regenerate HTML structure
    content_new = content_text_new.encode("latin1")  # Convert back to bytes
    return Response(
        content=content_new,
        status_code=index.status_code,
        media_type=index.headers.get("Content-Type"),
    )


@msys2.get("/{environment}/{architecture}", response_class=Response)
def get_msys2_package_index(
    environment: str,
    architecture: str,
    request: Request,
) -> Response:
    """
    Obtain a list of all available MSYS2 packages for a given environment and
    architecture from the main MSYS2 repo.
    """

    def _rewrite_url(match):
        """
        Use regular expression matching to rewrite the package URLs and point them
        explicitly to this current server.
        """
        url = (
            f"{base_path}/{match.group(1)}"
            if not str(match.group(1)).startswith("http")
            else str(match.group(1))
        )
        return f'<a href="{url}">' + match.group(2) + "</a>"

    # Get base path to current FastAPI endpoint
    domain = str(request.base_url).strip("/")
    path = request.url.path.strip("/")
    base_path = f"{domain}/{path}"

    # Validate environment
    if environment not in valid_env:
        raise ValueError(f"{environment!r} is not a valid msys2 environment")

    # Validate architecture for each environment
    if environment == "msys" and architecture not in valid_msys:
        raise ValueError(f"{architecture!r} is not a valid msys architecture")
    elif environment == "mingw" and architecture not in valid_mingw:
        raise ValueError(f"{architecture!r} is not a valid mingw architecture")

    # Construct URL to main MSYS repo and get response
    package_list_url = (
        f'{msys2_url}/{quote(environment, safe="")}/{quote(architecture, safe="")}'
    )
    index = requests.get(package_list_url)

    # Parse and rewrite package index content
    content: bytes = index.content  # Get content in bytes
    content_text: str = content.decode("latin1")  # Convert to strings
    content_text_list = []
    for line in content_text.splitlines():
        if line.startswith("<a href="):
            line_new = re.sub(
                '^<a href="([^">]*)">([^<]*)</a>',  # Regex search criteria
                _rewrite_url,  # Function to apply search criteria to
                line,
            )
            content_text_list.append(line_new)
        else:
            content_text_list.append(line)

    # Reconstruct conent
    content_text_new = str("\n".join(content_text_list))  # Regenerate HTML structure
    content_new = content_text_new.encode("latin1")  # Convert back to bytes
    return Response(
        content=content_new,
        status_code=index.status_code,
        media_type=index.headers.get("Content-Type"),
    )


@msys2.get("/{environment}/{architecture}/{package}", response_class=Response)
def get_msys2_package_file(
    environment: str,
    architecture: str,
    package: str,
) -> Response:
    """
    Obtain and pass through a specific download for an MSYS2 package.
    """

    # Validate environment
    if environment not in valid_env:
        raise ValueError(f"{environment!r} is not a valid msys2 environment")

    # Validate architecture for each environment
    if environment == "msys" and architecture not in valid_msys:
        raise ValueError(f"{architecture!r} is not a valid msys architecture")
    elif environment == "mingw" and architecture not in valid_mingw:
        raise ValueError(f"{architecture!r} is not a valid mingw architecture")

    # Validate package name
    ## MSYS2 package names contain alphanumerics (includes "_"; \w), periods (\.),
    ## dashes (\-), and tildes (~)
    if bool(re.fullmatch(r"^[\w\.\-~]+$", package)) is False:
        raise ValueError(f"{package!r} is not a valid package name")

    # Construct URL to main MSYS repo and get response
    package_url = f'{msys2_url}/{quote(environment, safe="")}/{quote(architecture, safe="")}/{quote(package, safe="")}'
    package_file = requests.get(package_url)

    if package_file.status_code == 200:
        return Response(
            content=package_file.content,
            media_type=package_file.headers.get("Content-Type"),
            status_code=package_file.status_code,
        )
    else:
        raise HTTPException(status_code=package_file.status_code)


"""
PYPI-RELATED FUNCTIONS AND ENDPOINTS
"""


def _get_full_pypi_path_response(package: str) -> requests.Response:
    """
    Validates the package name, sanitises it if valid, and attempts to return a HTTP
    response from PyPI.
    """

    # Check that a package name follows PEP 503 naming conventions, containing only
    # alphanumerics (including underscores; \w), dashes (\-), and periods (\.)
    if re.match(r"^[\w\-\.]+$", package) is not None:
        # Sanitise and normalise package name according to PEP 503
        package_clean = quote(re.sub(r"[-_.]+", "-", package.lower()), safe="")

        # Get HTTP response
        url = f"https://pypi.org/simple/{package_clean}"
        response = requests.get(url)

        if response.status_code == 200:
            return response
        else:
            raise HTTPException(status_code=response.status_code)
    else:
        raise ValueError(f"{package} is not a valid package name")


@pypi.get("/", response_class=Response)
def get_pypi_index():
    """
    Obtain list of all PyPI packages via the simple API (PEP 503).
    """

    index = requests.get("https://pypi.org/simple/")

    return Response(
        content=index.content,
        status_code=index.status_code,
        media_type=index.headers.get("Content-Type"),
    )


@pypi.get("/{package}/", response_class=Response)
def get_pypi_package_downloads_list(package: str) -> Response:
    """
    Obtain list of all package downloads from PyPI via the simple API (PEP 503), and
    rewrite all download URLs to point to this server, under the current directory.
    """

    def _rewrite_pypi_url(match):
        """
        Use regular expression matching to rewrite the URLs. Points them from
        pythonhosted.org to current server, and removes the hash from the URL as well
        """
        # url = match.group(4)  # Original
        url = match.group(3)
        return '<a href="' + url + '"' + match.group(2) + ">" + match.group(3) + "</a>"

    # Validate package and URL
    full_path_response = _get_full_pypi_path_response(package)

    # Process lines related to PyPI packages in response
    content: bytes = full_path_response.content  # In bytes
    content_text: str = content.decode("latin1")  # Convert to strings
    content_text_list = []
    for line in content_text.splitlines():
        # Look for lines with hyperlinks
        if "<a href" in line:
            # Rewrite URL to point to current proxy server
            line_new = re.sub(
                '^<a href="([^">]*)"([^>]*)>([^<]*)</a>',  # Regex search criteria
                _rewrite_pypi_url,  # Function to apply search criteria to
                line,
            )
            content_text_list.append(line_new)

            # Add entry for wheel metadata (PEP 658; see _expose_wheel_metadata)
            if ".whl" in line_new:
                line_metadata = line_new.replace(".whl", ".whl.metadata")
                content_text_list.append(line_metadata)
        else:
            # Append other lines as normal
            content_text_list.append(line)

    content_text_new = str("\n".join(content_text_list))  # Regenerate HTML structure
    content_new = content_text_new.encode("latin1")  # Convert back to bytes

    return Response(
        content=content_new,
        media_type=full_path_response.headers.get("Content-Type"),
        status_code=full_path_response.status_code,
    )


@pypi.get("/{package}/{filename}", response_class=Response)
def get_pypi_file(package: str, filename: str):
    """
    Obtain and pass through a specific download for a PyPI package.
    """

    def _expose_wheel_metadata(response_bytes: bytes) -> bytes:
        """
        As of pip v22.3 (coinciding with PEP 658), pip expects to find an additonal
        ".whl.metadata" file based on the URL of the ".whl" file present on the PyPI Simple
        Index. However, because it is not listed on the webpage itself, it is not copied
        across to the proxy. This function adds that URL to the proxy explicitly.
        """

        # Analyse API response line-by-line
        response_text: str = response_bytes.decode("latin1")  # Convert to text
        response_text_list = []  # Write line-by-line analysis to here

        for line in response_text.splitlines():
            # Process URLs
            if r"<a href=" in line:
                response_text_list.append(line)  # Add to list

                # Add new line to explicitly call for wheel metadata
                if ".whl" in line:
                    # Add ".metadata" to URL and file name
                    line_new = line.replace(".whl", ".whl.metadata")
                    response_text_list.append(line_new)  # Add to list

            # Append all other lines as normal
            else:
                response_text_list.append(line)

        # Recover original structure
        response_text_new = str("\n".join(response_text_list))
        response_bytes_new = bytes(response_text_new, encoding="latin-1")

        return response_bytes_new

    # Validate package and URL
    full_path_response = _get_full_pypi_path_response(package)

    # Get filename in bytes
    filename_bytes = re.escape(filename.encode("latin1"))

    # Add explicit URLs for ".whl.metadata" files
    content = _expose_wheel_metadata(full_path_response.content)

    # Find package matching the specified filename
    selected_package_link = re.search(
        b'<a href="([^">]*)"[^>]*>' + filename_bytes + b"</a>",
        content,
    )
    if not selected_package_link:
        raise HTTPException(status_code=404, detail="File not found for package")
    original_url = selected_package_link.group(1)
    original_file = requests.get(original_url)

    return Response(
        content=original_file.content,
        media_type=original_file.headers.get("Content-Type"),
        status_code=original_file.status_code,
    )


"""
PYPI API ENDPOINT PLUGINS
"""


@plugins.get("/{package}", response_class=FileResponse)
def get_plugin_wheel(package: str):

    machine_config = get_machine_config()
    wheel_path = machine_config.plugin_packages.get(package)

    if wheel_path is None:
        return None
    return FileResponse(
        wheel_path,
        headers={"Content-Disposition": "attachment; filename={wheel_path.name}"},
<<<<<<< HEAD
    )
=======
    )


@bootstrap.get("/", response_class=HTMLResponse)
def get_bootstrap_instructions(request: Request):
    """
    Return a website containing instructions for installing the Murfey client on a
    machine with no internet access.
    """

    return respond_with_template(
        request=request,
        filename="bootstrap.html",
    )


@bootstrap.get("/pip.whl", response_class=Response)
def get_pip_wheel():
    """
    Return a static version of pip. This does not need to be the newest or best,
    but has to be compatible with all supported Python versions.
    This is only used during bootstrapping by the client to identify and then
    download the actually newest appropriate version of pip.
    """
    return get_pypi_file(
        package="pip",
        filename="pip-22.2.2-py3-none-any.whl",  # Highest version that works before PEP 658 change
    )


@bootstrap.get("/murfey.whl", response_class=Response)
def get_murfey_wheel():
    """
    Return a wheel file containing the latest release version of Murfey. We should
    not have to worry about the exact Python compatibility here, as long as
    murfey.bootstrap is compatible with all relevant versions of Python.
    This also ignores yanked releases, which again should be fine.
    """
    full_path_response = requests.get("https://pypi.org/simple/murfey")
    wheels = {}

    for wheel_file in re.findall(
        b"<a [^>]*>([^<]*).whl</a>",
        full_path_response.content,
    ):
        try:
            filename = wheel_file.decode("latin-1") + ".whl"
            version = packaging.version.parse(filename.split("-")[1])
            wheels[version] = filename
        except Exception:
            pass
    if not wheels:
        raise HTTPException(
            status_code=404, detail="Could not identify appropriate version of Murfey"
        )
    newest_version = max(wheels)
    return get_pypi_file(package="murfey", filename=wheels[newest_version])


@cygwin.get("/setup-x86_64.exe", response_class=Response)
def get_cygwin_setup():
    """
    Obtain and pass through a Cygwin installer from an official source.
    This is used during client bootstrapping and can download and install the
    Cygwin distribution that then remains on the client machines.
    """
    filename = "setup-x86_64.exe"
    installer = requests.get(f"https://www.cygwin.com/{filename}")
    return Response(
        content=installer.content,
        media_type=installer.headers.get("Content-Type"),
        status_code=installer.status_code,
    )


@functools.lru_cache()
def find_cygwin_mirror() -> str:
    """
    Find an appropriate Cygwin mirror to pass download requests through to.
    We don't expect these to change often, so we only do this once during the
    lifetime of the server.
    """
    url = "https://www.cygwin.com/mirrors.lst"
    mirrors = requests.get(url)
    log.info(
        f"Reading mirrors from {url} returned status code {mirrors.status_code} {mirrors.reason}"
    )

    # Don't cache result if we can't get mirrors list
    assert mirrors.status_code == 200

    mirror_priorities = {}
    for mirror in mirrors.content.split(b"\n"):
        mirror_line = mirror.decode("latin1").strip().split(";")
        if not mirror_line or len(mirror_line) < 4:
            continue
        if not mirror_line[0].startswith("http"):
            continue
        if mirror_line[3] == "UK":
            priority = 20
        elif mirror_line[2] == "Europe":
            priority = 10
        else:
            priority = 0
        if mirror_line[0].startswith("https"):
            priority += 5
        mirror_priorities[mirror_line[0]] = priority

    elegible_mirrors = [
        mirror
        for mirror, priority in mirror_priorities.items()
        if priority == max(mirror_priorities.values())
    ]
    if not elegible_mirrors:
        log.warning("No valid mirrors identified")
        assert elegible_mirrors

    picked_mirror = random.choice(elegible_mirrors)
    if not picked_mirror.endswith("/"):
        picked_mirror += "/"
    log.info(f"Picked Cygwin mirror: {picked_mirror}")
    return picked_mirror


@cygwin.get("/{request_path:path}", response_class=Response)
def parse_cygwin_request(request_path: str):
    """
    Forward a Cygwin setup request to an official mirror.
    """
    try:
        url = f"{find_cygwin_mirror()}{request_path}"
    except Exception:
        raise HTTPException(
            status_code=503, detail="Could not identify a suitable Cygwin mirror"
        )
    log.info(f"Forwarding Cygwin download request to {url}")
    cygwin_data = requests.get(url)
    return Response(
        content=cygwin_data.content,
        media_type=cygwin_data.headers.get("Content-Type"),
        status_code=cygwin_data.status_code,
    )


@version.get("/")
def get_version(client_version: str = ""):
    result = {
        "server": murfey.__version__,
        "oldest-supported-client": murfey.__supported_client_version__,
    }

    if client_version:
        client = packaging.version.parse(client_version)
        server = packaging.version.parse(murfey.__version__)
        minimum_version = packaging.version.parse(murfey.__supported_client_version__)
        result["client-needs-update"] = minimum_version > client
        result["client-needs-downgrade"] = client > server

    return result
>>>>>>> 70f5b4af
<|MERGE_RESOLUTION|>--- conflicted
+++ resolved
@@ -95,10 +95,8 @@
     """
 
     return respond_with_template(
-        "bootstrap.html",
-        {
-            "request": request,
-        },
+        request=request,
+        filename="bootstrap.html",
     )
 
 
@@ -724,166 +722,4 @@
     return FileResponse(
         wheel_path,
         headers={"Content-Disposition": "attachment; filename={wheel_path.name}"},
-<<<<<<< HEAD
-    )
-=======
-    )
-
-
-@bootstrap.get("/", response_class=HTMLResponse)
-def get_bootstrap_instructions(request: Request):
-    """
-    Return a website containing instructions for installing the Murfey client on a
-    machine with no internet access.
-    """
-
-    return respond_with_template(
-        request=request,
-        filename="bootstrap.html",
-    )
-
-
-@bootstrap.get("/pip.whl", response_class=Response)
-def get_pip_wheel():
-    """
-    Return a static version of pip. This does not need to be the newest or best,
-    but has to be compatible with all supported Python versions.
-    This is only used during bootstrapping by the client to identify and then
-    download the actually newest appropriate version of pip.
-    """
-    return get_pypi_file(
-        package="pip",
-        filename="pip-22.2.2-py3-none-any.whl",  # Highest version that works before PEP 658 change
-    )
-
-
-@bootstrap.get("/murfey.whl", response_class=Response)
-def get_murfey_wheel():
-    """
-    Return a wheel file containing the latest release version of Murfey. We should
-    not have to worry about the exact Python compatibility here, as long as
-    murfey.bootstrap is compatible with all relevant versions of Python.
-    This also ignores yanked releases, which again should be fine.
-    """
-    full_path_response = requests.get("https://pypi.org/simple/murfey")
-    wheels = {}
-
-    for wheel_file in re.findall(
-        b"<a [^>]*>([^<]*).whl</a>",
-        full_path_response.content,
-    ):
-        try:
-            filename = wheel_file.decode("latin-1") + ".whl"
-            version = packaging.version.parse(filename.split("-")[1])
-            wheels[version] = filename
-        except Exception:
-            pass
-    if not wheels:
-        raise HTTPException(
-            status_code=404, detail="Could not identify appropriate version of Murfey"
-        )
-    newest_version = max(wheels)
-    return get_pypi_file(package="murfey", filename=wheels[newest_version])
-
-
-@cygwin.get("/setup-x86_64.exe", response_class=Response)
-def get_cygwin_setup():
-    """
-    Obtain and pass through a Cygwin installer from an official source.
-    This is used during client bootstrapping and can download and install the
-    Cygwin distribution that then remains on the client machines.
-    """
-    filename = "setup-x86_64.exe"
-    installer = requests.get(f"https://www.cygwin.com/{filename}")
-    return Response(
-        content=installer.content,
-        media_type=installer.headers.get("Content-Type"),
-        status_code=installer.status_code,
-    )
-
-
-@functools.lru_cache()
-def find_cygwin_mirror() -> str:
-    """
-    Find an appropriate Cygwin mirror to pass download requests through to.
-    We don't expect these to change often, so we only do this once during the
-    lifetime of the server.
-    """
-    url = "https://www.cygwin.com/mirrors.lst"
-    mirrors = requests.get(url)
-    log.info(
-        f"Reading mirrors from {url} returned status code {mirrors.status_code} {mirrors.reason}"
-    )
-
-    # Don't cache result if we can't get mirrors list
-    assert mirrors.status_code == 200
-
-    mirror_priorities = {}
-    for mirror in mirrors.content.split(b"\n"):
-        mirror_line = mirror.decode("latin1").strip().split(";")
-        if not mirror_line or len(mirror_line) < 4:
-            continue
-        if not mirror_line[0].startswith("http"):
-            continue
-        if mirror_line[3] == "UK":
-            priority = 20
-        elif mirror_line[2] == "Europe":
-            priority = 10
-        else:
-            priority = 0
-        if mirror_line[0].startswith("https"):
-            priority += 5
-        mirror_priorities[mirror_line[0]] = priority
-
-    elegible_mirrors = [
-        mirror
-        for mirror, priority in mirror_priorities.items()
-        if priority == max(mirror_priorities.values())
-    ]
-    if not elegible_mirrors:
-        log.warning("No valid mirrors identified")
-        assert elegible_mirrors
-
-    picked_mirror = random.choice(elegible_mirrors)
-    if not picked_mirror.endswith("/"):
-        picked_mirror += "/"
-    log.info(f"Picked Cygwin mirror: {picked_mirror}")
-    return picked_mirror
-
-
-@cygwin.get("/{request_path:path}", response_class=Response)
-def parse_cygwin_request(request_path: str):
-    """
-    Forward a Cygwin setup request to an official mirror.
-    """
-    try:
-        url = f"{find_cygwin_mirror()}{request_path}"
-    except Exception:
-        raise HTTPException(
-            status_code=503, detail="Could not identify a suitable Cygwin mirror"
-        )
-    log.info(f"Forwarding Cygwin download request to {url}")
-    cygwin_data = requests.get(url)
-    return Response(
-        content=cygwin_data.content,
-        media_type=cygwin_data.headers.get("Content-Type"),
-        status_code=cygwin_data.status_code,
-    )
-
-
-@version.get("/")
-def get_version(client_version: str = ""):
-    result = {
-        "server": murfey.__version__,
-        "oldest-supported-client": murfey.__supported_client_version__,
-    }
-
-    if client_version:
-        client = packaging.version.parse(client_version)
-        server = packaging.version.parse(murfey.__version__)
-        minimum_version = packaging.version.parse(murfey.__supported_client_version__)
-        result["client-needs-update"] = minimum_version > client
-        result["client-needs-downgrade"] = client > server
-
-    return result
->>>>>>> 70f5b4af
+    )