--- conflicted
+++ resolved
@@ -711,23 +711,16 @@
     )
 
 
-<<<<<<< HEAD
+"""
+PYPI API ENDPOINT PLUGINS
+"""
+
+
 @plugins.get("/instruments/{instrument_name}/{package}", response_class=FileResponse)
 def get_plugin_wheel(instrument_name: str, package: str):
     machine_config = get_machine_config(instrument_name=instrument_name)[
         instrument_name
     ]
-=======
-"""
-PYPI API ENDPOINT PLUGINS
-"""
-
-
-@plugins.get("/{package}", response_class=FileResponse)
-def get_plugin_wheel(package: str):
-
-    machine_config = get_machine_config()
->>>>>>> 16cf40ca
     wheel_path = machine_config.plugin_packages.get(package)
     if wheel_path is None:
         return None
