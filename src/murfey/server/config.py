from __future__ import annotations

import os
import socket
from functools import lru_cache
from pathlib import Path
from typing import Dict, List, Optional, Union

import yaml
from pydantic import BaseModel, BaseSettings


class MachineConfig(BaseModel):
    acquisition_software: List[str]
    calibrations: Dict[str, Dict[str, Union[dict, float]]]
    data_directories: Dict[Path, str]
    rsync_basepath: Path
    murfey_db_credentials: str
    display_name: str = ""
    image_path: Optional[Path] = None
    software_versions: Dict[str, str] = {}
    external_executables: Dict[str, str] = {}
    external_environment: Dict[str, str] = {}
    rsync_module: str = ""
    gain_reference_directory: Optional[Path] = None
    processed_directory_name: str = "processed"
    gain_directory_name: str = "processing"
    feedback_queue: str = "murfey_feedback"
    superres: bool = False
    camera: str = "FALCON"
    data_required_substrings: Dict[str, Dict[str, List[str]]] = {}
    allow_removal: bool = False
<<<<<<< HEAD
    modular_spa: bool = False
=======
    processing_enabled: bool = True
>>>>>>> 268888c9


def from_file(config_file_path: Path, microscope: str) -> MachineConfig:
    with open(config_file_path, "r") as config_stream:
        config = yaml.safe_load(config_stream)
    return MachineConfig(**config.get(microscope, {}))


class Settings(BaseSettings):
    murfey_machine_configuration: str = ""


settings = Settings()


@lru_cache()
def get_hostname():
    return socket.gethostname()


@lru_cache()
def get_microscope():
    try:
        hostname = get_hostname()
        microscope_from_hostname = hostname.split(".")[0]
    except OSError:
        microscope_from_hostname = "Unknown"
    microscope_name = os.getenv("BEAMLINE", microscope_from_hostname)
    return microscope_name


@lru_cache(maxsize=1)
def get_machine_config() -> MachineConfig:
    machine_config: MachineConfig = MachineConfig(
        acquisition_software=[],
        calibrations={},
        data_directories={},
        rsync_basepath=Path("dls/tmp"),
        murfey_db_credentials="",
    )
    if settings.murfey_machine_configuration:
        microscope = get_microscope()
        machine_config = from_file(
            Path(settings.murfey_machine_configuration), microscope
        )
    return machine_config<|MERGE_RESOLUTION|>--- conflicted
+++ resolved
@@ -30,11 +30,8 @@
     camera: str = "FALCON"
     data_required_substrings: Dict[str, Dict[str, List[str]]] = {}
     allow_removal: bool = False
-<<<<<<< HEAD
     modular_spa: bool = False
-=======
     processing_enabled: bool = True
->>>>>>> 268888c9
 
 
 def from_file(config_file_path: Path, microscope: str) -> MachineConfig:
