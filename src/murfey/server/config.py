--- conflicted
+++ resolved
@@ -37,11 +37,8 @@
     processing_enabled: bool = True
     machine_override: str = ""
     processed_extra_directory: str = ""
-<<<<<<< HEAD
     plugin_packages: Dict[str, Path] = {}
-=======
     software_settings_output_directories: Dict[str, List[str]] = {}
->>>>>>> 2f566207
 
 
 def from_file(config_file_path: Path, microscope: str) -> MachineConfig:
