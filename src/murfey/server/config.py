from __future__ import annotations

import os
import socket
from functools import lru_cache
from pathlib import Path
from typing import Dict, List, Optional, Union

import yaml
from pydantic import BaseModel, BaseSettings


class MachineConfig(BaseModel):
    acquisition_software: List[str]
    calibrations: Dict[str, Dict[str, Union[dict, float]]]
    data_directories: Dict[Path, str]
    rsync_basepath: Path
    murfey_db_credentials: str
    crypto_key: str
    display_name: str = ""
    image_path: Optional[Path] = None
    software_versions: Dict[str, str] = {}
    external_executables: Dict[str, str] = {}
    external_executables_eer: Dict[str, str] = {}
    external_environment: Dict[str, str] = {}
    rsync_module: str = ""
    create_directories: Dict[str, str] = {"atlas": "atlas"}
    analyse_created_directories: List[str] = []
    gain_reference_directory: Optional[Path] = None
    processed_directory_name: str = "processed"
    gain_directory_name: str = "processing"
    feedback_queue: str = "murfey_feedback"
    node_creator_queue: str = "node_creator"
    superres: bool = False
    camera: str = "FALCON"
    data_required_substrings: Dict[str, Dict[str, List[str]]] = {}
    allow_removal: bool = False
    modular_spa: bool = False
    processing_enabled: bool = True
    machine_override: str = ""
    processed_extra_directory: str = ""
    plugin_packages: Dict[str, Path] = {}
    software_settings_output_directories: Dict[str, List[str]] = {}
<<<<<<< HEAD
    upstream_data_directories: List[Path] = []
    upstream_data_download_directory: Optional[Path] = None
    auth_key: str = ""
    auth_algorithm: str = ""
=======

    # Find and download upstream directories
    upstream_data_directories: List[Path] = []  # Previous sessions
    upstream_data_download_directory: Optional[Path] = None  # Set by microscope config
    upstream_data_tiff_locations: List[str] = ["processed"]  # Location of CLEM TIFFs
    failure_queue: str = ""
>>>>>>> 7b7bc4ce


def from_file(config_file_path: Path, microscope: str) -> MachineConfig:
    with open(config_file_path, "r") as config_stream:
        config = yaml.safe_load(config_stream)
    return MachineConfig(**config.get(microscope, {}))


class Settings(BaseSettings):
    murfey_machine_configuration: str = ""


settings = Settings()


@lru_cache()
def get_hostname():
    return socket.gethostname()


def get_microscope(machine_config: MachineConfig | None = None) -> str:
    try:
        hostname = get_hostname()
        microscope_from_hostname = hostname.split(".")[0]
    except OSError:
        microscope_from_hostname = "Unknown"
    if machine_config:
        microscope_name = machine_config.machine_override or os.getenv(
            "BEAMLINE", microscope_from_hostname
        )
    else:
        microscope_name = os.getenv("BEAMLINE", microscope_from_hostname)
    return microscope_name


@lru_cache(maxsize=1)
def get_machine_config() -> MachineConfig:
    machine_config: MachineConfig = MachineConfig(
        acquisition_software=[],
        calibrations={},
        data_directories={},
        rsync_basepath=Path("dls/tmp"),
        murfey_db_credentials="",
        crypto_key="",
    )
    if settings.murfey_machine_configuration:
        microscope = get_microscope()
        machine_config = from_file(
            Path(settings.murfey_machine_configuration), microscope
        )
    return machine_config<|MERGE_RESOLUTION|>--- conflicted
+++ resolved
@@ -41,19 +41,14 @@
     processed_extra_directory: str = ""
     plugin_packages: Dict[str, Path] = {}
     software_settings_output_directories: Dict[str, List[str]] = {}
-<<<<<<< HEAD
-    upstream_data_directories: List[Path] = []
-    upstream_data_download_directory: Optional[Path] = None
-    auth_key: str = ""
-    auth_algorithm: str = ""
-=======
 
     # Find and download upstream directories
     upstream_data_directories: List[Path] = []  # Previous sessions
     upstream_data_download_directory: Optional[Path] = None  # Set by microscope config
     upstream_data_tiff_locations: List[str] = ["processed"]  # Location of CLEM TIFFs
     failure_queue: str = ""
->>>>>>> 7b7bc4ce
+    auth_key: str = ""
+    auth_algorithm: str = ""
 
 
 def from_file(config_file_path: Path, microscope: str) -> MachineConfig:
