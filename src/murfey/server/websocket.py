from __future__ import annotations

import asyncio
import json
import logging
from datetime import datetime
from typing import Any, Dict, Generic, TypeVar

from fastapi import APIRouter, WebSocket, WebSocketDisconnect
from sqlmodel import select

from murfey.server.murfey_db import get_murfey_db_session
from murfey.util.db import ClientEnvironment
from murfey.util.state import State, global_state

T = TypeVar("T")

ws = APIRouter(prefix="/ws", tags=["websocket"])
log = logging.getLogger("murfey.server.websocket")


class ConnectionManager(Generic[T]):
    def __init__(self, state: State[T]):
        self.active_connections: Dict[int, WebSocket] = {}
        self._state = state
        self._state.subscribe(self._broadcast_state_update)

    async def connect(self, websocket: WebSocket, client_id: int):
        await websocket.accept()
        self.active_connections[client_id] = websocket
        self._register_new_client(client_id)
        await websocket.send_json({"message": "state-full", "state": self._state.data})

    @staticmethod
    def _register_new_client(client_id: int):
        new_client = ClientEnvironment(client_id=client_id, connected=True)
        murfey_db = next(get_murfey_db_session())
        murfey_db.add(new_client)
        murfey_db.commit()
        murfey_db.close()

    def disconnect(self, websocket: WebSocket, client_id: int):
        self.active_connections.pop(client_id)
        murfey_db = next(get_murfey_db_session())
        client_env = murfey_db.exec(
            select(ClientEnvironment).where(ClientEnvironment.client_id == client_id)
        ).one()
        murfey_db.delete(client_env)
        murfey_db.commit()
        murfey_db.close()

    async def broadcast(self, message: str):
        for connection in self.active_connections:
            await self.active_connections[connection].send_text(message)

    async def _broadcast_state_update(
        self, attribute: str, value: T | None, message: str = "state-update"
    ):
        for connection in self.active_connections:
            await self.active_connections[connection].send_json(
                {"message": message, "attribute": attribute, "value": value}
            )

    async def set_state(self, attribute: str, value: T):
        log.info(f"State attribute {attribute!r} set to {value!r}")
        await self._state.set(attribute, value)

    async def delete_state(self, attribute: str):
        log.info(f"State attribute {attribute!r} removed")
        await self._state.delete(attribute)


manager = ConnectionManager(global_state)


@ws.websocket("/test/{client_id}")
async def websocket_endpoint(websocket: WebSocket, client_id: int):
    await manager.connect(websocket, client_id)
    await manager.broadcast(f"Client {client_id} joined")
    await manager.set_state(f"Client {client_id}", "joined")
    try:
        while True:
            data = await websocket.receive_text()
            try:
                json_data = json.loads(data)
                if json_data["type"] == "log":  # and isinstance(json_data, dict)
                    json_data.pop("type")
                    await forward_log(json_data, websocket)
            except Exception:
                await manager.broadcast(f"Client #{client_id} sent message {data}")
    except WebSocketDisconnect:
        log.info(f"Disconnecting Client {client_id}")
        manager.disconnect(websocket, client_id)
        await manager.broadcast(f"Client #{client_id} disconnected")
        await manager.delete_state(f"Client {client_id}")


async def check_connections(active_connections):
    log.info("Checking connections")
    for connection in active_connections:
        log.info("Checking response")
        try:
            await asyncio.wait_for(connection.receive(), timeout=6)
        except asyncio.TimeoutError:
            log.info(f"Disconnecting Client {connection[0]}")
            manager.disconnect(connection[0], connection[1])


async def forward_log(logrecord: dict[str, Any], websocket: WebSocket):
    record_name = logrecord["name"]
    logrecord.pop("msecs", None)
    logrecord.pop("relativeCreated", None)
    client_timestamp = logrecord.pop("created", 0)
    if client_timestamp:
        logrecord["client_time"] = datetime.fromtimestamp(client_timestamp).isoformat()
    logrecord["client_host"] = websocket.client.host
    logging.getLogger(record_name).handle(logging.makeLogRecord(logrecord))


@ws.delete("/test/{client_id}")
async def close_ws_connection(client_id: int):
    murfey_db = next(get_murfey_db_session())
    client_env = murfey_db.exec(
        select(ClientEnvironment).where(ClientEnvironment.client_id == client_id)
    ).one()
    client_env.connected = False
    murfey_db.add(client_env)
    murfey_db.commit()
    murfey_db.close()
<<<<<<< HEAD
    log.info("Disconnecting", client_id)
=======
    client_id_str = str(client_id).replace("\r\n", "").replace("\n", "")
    log.info(f"Disconnecting {client_id_str}")
>>>>>>> aafc9d2a
    manager.disconnect(manager.active_connections[client_id], client_id)
    await manager.broadcast(f"Client #{client_id} disconnected")<|MERGE_RESOLUTION|>--- conflicted
+++ resolved
@@ -127,11 +127,7 @@
     murfey_db.add(client_env)
     murfey_db.commit()
     murfey_db.close()
-<<<<<<< HEAD
-    log.info("Disconnecting", client_id)
-=======
     client_id_str = str(client_id).replace("\r\n", "").replace("\n", "")
     log.info(f"Disconnecting {client_id_str}")
->>>>>>> aafc9d2a
     manager.disconnect(manager.active_connections[client_id], client_id)
     await manager.broadcast(f"Client #{client_id} disconnected")