--- conflicted
+++ resolved
@@ -1807,7 +1807,6 @@
         murfey_db.commit()
 
 
-<<<<<<< HEAD
 def _flush_grid_square_records(message: dict, _db=murfey_db, demo: bool = False):
     tag = message["tag"]
     session_id = message["session_id"]
@@ -1830,7 +1829,8 @@
     ).all():
         if demo:
             logger.info(f"Flushing foil hole: {fh.name}")
-=======
+
+
 def _register_refinement(message: dict, _db=murfey_db, demo: bool = False):
     """Received class to refine from 3D classification"""
     machine_config = get_machine_config()
@@ -2072,7 +2072,6 @@
         _db.commit()
         _release_refine_hold(message)
     _db.close()
->>>>>>> 0d446862
 
 
 def feedback_callback(header: dict, message: dict) -> None:
@@ -2643,10 +2642,11 @@
             if _transport_object:
                 _transport_object.transport.ack(header)
             return None
-<<<<<<< HEAD
         elif message["payload"] == "atlas_registered":
             _flush_grid_square_records(message)
-=======
+            if _transport_object:
+                _transport_object.transport.ack(header)
+            return None
         elif message["register"] == "done_refinement":
             bfactors_registered = _register_bfactors(message)
             if _transport_object:
@@ -2657,7 +2657,6 @@
             return None
         elif message["register"] == "done_bfactor":
             _save_bfactor(message)
->>>>>>> 0d446862
             if _transport_object:
                 _transport_object.transport.ack(header)
             return None
