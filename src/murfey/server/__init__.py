--- conflicted
+++ resolved
@@ -174,12 +174,7 @@
     if murfey_machine_configuration:
         microscope = get_microscope()
         machine_config = from_file(Path(murfey_machine_configuration), microscope)
-<<<<<<< HEAD
     if not args.temporary and _transport_object:
-=======
-        print(machine_config)
-    if not args.temporary and not args.demo:
->>>>>>> 1423d4c5
         _transport_object.feedback_queue = machine_config.feedback_queue
     rabbit_thread = Thread(
         target=feedback_listen,
@@ -454,13 +449,8 @@
     raise NotImplementedError(f"Not method to register {record} or type {type(record)}")
 
 
-<<<<<<< HEAD
 @_register.register  # type: ignore
 def _(record: Base, header: dict, **kwargs):
-=======
-@_register.register
-def _(record: Base, header: dict, **kwargs):  # type: ignore
->>>>>>> 1423d4c5
     if not _transport_object:
         logger.error(
             f"No transport object found when processing record {record}. Message header: {header}"
