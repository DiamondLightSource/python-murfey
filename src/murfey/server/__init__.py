from __future__ import annotations

import argparse
import logging
import math
import os
import subprocess
import time
from datetime import datetime
from functools import partial, singledispatch, wraps
from pathlib import Path
from threading import Thread
from typing import Annotated, Any, Callable, Dict, List, NamedTuple, Tuple

import mrcfile
import numpy as np
import uvicorn
import workflows
import zocalo.configuration
from fastapi import Depends
from fastapi.templating import Jinja2Templates
from ispyb.sqlalchemy._auto_db_schema import (
    AutoProcProgram,
    Base,
    DataCollection,
    DataCollectionGroup,
    ProcessingJob,
    ProcessingJobParameter,
)
from rich.logging import RichHandler
from sqlalchemy import func
from sqlalchemy.exc import (
    InvalidRequestError,
    OperationalError,
    PendingRollbackError,
    SQLAlchemyError,
)
from sqlalchemy.orm.exc import ObjectDeletedError
from sqlmodel import Session, create_engine, select
from werkzeug.utils import secure_filename

import murfey
import murfey.server.prometheus as prom
import murfey.server.websocket
from murfey.client.contexts.tomo import _midpoint
<<<<<<< HEAD
from murfey.server.auth import validate_session_access
=======
from murfey.server.config import (
    MachineConfig,
    get_hostname,
    get_machine_config,
    get_microscope,
)
>>>>>>> 97421568
from murfey.server.murfey_db import url  # murfey_db
from murfey.util.config import get_hostname, get_machine_config, get_microscope

try:
    from murfey.server.ispyb import TransportManager  # Session
except AttributeError:
    pass
import murfey.util.db as db
from murfey.util import LogFilter
from murfey.util.spa_params import default_spa_parameters
from murfey.util.state import global_state

try:
    from importlib.resources import files  # type: ignore
except ImportError:
    # Fallback for Python 3.8
    from importlib_resources import files  # type: ignore

logger = logging.getLogger("murfey.server")

template_files = files("murfey") / "templates"
templates = Jinja2Templates(directory=template_files)

_running_server: uvicorn.Server | None = None
_transport_object: TransportManager | None = None

try:
    _url = url(get_machine_config())
    engine = create_engine(_url)
    murfey_db = Session(engine, expire_on_commit=False)
except Exception:
    murfey_db = None


class ExtendedRecord(NamedTuple):
    record: Base
    record_params: List[Base]


MurfeySessionID = Annotated[int, Depends(validate_session_access)]


class JobIDs(NamedTuple):
    dcgid: int
    dcid: int
    pid: int
    appid: int
    client_id: int


def record_failure(
    f: Callable, record_queue: str = "", is_callback: bool = True
) -> Callable:
    @wraps(f)
    def wrapper(*args, **kwargs):
        try:
            return f(*args, **kwargs)
        except Exception:
            logger.warning(f"Call to {f} failed", exc_info=True)
            if _transport_object and is_callback:
                if not record_queue:
                    machine_config = get_machine_config()
                    record_queue = (
                        machine_config.failure_queue
                        or f"dlq.{machine_config.feedback_queue}"
                    )
                _transport_object.send(record_queue, args[0], new_connection=True)
            return None

    return wrapper


def sanitise(in_string: str) -> str:
    return in_string.replace("\r\n", "").replace("\n", "")


def sanitise_path(in_path: Path) -> Path:
    return Path("/".join(secure_filename(p) for p in in_path.parts))


def get_angle(tilt_file_name: str) -> float:
    for p in Path(tilt_file_name).name.split("_"):
        if "." in p:
            return float(p)
    raise ValueError(f"Tilt angle not found for file {tilt_file_name}")


def check_tilt_series_mc(tilt_series_id: int) -> bool:
    results = murfey_db.exec(
        select(db.Tilt, db.TiltSeries)
        .where(db.Tilt.tilt_series_id == db.TiltSeries.id)
        .where(db.TiltSeries.id == tilt_series_id)
    ).all()
    return (
        all(r[0].motion_corrected for r in results)
        and len(results) == results[0][1].tilt_series_length
    )


def get_all_tilts(tilt_series_id: int) -> List[str]:
    machine_config = get_machine_config()
    results = murfey_db.exec(
        select(db.Tilt).where(db.Tilt.tilt_series_id == tilt_series_id)
    )

    def _mc_path(mov_path: Path) -> str:
        for p in mov_path.parts:
            if "-" in p and p.startswith(("bi", "nr", "nt", "cm", "sw")):
                visit_name = p
                break
        else:
            raise ValueError(f"No visit found in {mov_path}")
        visit_idx = Path(mov_path).parts.index(visit_name)
        core = Path(*Path(mov_path).parts[: visit_idx + 1])
        ppath = Path(mov_path)
        sub_dataset = "/".join(ppath.relative_to(core).parts[:-1])
        extra_path = machine_config.processed_extra_directory
        mrc_out = (
            core
            / machine_config.processed_directory_name
            / sub_dataset
            / extra_path
            / "MotionCorr"
            / "job002"
            / "Movies"
            / str(ppath.stem + "_motion_corrected.mrc")
        )
        return str(mrc_out)

    return [_mc_path(Path(r.movie_path)) for r in results]


def get_job_ids(tilt_series_id: int, appid: int) -> JobIDs:
    results = murfey_db.exec(
        select(
            db.TiltSeries,
            db.AutoProcProgram,
            db.ProcessingJob,
            db.DataCollection,
            db.DataCollectionGroup,
            db.ClientEnvironment,
        )
        .where(db.TiltSeries.id == tilt_series_id)
        .where(db.DataCollection.tag == db.TiltSeries.tag)
        .where(db.ProcessingJob.id == db.AutoProcProgram.pj_id)
        .where(db.AutoProcProgram.id == appid)
        .where(db.ProcessingJob.dc_id == db.DataCollection.id)
        .where(db.DataCollectionGroup.id == db.DataCollection.dcg_id)
        .where(db.ClientEnvironment.session_id == db.TiltSeries.session_id)
    ).all()
    return JobIDs(
        dcgid=results[0][4].id,
        dcid=results[0][3].id,
        pid=results[0][2].id,
        appid=results[0][1].id,
        client_id=results[0][5].client_id,
    )


def get_tomo_proc_params(pj_id: int, *args) -> db.TomographyProcessingParameters:
    results = murfey_db.exec(
        select(db.TomographyProcessingParameters).where(
            db.TomographyProcessingParameters.pj_id == pj_id
        )
    ).one()
    return results


def get_tomo_preproc_params(dcg_id: int, *args) -> db.TomographyPreprocessingParameters:
    results = murfey_db.exec(
        select(db.TomographyPreprocessingParameters).where(
            db.TomographyPreprocessingParameters.dcg_id == dcg_id
        )
    ).one()
    return results


def respond_with_template(filename: str, parameters: dict[str, Any] | None = None):
    template_parameters = {
        "hostname": get_hostname(),
        "microscope": get_microscope(),
        "version": murfey.__version__,
    }
    if parameters:
        template_parameters.update(parameters)
    return templates.TemplateResponse(filename, template_parameters)


def run():
    parser = argparse.ArgumentParser(description="Start the Murfey server")
    parser.add_argument(
        "--host",
        help="Listen for incoming connections on a specific interface (IP address or hostname; default: all)",
        default="0.0.0.0",
    )
    parser.add_argument(
        "--port",
        help="Listen for incoming TCP connections on this port (default: 8000)",
        type=int,
        default=8000,
    )
    parser.add_argument(
        "--workers", help="Number of workers for Uvicorn server", type=int, default=2
    )
    parser.add_argument(
        "--demo",
        action="store_true",
    )
    parser.add_argument(
        "--feedback",
        action="store_true",
    )
    parser.add_argument(
        "--temporary",
        action="store_true",
    )
    verbosity = parser.add_mutually_exclusive_group()
    verbosity.add_argument(
        "-q",
        "--quiet",
        action="store_true",
        default=False,
        help="Decrease logging output verbosity",
    )
    verbosity.add_argument(
        "-v",
        "--verbose",
        action="count",
        help="Increase logging output verbosity",
        default=0,
    )

    # setup logging
    zc = zocalo.configuration.from_file()
    zc.activate()

    # Install a log filter to all existing handlers.
    # At this stage this will exclude console loggers, but will cover
    # any Graylog logging set up by the environment activation
    LogFilter.install()

    zc.add_command_line_options(parser)
    workflows.transport.add_command_line_options(parser, transport_argument=True)

    args = parser.parse_args()

    # Set up Zocalo connection
    if args.demo:
        os.environ["MURFEY_DEMO"] = "1"
    else:
        _set_up_transport(args.transport)

    # Set up logging now that the desired verbosity is known
    _set_up_logging(quiet=args.quiet, verbosity=args.verbose)

    machine_config = get_machine_config()
    if not args.temporary and _transport_object:
        _transport_object.feedback_queue = machine_config.feedback_queue
    rabbit_thread = Thread(
        target=feedback_listen,
        daemon=True,
    )
    logger.info("Starting Murfey RabbitMQ thread")
    if args.feedback:
        rabbit_thread.start()

    logger.info(
        f"Starting Murfey server version {murfey.__version__} for beamline {get_microscope()}, listening on {args.host}:{args.port}"
    )
    global _running_server
    config = uvicorn.Config(
        "murfey.server.main:app",
        host=args.host,
        port=args.port,
        log_config=None,
        ws_ping_interval=300,
        ws_ping_timeout=300,
        workers=args.workers,
    )

    _running_server = uvicorn.Server(config=config)
    _running_server.run()
    logger.info("Server shutting down")


def shutdown():
    global _running_server
    if _running_server:
        _running_server.should_exit = True
        _running_server.force_exit = True


def _set_up_logging(quiet: bool, verbosity: int):
    rich_handler = RichHandler(enable_link_path=False)
    if quiet:
        rich_handler.setLevel(logging.INFO)
        log_levels = {
            "murfey": logging.INFO,
            "uvicorn": logging.WARNING,
            "fastapi": logging.INFO,
            "starlette": logging.INFO,
            "sqlalchemy": logging.WARNING,
        }
    elif verbosity <= 0:
        rich_handler.setLevel(logging.INFO)
        log_levels = {
            "murfey": logging.DEBUG,
            "uvicorn": logging.INFO,
            "uvicorn.access": logging.WARNING,
            "fastapi": logging.INFO,
            "starlette": logging.INFO,
            "sqlalchemy": logging.WARNING,
        }
    elif verbosity <= 1:
        rich_handler.setLevel(logging.DEBUG)
        log_levels = {
            "": logging.INFO,
            "murfey": logging.DEBUG,
            "uvicorn": logging.INFO,
            "fastapi": logging.INFO,
            "starlette": logging.INFO,
            "sqlalchemy": logging.WARNING,
        }
    elif verbosity <= 2:
        rich_handler.setLevel(logging.DEBUG)
        log_levels = {
            "": logging.INFO,
            "murfey": logging.DEBUG,
            "uvicorn": logging.DEBUG,
            "fastapi": logging.DEBUG,
            "starlette": logging.DEBUG,
            "sqlalchemy": logging.WARNING,
        }
    else:
        rich_handler.setLevel(logging.DEBUG)
        log_levels = {
            "": logging.DEBUG,
            "murfey": logging.DEBUG,
            "uvicorn": logging.DEBUG,
            "fastapi": logging.DEBUG,
            "starlette": logging.DEBUG,
            "sqlalchemy": logging.DEBUG,
        }

    logging.getLogger().addHandler(rich_handler)
    for logger_name, log_level in log_levels.items():
        logging.getLogger(logger_name).setLevel(log_level)


def _set_up_transport(transport_type):
    global _transport_object
    _transport_object = TransportManager(transport_type)


def _murfey_id(app_id: int, _db, number: int = 1, close: bool = True) -> List[int]:
    murfey_ledger = [db.MurfeyLedger(app_id=app_id) for _ in range(number)]
    for ml in murfey_ledger:
        _db.add(ml)
    _db.commit()
    # There is a race condition between the IDs being read back from the database
    # after the insert and the insert being synchronised so allow multiple attempts
    attempts = 0
    while attempts < 100:
        try:
            for m in murfey_ledger:
                _db.refresh(m)
            res = [m.id for m in murfey_ledger if m.id is not None]
            break
        except (ObjectDeletedError, InvalidRequestError):
            pass
        attempts += 1
        time.sleep(0.1)
    else:
        raise RuntimeError(
            "Maximum number of attempts exceeded when producing new Murfey IDs"
        )
    if close:
        _db.close()
    return res


def _murfey_class2ds(
    murfey_ids: List[int], particles_file: str, app_id: int, _db, close: bool = False
):
    pj_id = _pj_id(app_id, _db, recipe="em-spa-class2d")
    class2ds = [
        db.Class2D(
            class_number=i,
            particles_file=particles_file,
            pj_id=pj_id,
            murfey_id=mid,
        )
        for i, mid in enumerate(murfey_ids)
    ]
    for c in class2ds:
        _db.add(c)
    _db.commit()
    if close:
        _db.close()


def _murfey_class3ds(murfey_ids: List[int], particles_file: str, app_id: int, _db):
    pj_id = _pj_id(app_id, _db, recipe="em-spa-class3d")
    class3ds = [
        db.Class3D(
            class_number=i,
            particles_file=str(Path(particles_file).parent),
            pj_id=pj_id,
            murfey_id=mid,
        )
        for i, mid in enumerate(murfey_ids)
    ]
    for c in class3ds:
        _db.add(c)
    _db.commit()
    _db.close()


def _murfey_refine(murfey_id: int, refine_dir: str, app_id: int, _db):
    pj_id = _pj_id(app_id, _db, recipe="em-spa-refine")
    refine3d = db.Refine3D(
        refine_dir=refine_dir,
        pj_id=pj_id,
        murfey_id=murfey_id,
    )
    _db.add(refine3d)
    _db.commit()
    _db.close()


def _2d_class_murfey_ids(particles_file: str, app_id: int, _db) -> Dict[str, int]:
    pj_id = (
        _db.exec(select(db.AutoProcProgram).where(db.AutoProcProgram.id == app_id))
        .one()
        .pj_id
    )
    classes = _db.exec(
        select(db.Class2D).where(
            db.Class2D.particles_file == particles_file and db.Class2D.pj_id == pj_id
        )
    ).all()
    return {str(cl.class_number): cl.murfey_id for cl in classes}


def _3d_class_murfey_ids(particles_file: str, app_id: int, _db) -> Dict[str, int]:
    pj_id = (
        _db.exec(select(db.AutoProcProgram).where(db.AutoProcProgram.id == app_id))
        .one()
        .pj_id
    )
    classes = _db.exec(
        select(db.Class3D).where(
            db.Class3D.particles_file == str(Path(particles_file).parent)
            and db.Class3D.pj_id == pj_id
        )
    ).all()
    return {str(cl.class_number): cl.murfey_id for cl in classes}


def _refine_murfey_id(refine_dir: str, app_id: int, _db) -> Dict[str, int]:
    pj_id = (
        _db.exec(select(db.AutoProcProgram).where(db.AutoProcProgram.id == app_id))
        .one()
        .pj_id
    )
    refined_class = _db.exec(
        select(db.Refine3D)
        .where(db.Refine3D.refine_dir == refine_dir)
        .where(db.Refine3D.pj_id == pj_id)
    ).one()
    return refined_class.murfey_id


def _app_id(pj_id: int, _db) -> int:
    return (
        _db.exec(select(db.AutoProcProgram).where(db.AutoProcProgram.pj_id == pj_id))
        .one()
        .id
    )


def _pj_id(app_id: int, _db, recipe: str = "") -> int:
    if recipe:
        dc_id = (
            _db.exec(
                select(db.AutoProcProgram, db.ProcessingJob)
                .where(db.AutoProcProgram.id == app_id)
                .where(db.AutoProcProgram.pj_id == db.ProcessingJob.id)
            )
            .one()[1]
            .dc_id
        )
        pj_id = (
            _db.exec(
                select(db.ProcessingJob)
                .where(db.ProcessingJob.dc_id == dc_id)
                .where(db.ProcessingJob.recipe == recipe)
            )
            .one()
            .id
        )
    else:
        pj_id = (
            _db.exec(select(db.AutoProcProgram).where(db.AutoProcProgram.id == app_id))
            .one()
            .pj_id
        )
    return pj_id


def _get_spa_params(
    app_id: int, _db
) -> Tuple[db.SPARelionParameters, db.SPAFeedbackParameters]:
    pj_id = _pj_id(app_id, _db, recipe="em-spa-preprocess")
    relion_params = _db.exec(
        select(db.SPARelionParameters).where(db.SPARelionParameters.pj_id == pj_id)
    ).one()
    feedback_params = _db.exec(
        select(db.SPAFeedbackParameters).where(db.SPAFeedbackParameters.pj_id == pj_id)
    ).one()
    _db.expunge(relion_params)
    _db.expunge(feedback_params)
    return relion_params, feedback_params


def _register_picked_particles_use_diameter(
    message: dict, _db=murfey_db, demo: bool = False
):
    """Received picked particles from the autopick service"""
    # Add this message to the table of seen messages
    params_to_forward = message.get("extraction_parameters")
    assert isinstance(params_to_forward, dict)
    pj_id = _pj_id(message["program_id"], _db)
    ctf_params = db.CtfParameters(
        pj_id=pj_id,
        micrographs_file=params_to_forward["micrographs_file"],
        extract_file=params_to_forward["extract_file"],
        coord_list_file=params_to_forward["coord_list_file"],
        ctf_image=params_to_forward["ctf_values"]["CtfImage"],
        ctf_max_resolution=params_to_forward["ctf_values"]["CtfMaxResolution"],
        ctf_figure_of_merit=params_to_forward["ctf_values"]["CtfFigureOfMerit"],
        defocus_u=params_to_forward["ctf_values"]["DefocusU"],
        defocus_v=params_to_forward["ctf_values"]["DefocusV"],
        defocus_angle=params_to_forward["ctf_values"]["DefocusAngle"],
    )
    _db.add(ctf_params)
    _db.commit()
    _db.close()

    picking_db_len = _db.exec(
        select(func.count(db.ParticleSizes.id)).where(db.ParticleSizes.pj_id == pj_id)
    ).one()
    if picking_db_len > default_spa_parameters.nr_picks_before_diameter:
        # If there are enough particles to get a diameter
        machine_config = get_machine_config()
        relion_params = _db.exec(
            select(db.SPARelionParameters).where(db.SPARelionParameters.pj_id == pj_id)
        ).one()
        relion_options = dict(relion_params)
        feedback_params = _db.exec(
            select(db.SPAFeedbackParameters).where(
                db.SPAFeedbackParameters.pj_id == pj_id
            )
        ).one()

        particle_diameter = relion_params.particle_diameter

        if feedback_params.picker_ispyb_id is None:
            if demo or not _transport_object:
                feedback_params.picker_ispyb_id = 1000
            else:
                assert feedback_params.picker_murfey_id is not None
                feedback_params.picker_ispyb_id = _transport_object.do_buffer_lookup(
                    message["program_id"], feedback_params.picker_murfey_id
                )
                if feedback_params.picker_ispyb_id is not None:
                    _flush_class2d(message["session_id"], message["program_id"], _db)
            _db.add(feedback_params)
            _db.commit()
            selection_stash = _db.exec(
                select(db.SelectionStash).where(db.SelectionStash.pj_id == pj_id)
            ).all()
            for s in selection_stash:
                _register_class_selection(
                    {
                        "session_id": s.session_id,
                        "class_selection_score": s.class_selection_score or 0,
                    },
                    _db=_db,
                    demo=demo,
                )
                _db.delete(s)
                _db.commit()

        if not particle_diameter:
            # If the diameter has not been calculated then find it
            picking_db = _db.exec(
                select(db.ParticleSizes.particle_size).where(
                    db.ParticleSizes.pj_id == pj_id
                )
            ).all()
            particle_diameter = np.quantile(list(picking_db), 0.75)
            relion_params.particle_diameter = particle_diameter
            _db.add(relion_params)
            _db.commit()

            ctf_db = _db.exec(
                select(db.CtfParameters).where(db.CtfParameters.pj_id == pj_id)
            ).all()
            for saved_message in ctf_db:
                # Send on all saved messages to extraction
                _db.expunge(saved_message)
                zocalo_message = {
                    "parameters": {
                        "micrographs_file": saved_message.micrographs_file,
                        "coord_list_file": saved_message.coord_list_file,
                        "output_file": saved_message.extract_file,
                        "pixel_size": (
                            relion_options["angpix"]
                            * relion_options["motion_corr_binning"]
                        ),
                        "ctf_image": saved_message.ctf_image,
                        "ctf_max_resolution": saved_message.ctf_max_resolution,
                        "ctf_figure_of_merit": saved_message.ctf_figure_of_merit,
                        "defocus_u": saved_message.defocus_u,
                        "defocus_v": saved_message.defocus_v,
                        "defocus_angle": saved_message.defocus_angle,
                        "particle_diameter": particle_diameter,
                        "downscale": relion_options["downscale"],
                        "kv": relion_options["voltage"],
                        "feedback_queue": machine_config.feedback_queue,
                        "node_creator_queue": machine_config.node_creator_queue,
                        "session_id": message["session_id"],
                        "autoproc_program_id": _app_id(
                            _pj_id(message["program_id"], _db, recipe="em-spa-extract"),
                            _db,
                        ),
                        "batch_size": default_spa_parameters.batch_size_2d,
                    },
                    "recipes": ["em-spa-extract"],
                }
                if _transport_object:
                    _transport_object.send(
                        "processing_recipe", zocalo_message, new_connection=True
                    )
        else:
            # If the diameter is known then just send the new message
            particle_diameter = relion_params.particle_diameter
            zocalo_message = {
                "parameters": {
                    "micrographs_file": params_to_forward["micrographs_file"],
                    "coord_list_file": params_to_forward["coord_list_file"],
                    "output_file": params_to_forward["extract_file"],
                    "pixel_size": (
                        relion_options["angpix"] * relion_options["motion_corr_binning"]
                    ),
                    "ctf_image": params_to_forward["ctf_values"]["CtfImage"],
                    "ctf_max_resolution": params_to_forward["ctf_values"][
                        "CtfMaxResolution"
                    ],
                    "ctf_figure_of_merit": params_to_forward["ctf_values"][
                        "CtfFigureOfMerit"
                    ],
                    "defocus_u": params_to_forward["ctf_values"]["DefocusU"],
                    "defocus_v": params_to_forward["ctf_values"]["DefocusV"],
                    "defocus_angle": params_to_forward["ctf_values"]["DefocusAngle"],
                    "particle_diameter": particle_diameter,
                    "downscale": relion_options["downscale"],
                    "kv": relion_options["voltage"],
                    "feedback_queue": machine_config.feedback_queue,
                    "node_creator_queue": machine_config.node_creator_queue,
                    "session_id": message["session_id"],
                    "autoproc_program_id": _app_id(
                        _pj_id(message["program_id"], _db, recipe="em-spa-extract"), _db
                    ),
                    "batch_size": default_spa_parameters.batch_size_2d,
                },
                "recipes": ["em-spa-extract"],
            }
            if _transport_object:
                _transport_object.send(
                    "processing_recipe", zocalo_message, new_connection=True
                )
            if demo:
                _register_incomplete_2d_batch(
                    {
                        "session_id": message["session_id"],
                        "program_id": message["program_id"],
                        "class2d_message": {
                            "particles_file": "Select/job009/particles_split_1.star",
                            "class2d_dir": "Class2D",
                            "batch_size": 50000,
                        },
                    },
                    _db=_db,
                    demo=demo,
                )

    else:
        # If not enough particles then save the new sizes
        particle_list = message.get("particle_diameters")
        assert isinstance(particle_list, list)
        for particle in particle_list:
            new_particle = db.ParticleSizes(pj_id=pj_id, particle_size=particle)
            _db.add(new_particle)
            _db.commit()
    _db.close()


def _register_picked_particles_use_boxsize(message: dict, _db=murfey_db):
    """Received picked particles from the autopick service"""
    # Add this message to the table of seen messages
    params_to_forward = message.get("extraction_parameters")
    assert isinstance(params_to_forward, dict)
    machine_config = get_machine_config()
    pj_id = _pj_id(message["program_id"], _db)
    ctf_params = db.CtfParameters(
        pj_id=pj_id,
        micrographs_file=params_to_forward["micrographs_file"],
        coord_list_file=params_to_forward["coord_list_file"],
        extract_file=params_to_forward["extract_file"],
        ctf_image=params_to_forward["ctf_values"]["CtfImage"],
        ctf_max_resolution=params_to_forward["ctf_values"]["CtfMaxResolution"],
        ctf_figure_of_merit=params_to_forward["ctf_values"]["CtfFigureOfMerit"],
        defocus_u=params_to_forward["ctf_values"]["DefocusU"],
        defocus_v=params_to_forward["ctf_values"]["DefocusV"],
        defocus_angle=params_to_forward["ctf_values"]["DefocusAngle"],
    )
    murfey_db.add(ctf_params)
    murfey_db.commit()
    murfey_db.close()

    # Set particle diameter as zero and send box sizes
    relion_params = murfey_db.exec(
        select(db.SPARelionParameters).where(db.SPARelionParameters.pj_id == pj_id)
    ).one()
    feedback_params = murfey_db.exec(
        select(db.SPAFeedbackParameters).where(db.SPAFeedbackParameters.pj_id == pj_id)
    ).one()

    if feedback_params.picker_ispyb_id is None and _transport_object:
        assert feedback_params.picker_murfey_id is not None
        feedback_params.picker_ispyb_id = _transport_object.do_buffer_lookup(
            message["program_id"], feedback_params.picker_murfey_id
        )
        if feedback_params.picker_ispyb_id is not None:
            _flush_class2d(message["session_id"], message["program_id"], _db)
        _db.add(feedback_params)
        _db.commit()
        selection_stash = _db.exec(
            select(db.SelectionStash).where(db.SelectionStash.pj_id == pj_id)
        ).all()
        for s in selection_stash:
            _register_class_selection(
                {
                    "session_id": s.session_id,
                    "class_selection_score": s.class_selection_score or 0,
                },
                _db=_db,
            )
            _db.delete(s)
            _db.commit()

    # Send the message to extraction with the box sizes
    zocalo_message = {
        "parameters": {
            "micrographs_file": params_to_forward["micrographs_file"],
            "coord_list_file": params_to_forward["coord_list_file"],
            "output_file": params_to_forward["extract_file"],
            "pixel_size": relion_params.angpix * relion_params.motion_corr_binning,
            "ctf_image": params_to_forward["ctf_values"]["CtfImage"],
            "ctf_max_resolution": params_to_forward["ctf_values"]["CtfMaxResolution"],
            "ctf_figure_of_merit": params_to_forward["ctf_values"]["CtfFigureOfMerit"],
            "defocus_u": params_to_forward["ctf_values"]["DefocusU"],
            "defocus_v": params_to_forward["ctf_values"]["DefocusV"],
            "defocus_angle": params_to_forward["ctf_values"]["DefocusAngle"],
            "particle_diameter": relion_params.particle_diameter,
            "boxsize": relion_params.boxsize,
            "small_boxsize": relion_params.small_boxsize,
            "downscale": relion_params.downscale,
            "kv": relion_params.voltage,
            "feedback_queue": machine_config.feedback_queue,
            "node_creator_queue": machine_config.node_creator_queue,
            "session_id": message["session_id"],
            "autoproc_program_id": _app_id(
                _pj_id(message["program_id"], _db, recipe="em-spa-extract"), _db
            ),
            "batch_size": default_spa_parameters.batch_size_2d,
        },
        "recipes": ["em-spa-extract"],
    }
    if _transport_object:
        _transport_object.send("processing_recipe", zocalo_message, new_connection=True)


def _release_2d_hold(message: dict, _db=murfey_db):
    relion_params, feedback_params = _get_spa_params(message["program_id"], _db)
    if not feedback_params.star_combination_job:
        feedback_params.star_combination_job = feedback_params.next_job + (
            3 if default_spa_parameters.do_icebreaker_jobs else 2
        )
    pj_id = _pj_id(message["program_id"], _db, recipe="em-spa-class2d")
    if feedback_params.rerun_class2d:
        first_class2d = _db.exec(
            select(db.Class2DParameters).where(db.Class2DParameters.pj_id == pj_id)
        ).first()
        machine_config = get_machine_config()
        zocalo_message = {
            "parameters": {
                "particles_file": first_class2d.particles_file,
                "class2d_dir": message["job_dir"],
                "batch_is_complete": first_class2d.complete,
                "batch_size": first_class2d.batch_size,
                "particle_diameter": relion_params.particle_diameter,
                "mask_diameter": relion_params.mask_diameter or 0,
                "combine_star_job_number": feedback_params.star_combination_job,
                "autoselect_min_score": feedback_params.class_selection_score or 0,
                "autoproc_program_id": message["program_id"],
                "nr_iter": default_spa_parameters.nr_iter_2d,
                "nr_classes": default_spa_parameters.nr_classes_2d,
                "do_icebreaker_jobs": default_spa_parameters.do_icebreaker_jobs,
                "class2d_fraction_of_classes_to_remove": default_spa_parameters.fraction_of_classes_to_remove_2d,
                "picker_id": feedback_params.picker_ispyb_id,
                "class_uuids": _2d_class_murfey_ids(
                    first_class2d.particles_file, message["program_id"], _db
                ),
                "class2d_grp_uuid": _db.exec(
                    select(db.Class2DParameters)
                    .where(
                        db.Class2DParameters.particles_file
                        == first_class2d.particles_file
                    )
                    .where(db.Class2DParameters.pj_id == pj_id)
                )
                .one()
                .murfey_id,
                "session_id": message["session_id"],
                "feedback_queue": machine_config.feedback_queue,
                "node_creator_queue": machine_config.node_creator_queue,
            },
            "recipes": ["em-spa-class2d"],
        }
        if first_class2d.complete:
            feedback_params.next_job += (
                4 if default_spa_parameters.do_icebreaker_jobs else 3
            )
        feedback_params.rerun_class2d = False
        _db.add(feedback_params)
        if first_class2d.complete:
            _db.delete(first_class2d)
        _db.commit()
        _db.close()
        if _transport_object:
            _transport_object.send(
                "processing_recipe", zocalo_message, new_connection=True
            )
    else:
        feedback_params.hold_class2d = False
        _db.add(feedback_params)
        _db.commit()
        _db.close()


def _release_3d_hold(message: dict, _db=murfey_db):
    pj_id_params = _pj_id(message["program_id"], _db, recipe="em-spa-preprocess")
    pj_id = _pj_id(message["program_id"], _db, recipe="em-spa-class3d")
    relion_params = _db.exec(
        select(db.SPARelionParameters).where(
            db.SPARelionParameters.pj_id == pj_id_params
        )
    ).one()
    feedback_params = _db.exec(
        select(db.SPAFeedbackParameters).where(
            db.SPAFeedbackParameters.pj_id == pj_id_params
        )
    ).one()
    class3d_params = _db.exec(
        select(db.Class3DParameters).where(db.Class3DParameters.pj_id == pj_id)
    ).one()
    if class3d_params.run:
        machine_config = get_machine_config()
        zocalo_message = {
            "parameters": {
                "particles_file": class3d_params.particles_file,
                "class3d_dir": class3d_params.class3d_dir,
                "batch_size": class3d_params.batch_size,
                "symmetry": relion_params.symmetry,
                "particle_diameter": relion_params.particle_diameter,
                "mask_diameter": relion_params.mask_diameter or 0,
                "do_initial_model": False if feedback_params.initial_model else True,
                "initial_model_file": feedback_params.initial_model,
                "picker_id": feedback_params.picker_ispyb_id,
                "class_uuids": _3d_class_murfey_ids(
                    class3d_params.particles_file, _app_id(pj_id, _db), _db
                ),
                "class3d_grp_uuid": _db.exec(
                    select(db.Class3DParameters)
                    .where(
                        db.Class3DParameters.particles_file
                        == class3d_params.particles_file
                    )
                    .where(db.Class3DParameters.pj_id == pj_id)
                )
                .one()
                .murfey_id,
                "nr_iter": default_spa_parameters.nr_iter_3d,
                "initial_model_iterations": default_spa_parameters.nr_iter_ini_model,
                "nr_classes": default_spa_parameters.nr_classes_3d,
                "do_icebreaker_jobs": default_spa_parameters.do_icebreaker_jobs,
                "class2d_fraction_of_classes_to_remove": default_spa_parameters.fraction_of_classes_to_remove_2d,
                "session_id": message["session_id"],
                "autoproc_program_id": _app_id(
                    _pj_id(message["program_id"], _db, recipe="em-spa-class3d"), _db
                ),
                "feedback_queue": machine_config.feedback_queue,
                "node_creator_queue": machine_config.node_creator_queue,
            },
            "recipes": ["em-spa-class3d"],
        }
        if _transport_object:
            _transport_object.send(
                "processing_recipe", zocalo_message, new_connection=True
            )
        class3d_params.run = False
        _db.add(class3d_params)
    else:
        feedback_params.hold_class3d = False
    _db.add(feedback_params)
    _db.commit()
    _db.close()


def _release_refine_hold(message: dict, _db=murfey_db):
    pj_id_params = _pj_id(message["program_id"], _db, recipe="em-spa-preprocess")
    pj_id = _pj_id(message["program_id"], _db, recipe="em-spa-refine")
    relion_params = _db.exec(
        select(db.SPARelionParameters).where(
            db.SPARelionParameters.pj_id == pj_id_params
        )
    ).one()
    feedback_params = _db.exec(
        select(db.SPAFeedbackParameters).where(
            db.SPAFeedbackParameters.pj_id == pj_id_params
        )
    ).one()
    refine_params = _db.exec(
        select(db.RefineParameters).where(db.RefineParameters.pj_id == pj_id)
    ).one()
    if refine_params.run:
        machine_config = get_machine_config()
        zocalo_message = {
            "parameters": {
                "refine_job_dir": refine_params.refine_dir,
                "class3d_dir": refine_params.class3d_dir,
                "class_number": refine_params.class_number,
                "pixel_size": relion_params.angpix,
                "particle_diameter": relion_params.particle_diameter,
                "mask_diameter": relion_params.mask_diameter or 0,
                "node_creator_queue": machine_config.node_creator_queue,
                "nr_iter": default_spa_parameters.nr_iter_3d,
                "picker_id": feedback_params.picker_ispyb_id,
                "refined_class_uuid": _refine_murfey_id(
                    refine_params.refine_dir, _app_id(pj_id, _db), _db
                ),
                "refined_grp_uuid": refine_params.murfey_id,
                "session_id": message["session_id"],
                "autoproc_program_id": _app_id(
                    _pj_id(message["program_id"], _db, recipe="em-spa-refine"), _db
                ),
                "feedback_queue": machine_config.feedback_queue,
            },
            "recipes": ["em-spa-refine"],
        }
        if _transport_object:
            _transport_object.send(
                "processing_recipe", zocalo_message, new_connection=True
            )
        refine_params.run = False
        _db.add(refine_params)
    else:
        feedback_params.hold_refine = False
    _db.add(feedback_params)
    _db.commit()
    _db.close()


def _register_incomplete_2d_batch(message: dict, _db=murfey_db, demo: bool = False):
    """Received first batch from particle selection service"""
    # the general parameters are stored using the preprocessing auto proc program ID
    logger.info("Registering incomplete particle batch for 2D classification")
    machine_config = get_machine_config()
    pj_id_params = _pj_id(message["program_id"], _db, recipe="em-spa-preprocess")
    pj_id = _pj_id(message["program_id"], _db, recipe="em-spa-class2d")
    relion_params = _db.exec(
        select(db.SPARelionParameters).where(
            db.SPARelionParameters.pj_id == pj_id_params
        )
    ).one()
    feedback_params = _db.exec(
        select(db.SPAFeedbackParameters).where(
            db.SPAFeedbackParameters.pj_id == pj_id_params
        )
    ).one()
    if feedback_params.hold_class2d:
        feedback_params.rerun_class2d = True
        _db.add(feedback_params)
        _db.commit()
        _db.close()
        return
    feedback_params.next_job = 10 if default_spa_parameters.do_icebreaker_jobs else 7
    feedback_params.hold_class2d = True
    relion_options = dict(relion_params)
    other_options = dict(feedback_params)
    if other_options["picker_ispyb_id"] is None:
        logger.info("No ISPyB particle picker ID yet")
        feedback_params.hold_class2d = False
        _db.add(feedback_params)
        _db.commit()
        _db.expunge(feedback_params)
        return
    _db.add(feedback_params)
    _db.commit()
    _db.expunge(feedback_params)
    class2d_message = message.get("class2d_message")
    assert isinstance(class2d_message, dict)
    if not _db.exec(
        select(func.count(db.Class2DParameters.particles_file))
        .where(db.Class2DParameters.particles_file == class2d_message["particles_file"])
        .where(db.Class2DParameters.pj_id == pj_id)
    ).one():
        class2d_params = db.Class2DParameters(
            pj_id=pj_id,
            murfey_id=_murfey_id(message["program_id"], _db)[0],
            particles_file=class2d_message["particles_file"],
            class2d_dir=class2d_message["class2d_dir"],
            batch_size=class2d_message["batch_size"],
            complete=False,
        )
        _db.add(class2d_params)
        _db.commit()
        murfey_ids = _murfey_id(message["program_id"], _db, number=50)
        _murfey_class2ds(
            murfey_ids, class2d_message["particles_file"], message["program_id"], _db
        )
    zocalo_message = {
        "parameters": {
            "particles_file": class2d_message["particles_file"],
            "class2d_dir": f"{class2d_message['class2d_dir']}{other_options['next_job']:03}",
            "batch_is_complete": False,
            "particle_diameter": relion_options["particle_diameter"],
            "combine_star_job_number": -1,
            "picker_id": other_options["picker_ispyb_id"],
            "nr_iter": default_spa_parameters.nr_iter_2d,
            "batch_size": default_spa_parameters.batch_size_2d,
            "nr_classes": default_spa_parameters.nr_classes_2d,
            "do_icebreaker_jobs": default_spa_parameters.do_icebreaker_jobs,
            "class2d_fraction_of_classes_to_remove": default_spa_parameters.fraction_of_classes_to_remove_2d,
            "mask_diameter": 0,
            "class_uuids": _2d_class_murfey_ids(
                class2d_message["particles_file"], _app_id(pj_id, _db), _db
            ),
            "class2d_grp_uuid": _db.exec(
                select(db.Class2DParameters).where(
                    db.Class2DParameters.particles_file
                    == class2d_message["particles_file"]
                    and db.Class2DParameters.pj_id == pj_id
                )
            )
            .one()
            .murfey_id,
            "session_id": message["session_id"],
            "autoproc_program_id": _app_id(
                _pj_id(message["program_id"], _db, recipe="em-spa-class2d"), _db
            ),
            "feedback_queue": machine_config.feedback_queue,
            "node_creator_queue": machine_config.node_creator_queue,
        },
        "recipes": ["em-spa-class2d"],
    }
    if _transport_object:
        _transport_object.send("processing_recipe", zocalo_message, new_connection=True)
        logger.info("2D classification requested")
    if demo:
        logger.info("Incomplete 2D batch registered in demo mode")
        if not _db.exec(
            select(func.count(db.Class2DParameters.particles_file)).where(
                db.Class2DParameters.particles_file == class2d_message["particles_file"]
                and db.Class2DParameters.pj_id == pj_id
                and db.Class2DParameters.complete
            )
        ).one():
            _register_complete_2d_batch(message, _db=_db, demo=demo)
            message["class2d_message"]["particles_file"] = (
                message["class2d_message"]["particles_file"] + "_new"
            )
            _register_complete_2d_batch(message, _db=_db, demo=demo)
    _db.close()


def _register_complete_2d_batch(message: dict, _db=murfey_db, demo: bool = False):
    """Received full batch from particle selection service"""
    machine_config = get_machine_config()
    class2d_message = message.get("class2d_message")
    assert isinstance(class2d_message, dict)
    pj_id_params = _pj_id(message["program_id"], _db, recipe="em-spa-preprocess")
    pj_id = _pj_id(message["program_id"], _db, recipe="em-spa-class2d")
    relion_params = _db.exec(
        select(db.SPARelionParameters).where(
            db.SPARelionParameters.pj_id == pj_id_params
        )
    ).one()
    feedback_params = _db.exec(
        select(db.SPAFeedbackParameters).where(
            db.SPAFeedbackParameters.pj_id == pj_id_params
        )
    ).one()
    _db.expunge(relion_params)
    _db.expunge(feedback_params)
    if feedback_params.hold_class2d or feedback_params.picker_ispyb_id is None:
        feedback_params.rerun_class2d = True
        _db.add(feedback_params)
        _db.commit()
        # If waiting then save the message
        if _db.exec(
            select(func.count(db.Class2DParameters.particles_file))
            .where(db.Class2DParameters.pj_id == pj_id)
            .where(
                db.Class2DParameters.particles_file == class2d_message["particles_file"]
            )
        ).one():
            class2d_params = _db.exec(
                select(db.Class2DParameters)
                .where(db.Class2DParameters.pj_id == pj_id)
                .where(
                    db.Class2DParameters.particles_file
                    == class2d_message["particles_file"]
                )
            ).one()
            class2d_params.complete = True
            _db.add(class2d_params)
            _db.commit()
            _db.close()
        else:
            class2d_params = db.Class2DParameters(
                pj_id=pj_id,
                murfey_id=_murfey_id(message["program_id"], _db)[0],
                particles_file=class2d_message["particles_file"],
                class2d_dir=class2d_message["class2d_dir"],
                batch_size=class2d_message["batch_size"],
            )
            _db.add(class2d_params)
            _db.commit()
            _db.close()
            murfey_ids = _murfey_id(_app_id(pj_id, _db), _db, number=50)
            _murfey_class2ds(
                murfey_ids, class2d_message["particles_file"], _app_id(pj_id, _db), _db
            )
        if demo:
            _register_class_selection(
                {"session_id": message["session_id"], "class_selection_score": 0.5},
                _db=_db,
                demo=demo,
            )
    elif not feedback_params.class_selection_score:
        # For the first batch, start a container and set the database to wait
        job_number_after_first_batch = (
            10 if default_spa_parameters.do_icebreaker_jobs else 7
        )
        if (
            feedback_params.next_job is not None
            and feedback_params.next_job < job_number_after_first_batch
        ):
            feedback_params.next_job = job_number_after_first_batch
        if not feedback_params.star_combination_job:
            feedback_params.star_combination_job = feedback_params.next_job + (
                3 if default_spa_parameters.do_icebreaker_jobs else 2
            )
        if _db.exec(
            select(func.count(db.Class2DParameters.particles_file))
            .where(db.Class2DParameters.pj_id == pj_id)
            .where(
                db.Class2DParameters.particles_file == class2d_message["particles_file"]
            )
        ).one():
            class_uuids = _2d_class_murfey_ids(
                class2d_message["particles_file"], _app_id(pj_id, _db), _db
            )
            class2d_grp_uuid = (
                _db.exec(
                    select(db.Class2DParameters)
                    .where(db.Class2DParameters.pj_id == pj_id)
                    .where(
                        db.Class2DParameters.particles_file
                        == class2d_message["particles_file"]
                    )
                )
                .one()
                .murfey_id
            )
        else:
            class_uuids = {
                str(i + 1): m
                for i, m in enumerate(_murfey_id(_app_id(pj_id, _db), _db, number=50))
            }
            class2d_grp_uuid = _murfey_id(_app_id(pj_id, _db), _db)[0]
        zocalo_message = {
            "parameters": {
                "particles_file": class2d_message["particles_file"],
                "class2d_dir": f"{class2d_message['class2d_dir']}{feedback_params.next_job:03}",
                "batch_is_complete": True,
                "particle_diameter": relion_params.particle_diameter,
                "mask_diameter": relion_params.mask_diameter or 0,
                "combine_star_job_number": feedback_params.star_combination_job,
                "autoselect_min_score": 0,
                "picker_id": feedback_params.picker_ispyb_id,
                "class_uuids": class_uuids,
                "class2d_grp_uuid": class2d_grp_uuid,
                "nr_iter": default_spa_parameters.nr_iter_2d,
                "batch_size": default_spa_parameters.batch_size_2d,
                "nr_classes": default_spa_parameters.nr_classes_2d,
                "do_icebreaker_jobs": default_spa_parameters.do_icebreaker_jobs,
                "class2d_fraction_of_classes_to_remove": default_spa_parameters.fraction_of_classes_to_remove_2d,
                "session_id": message["session_id"],
                "autoproc_program_id": _app_id(
                    _pj_id(message["program_id"], _db, recipe="em-spa-class2d"), _db
                ),
                "feedback_queue": machine_config.feedback_queue,
                "node_creator_queue": machine_config.node_creator_queue,
            },
            "recipes": ["em-spa-class2d"],
        }
        if _transport_object:
            _transport_object.send(
                "processing_recipe", zocalo_message, new_connection=True
            )
        feedback_params.hold_class2d = True
        feedback_params.next_job += (
            4 if default_spa_parameters.do_icebreaker_jobs else 3
        )
        _db.add(feedback_params)
        _db.commit()
        _db.close()
    else:
        # Send all other messages on to a container
        if _db.exec(
            select(func.count(db.Class2DParameters.particles_file))
            .where(db.Class2DParameters.pj_id == pj_id)
            .where(
                db.Class2DParameters.particles_file == class2d_message["particles_file"]
            )
        ).one():
            class_uuids = _2d_class_murfey_ids(
                class2d_message["particles_file"], _app_id(pj_id, _db), _db
            )
            class2d_grp_uuid = (
                _db.exec(
                    select(db.Class2DParameters)
                    .where(db.Class2DParameters.pj_id == pj_id)
                    .where(
                        db.Class2DParameters.particles_file
                        == class2d_message["particles_file"]
                    )
                )
                .one()
                .murfey_id
            )
        else:
            class_uuids = {
                str(i + 1): m
                for i, m in enumerate(_murfey_id(_app_id(pj_id, _db), _db, number=50))
            }
            class2d_grp_uuid = _murfey_id(_app_id(pj_id, _db), _db)[0]
        zocalo_message = {
            "parameters": {
                "particles_file": class2d_message["particles_file"],
                "class2d_dir": f"{class2d_message['class2d_dir']}{feedback_params.next_job:03}",
                "batch_is_complete": True,
                "particle_diameter": relion_params.particle_diameter,
                "mask_diameter": relion_params.mask_diameter or 0,
                "combine_star_job_number": feedback_params.star_combination_job,
                "autoselect_min_score": feedback_params.class_selection_score or 0,
                "picker_id": feedback_params.picker_ispyb_id,
                "class_uuids": class_uuids,
                "class2d_grp_uuid": class2d_grp_uuid,
                "nr_iter": default_spa_parameters.nr_iter_2d,
                "batch_size": default_spa_parameters.batch_size_2d,
                "nr_classes": default_spa_parameters.nr_classes_2d,
                "do_icebreaker_jobs": default_spa_parameters.do_icebreaker_jobs,
                "class2d_fraction_of_classes_to_remove": default_spa_parameters.fraction_of_classes_to_remove_2d,
                "session_id": message["session_id"],
                "autoproc_program_id": _app_id(
                    _pj_id(message["program_id"], _db, recipe="em-spa-class2d"), _db
                ),
                "feedback_queue": machine_config.feedback_queue,
                "node_creator_queue": machine_config.node_creator_queue,
            },
            "recipes": ["em-spa-class2d"],
        }
        if _transport_object:
            _transport_object.send(
                "processing_recipe", zocalo_message, new_connection=True
            )
        feedback_params.next_job += (
            3 if default_spa_parameters.do_icebreaker_jobs else 2
        )
        _db.add(feedback_params)
        _db.commit()
        _db.close()


def _flush_class2d(
    session_id: int,
    app_id: int,
    _db,
    relion_params: db.SPARelionParameters | None = None,
    feedback_params: db.SPAFeedbackParameters | None = None,
):
    machine_config = get_machine_config()
    if not relion_params or feedback_params:
        pj_id_params = _pj_id(app_id, _db, recipe="em-spa-preprocess")
    if not relion_params:
        relion_params = _db.exec(
            select(db.SPARelionParameters).where(
                db.SPARelionParameters.pj_id == pj_id_params
            )
        ).one()
        _db.expunge(relion_params)
    if not feedback_params:
        feedback_params = _db.exec(
            select(db.SPAFeedbackParameters).where(
                db.SPAFeedbackParameters.pj_id == pj_id_params
            )
        ).one()
        _db.expunge(feedback_params)
    if not relion_params or not feedback_params:
        return
    pj_id = _pj_id(app_id, _db, recipe="em-spa-class2d")
    class2d_db = _db.exec(
        select(db.Class2DParameters)
        .where(db.Class2DParameters.pj_id == pj_id)
        .where(db.Class2DParameters.complete)
    ).all()
    if not feedback_params.next_job:
        feedback_params.next_job = (
            10 if default_spa_parameters.do_icebreaker_jobs else 7
        )
    if not feedback_params.star_combination_job:
        feedback_params.star_combination_job = feedback_params.next_job + (
            3 if default_spa_parameters.do_icebreaker_jobs else 2
        )
    for saved_message in class2d_db:
        # Send all held Class2D messages on with the selection score added
        _db.expunge(saved_message)
        zocalo_message = {
            "parameters": {
                "particles_file": saved_message.particles_file,
                "class2d_dir": f"{saved_message.class2d_dir}{feedback_params.next_job:03}",
                "batch_is_complete": True,
                "batch_size": saved_message.batch_size,
                "particle_diameter": relion_params.particle_diameter,
                "mask_diameter": relion_params.mask_diameter or 0,
                "combine_star_job_number": feedback_params.star_combination_job,
                "autoselect_min_score": feedback_params.class_selection_score or 0,
                "picker_id": feedback_params.picker_ispyb_id,
                "class_uuids": _2d_class_murfey_ids(
                    saved_message.particles_file, _app_id(pj_id, _db), _db
                ),
                "class2d_grp_uuid": saved_message.murfey_id,
                "nr_iter": default_spa_parameters.nr_iter_2d,
                "nr_classes": default_spa_parameters.nr_classes_2d,
                "do_icebreaker_jobs": default_spa_parameters.do_icebreaker_jobs,
                "class2d_fraction_of_classes_to_remove": default_spa_parameters.fraction_of_classes_to_remove_2d,
                "session_id": session_id,
                "autoproc_program_id": _app_id(pj_id, _db),
                "feedback_queue": machine_config.feedback_queue,
                "node_creator_queue": machine_config.node_creator_queue,
            },
            "recipes": ["em-spa-class2d"],
        }
        if _transport_object:
            _transport_object.send(
                "processing_recipe", zocalo_message, new_connection=True
            )
        feedback_params.next_job += (
            3 if default_spa_parameters.do_icebreaker_jobs else 2
        )
        _db.delete(saved_message)
    _db.add(feedback_params)
    _db.commit()


def _register_class_selection(message: dict, _db=murfey_db, demo: bool = False):
    """Received selection score from class selection service"""
    pj_id_params = _pj_id(message["program_id"], _db, recipe="em-spa-preprocess")
    pj_id = _pj_id(message["program_id"], _db, recipe="em-spa-class2d")
    relion_params = _db.exec(
        select(db.SPARelionParameters).where(
            db.SPARelionParameters.pj_id == pj_id_params
        )
    ).one()
    class2d_db = _db.exec(
        select(db.Class2DParameters).where(db.Class2DParameters.pj_id == pj_id)
    ).all()
    # Add the class selection score to the database
    feedback_params = _db.exec(
        select(db.SPAFeedbackParameters).where(
            db.SPAFeedbackParameters.pj_id == pj_id_params
        )
    ).one()
    _db.expunge(feedback_params)

    if feedback_params.picker_ispyb_id is None:
        selection_stash = db.SelectionStash(
            pj_id=pj_id,
            class_selection_score=message["class_selection_score"] or 0,
        )
        _db.add(selection_stash)
        _db.commit()
        _db.close()
        return

    feedback_params.class_selection_score = message.get("class_selection_score") or 0
    feedback_params.hold_class2d = False
    next_job = feedback_params.next_job
    if demo:
        for saved_message in class2d_db:
            # Send all held Class2D messages on with the selection score added
            _db.expunge(saved_message)
            particles_file = saved_message.particles_file
            logger.info("Complete 2D classification registered in demo mode")
            _register_3d_batch(
                {
                    "session_id": message["session_id"],
                    "class3d_message": {
                        "particles_file": particles_file,
                        "class3d_dir": "Class3D",
                        "batch_size": 50000,
                    },
                },
                _db=_db,
                demo=demo,
            )
            logger.info("3D classification registered in demo mode")
            _register_3d_batch(
                {
                    "session_id": message["session_id"],
                    "class3d_message": {
                        "particles_file": particles_file + "_new",
                        "class3d_dir": "Class3D",
                        "batch_size": 50000,
                    },
                },
                _db=_db,
                demo=demo,
            )
            _register_initial_model(
                {
                    "session_id": message["session_id"],
                    "initial_model": "InitialModel/job015/model.mrc",
                },
                _db=_db,
                demo=demo,
            )
            next_job += 3 if default_spa_parameters.do_icebreaker_jobs else 2
        feedback_params.next_job = next_job
        _db.close()
    else:
        _flush_class2d(
            message["session_id"],
            message["program_id"],
            _db,
            relion_params=relion_params,
            feedback_params=feedback_params,
        )
    _db.add(feedback_params)
    for sm in class2d_db:
        _db.delete(sm)
    _db.commit()
    _db.close()


def _find_initial_model(visit: str, machine_config: MachineConfig) -> Path | None:
    if machine_config.initial_model_search_directory:
        visit_directory = (
            machine_config.rsync_basepath
            / (machine_config.rsync_module or "data")
            / str(datetime.now().year)
            / visit
        )
        possible_models = [
            p
            for p in (
                visit_directory / machine_config.initial_model_search_directory
            ).glob("*.mrc")
            if "rescaled" not in p.name
        ]
        if possible_models:
            return sorted(possible_models, key=lambda x: x.stat().st_ctime)[-1]
    return None


def _downscaled_box_size(
    particle_diameter: int, pixel_size: float
) -> Tuple[int, float]:
    box_size = int(math.ceil(1.2 * particle_diameter))
    box_size = box_size + box_size % 2
    for small_box_pix in (
        48,
        64,
        96,
        128,
        160,
        192,
        256,
        288,
        300,
        320,
        360,
        384,
        400,
        420,
        450,
        480,
        512,
        640,
        768,
        896,
        1024,
    ):
        # Don't go larger than the original box
        if small_box_pix > box_size:
            return box_size, pixel_size
        # If Nyquist freq. is better than 8.5 A, use this downscaled box, else step size
        small_box_angpix = pixel_size * box_size / small_box_pix
        if small_box_angpix < 4.25:
            return small_box_pix, small_box_angpix
    raise ValueError(f"Box size is too large: {box_size}")


def _resize_intial_model(
    downscaled_box_size: int,
    downscaled_pixel_size: float,
    input_path: Path,
    output_path: Path,
    executables: Dict[str, str],
    env: Dict[str, str],
) -> None:
    if executables.get("relion_image_handler"):
        comp_proc = subprocess.run(
            [
                f"{executables['relion_image_handler']}",
                "--i",
                str(input_path),
                "--new_box",
                str(downscaled_box_size),
                "--rescale_angpix",
                str(downscaled_pixel_size),
                "--o",
                str(output_path),
            ],
            capture_output=True,
            text=True,
            env=env,
        )
        with mrcfile.open(output_path) as rescaled_mrc:
            rescaled_mrc.header.cella = (
                downscaled_pixel_size,
                downscaled_pixel_size,
                downscaled_pixel_size,
            )
        if comp_proc.returncode:
            logger.error(
                f"Resizing initial model {input_path} failed \n {comp_proc.stdout}"
            )
    return None


def _register_3d_batch(message: dict, _db=murfey_db, demo: bool = False):
    """Received 3d batch from class selection service"""
    class3d_message = message.get("class3d_message")
    assert isinstance(class3d_message, dict)
    machine_config = get_machine_config()
    pj_id_params = _pj_id(message["program_id"], _db, recipe="em-spa-preprocess")
    pj_id = _pj_id(message["program_id"], _db, recipe="em-spa-class3d")
    relion_params = _db.exec(
        select(db.SPARelionParameters).where(
            db.SPARelionParameters.pj_id == pj_id_params
        )
    ).one()
    relion_options = dict(relion_params)
    feedback_params = _db.exec(
        select(db.SPAFeedbackParameters).where(
            db.SPAFeedbackParameters.pj_id == pj_id_params
        )
    ).one()
    other_options = dict(feedback_params)

    visit_name = (
        _db.exec(
            select(db.ClientEnvironment).where(
                db.ClientEnvironment.session_id == message["session_id"]
            )
        )
        .one()
        .visit
    )

    provided_initial_model = _find_initial_model(visit_name, machine_config)
    if provided_initial_model and not feedback_params.initial_model:
        rescaled_initial_model_path = (
            provided_initial_model.parent
            / f"{provided_initial_model.stem}_rescaled_{pj_id}{provided_initial_model.suffix}"
        )
        if not rescaled_initial_model_path.is_file():
            _resize_intial_model(
                *_downscaled_box_size(
                    message["particle_diameter"],
                    relion_options["angpix"],
                ),
                provided_initial_model,
                rescaled_initial_model_path,
                machine_config.external_executables,
                machine_config.external_environment,
            )
            feedback_params.initial_model = str(rescaled_initial_model_path)
            other_options["initial_model"] = str(rescaled_initial_model_path)
            next_job = feedback_params.next_job
            class3d_dir = (
                f"{class3d_message['class3d_dir']}{(feedback_params.next_job+1):03}"
            )
            feedback_params.next_job += 1
            _db.add(feedback_params)
            _db.commit()

            class3d_grp_uuid = _murfey_id(message["program_id"], _db)[0]
            class_uuids = _murfey_id(message["program_id"], _db, number=4)
            class3d_params = db.Class3DParameters(
                pj_id=pj_id,
                murfey_id=class3d_grp_uuid,
                particles_file=class3d_message["particles_file"],
                class3d_dir=class3d_dir,
                batch_size=class3d_message["batch_size"],
            )
            _db.add(class3d_params)
            _db.commit()
            _murfey_class3ds(
                class_uuids,
                class3d_message["particles_file"],
                message["program_id"],
                _db,
            )

    if feedback_params.hold_class3d:
        # If waiting then save the message
        class3d_params = _db.exec(
            select(db.Class3DParameters).where(db.Class3DParameters.pj_id == pj_id)
        ).one()
        class3d_params.run = True
        class3d_params.particles_file = class3d_message["particles_file"]
        class3d_params.batch_size = class3d_message["batch_size"]
        _db.add(class3d_params)
        _db.commit()
        _db.close()
    elif not feedback_params.initial_model:
        # For the first batch, start a container and set the database to wait
        next_job = feedback_params.next_job
        class3d_dir = (
            f"{class3d_message['class3d_dir']}{(feedback_params.next_job+1):03}"
        )
        class3d_grp_uuid = _murfey_id(message["program_id"], _db)[0]
        class_uuids = _murfey_id(message["program_id"], _db, number=4)
        class3d_params = db.Class3DParameters(
            pj_id=pj_id,
            murfey_id=class3d_grp_uuid,
            particles_file=class3d_message["particles_file"],
            class3d_dir=class3d_dir,
            batch_size=class3d_message["batch_size"],
        )
        _db.add(class3d_params)
        _db.commit()
        _murfey_class3ds(
            class_uuids, class3d_message["particles_file"], message["program_id"], _db
        )

        feedback_params.hold_class3d = True
        next_job += 2
        feedback_params.next_job = next_job
        zocalo_message = {
            "parameters": {
                "particles_file": class3d_message["particles_file"],
                "class3d_dir": class3d_dir,
                "batch_size": class3d_message["batch_size"],
                "symmetry": relion_options["symmetry"],
                "particle_diameter": relion_options["particle_diameter"],
                "mask_diameter": relion_options["mask_diameter"] or 0,
                "do_initial_model": True,
                "picker_id": other_options["picker_ispyb_id"],
                "class_uuids": {i + 1: m for i, m in enumerate(class_uuids)},
                "class3d_grp_uuid": class3d_grp_uuid,
                "nr_iter": default_spa_parameters.nr_iter_3d,
                "initial_model_iterations": default_spa_parameters.nr_iter_ini_model,
                "nr_classes": default_spa_parameters.nr_classes_3d,
                "do_icebreaker_jobs": default_spa_parameters.do_icebreaker_jobs,
                "class2d_fraction_of_classes_to_remove": default_spa_parameters.fraction_of_classes_to_remove_2d,
                "session_id": message["session_id"],
                "autoproc_program_id": _app_id(
                    _pj_id(message["program_id"], _db, recipe="em-spa-class3d"), _db
                ),
                "feedback_queue": machine_config.feedback_queue,
                "node_creator_queue": machine_config.node_creator_queue,
            },
            "recipes": ["em-spa-class3d"],
        }
        if _transport_object:
            _transport_object.send(
                "processing_recipe", zocalo_message, new_connection=True
            )
        _db.add(feedback_params)
        _db.commit()
        _db.close()
    else:
        # Send all other messages on to a container
        class3d_params = _db.exec(
            select(db.Class3DParameters).where(db.Class3DParameters.pj_id == pj_id)
        ).one()
        zocalo_message = {
            "parameters": {
                "particles_file": class3d_message["particles_file"],
                "class3d_dir": class3d_params.class3d_dir,
                "batch_size": class3d_message["batch_size"],
                "symmetry": relion_options["symmetry"],
                "particle_diameter": relion_options["particle_diameter"],
                "mask_diameter": relion_options["mask_diameter"] or 0,
                "do_initial_model": False,
                "initial_model_file": other_options["initial_model"],
                "picker_id": other_options["picker_ispyb_id"],
                "class_uuids": _3d_class_murfey_ids(
                    class3d_params.particles_file, _app_id(pj_id, _db), _db
                ),
                "class3d_grp_uuid": class3d_params.murfey_id,
                "nr_iter": default_spa_parameters.nr_iter_3d,
                "initial_model_iterations": default_spa_parameters.nr_iter_ini_model,
                "nr_classes": default_spa_parameters.nr_classes_3d,
                "do_icebreaker_jobs": default_spa_parameters.do_icebreaker_jobs,
                "class2d_fraction_of_classes_to_remove": default_spa_parameters.fraction_of_classes_to_remove_2d,
                "session_id": message["session_id"],
                "autoproc_program_id": _app_id(
                    _pj_id(message["program_id"], _db, recipe="em-spa-class3d"), _db
                ),
                "feedback_queue": machine_config.feedback_queue,
                "node_creator_queue": machine_config.node_creator_queue,
            },
            "recipes": ["em-spa-class3d"],
        }
        if _transport_object:
            _transport_object.send(
                "processing_recipe", zocalo_message, new_connection=True
            )
        feedback_params.hold_class3d = True
        _db.add(feedback_params)
        _db.commit()
        _db.close()


def _register_initial_model(message: dict, _db=murfey_db, demo: bool = False):
    """Received initial model from 3d classification service"""
    pj_id_params = _pj_id(message["program_id"], _db, recipe="em-spa-preprocess")
    # Add the initial model file to the database
    feedback_params = _db.exec(
        select(db.SPAFeedbackParameters).where(
            db.SPAFeedbackParameters.pj_id == pj_id_params
        )
    ).one()
    feedback_params.initial_model = message.get("initial_model")
    _db.add(feedback_params)
    _db.commit()
    _db.close()


@record_failure
def _flush_spa_preprocessing(message: dict):
    session_id = message["session_id"]
    stashed_files = murfey_db.exec(
        select(db.PreprocessStash)
        .where(db.PreprocessStash.session_id == session_id)
        .where(db.PreprocessStash.tag == message["tag"])
    ).all()
    if not stashed_files:
        return None
    machine_config = get_machine_config()
    collected_ids = murfey_db.exec(
        select(
            db.DataCollectionGroup,
            db.DataCollection,
            db.ProcessingJob,
            db.AutoProcProgram,
        )
        .where(db.DataCollectionGroup.session_id == session_id)
        .where(db.DataCollectionGroup.tag == message["tag"])
        .where(db.DataCollection.dcg_id == db.DataCollectionGroup.id)
        .where(db.ProcessingJob.dc_id == db.DataCollection.id)
        .where(db.AutoProcProgram.pj_id == db.ProcessingJob.id)
        .where(db.ProcessingJob.recipe == "em-spa-preprocess")
    ).one()
    params = murfey_db.exec(
        select(db.SPARelionParameters, db.SPAFeedbackParameters)
        .where(db.SPARelionParameters.pj_id == collected_ids[2].id)
        .where(db.SPAFeedbackParameters.pj_id == db.SPARelionParameters.pj_id)
    ).one()
    proc_params = params[0]
    feedback_params = params[1]
    if not proc_params:
        logger.warning(
            f"No SPA processing parameters found for client processing job ID {collected_ids[2].id}"
        )
        raise ValueError(
            "No processing parameters were foudn in the database when flushing SPA preprocessing"
        )

    murfey_ids = _murfey_id(
        collected_ids[3].id,
        murfey_db,
        number=2 * len(stashed_files),
        close=False,
    )
    if feedback_params.picker_murfey_id is None:
        feedback_params.picker_murfey_id = murfey_ids[1]
        murfey_db.add(feedback_params)

    for i, f in enumerate(stashed_files):
        mrcp = Path(f.mrc_out)
        ppath = Path(f.file_path)
        if not mrcp.parent.exists():
            mrcp.parent.mkdir(parents=True)
        movie = db.Movie(
            murfey_id=murfey_ids[2 * i],
            path=f.file_path,
            image_number=f.image_number,
            tag=f.tag,
            foil_hole_id=f.foil_hole_id,
        )
        murfey_db.add(movie)
        zocalo_message = {
            "recipes": ["em-spa-preprocess"],
            "parameters": {
                "feedback_queue": machine_config.feedback_queue,
                "node_creator_queue": machine_config.node_creator_queue,
                "dcid": collected_ids[1].id,
                "kv": proc_params.voltage,
                "autoproc_program_id": collected_ids[3].id,
                "movie": f.file_path,
                "mrc_out": f.mrc_out,
                "pixel_size": proc_params.angpix,
                "image_number": f.image_number,
                "microscope": get_microscope(),
                "mc_uuid": murfey_ids[2 * i],
                "ft_bin": proc_params.motion_corr_binning,
                "fm_dose": proc_params.dose_per_frame,
                "gain_ref": proc_params.gain_ref,
                "picker_uuid": murfey_ids[2 * i + 1],
                "session_id": session_id,
                "particle_diameter": proc_params.particle_diameter or 0,
                "fm_int_file": f.eer_fractionation_file,
                "do_icebreaker_jobs": default_spa_parameters.do_icebreaker_jobs,
            },
        }
        if _transport_object:
            _transport_object.send(
                "processing_recipe", zocalo_message, new_connection=True
            )
            murfey_db.delete(f)
        else:
            logger.error(
                f"Pre-processing was requested for {ppath.name} but no Zocalo transport object was found"
            )
    murfey_db.commit()
    murfey_db.close()
    return None


@record_failure
def _flush_tomography_preprocessing(message: dict):
    machine_config = get_machine_config()
    session_id = message["session_id"]
    stashed_files = murfey_db.exec(
        select(db.PreprocessStash)
        .where(db.PreprocessStash.session_id == session_id)
        .where(db.PreprocessStash.group_tag == message["data_collection_group_tag"])
    ).all()
    if not stashed_files:
        return
    collected_ids = murfey_db.exec(
        select(
            db.DataCollectionGroup,
        )
        .where(db.DataCollectionGroup.session_id == session_id)
        .where(db.DataCollectionGroup.tag == message["data_collection_group_tag"])
    ).first()
    proc_params = murfey_db.exec(
        select(db.TomographyPreprocessingParameters).where(
            db.TomographyPreprocessingParameters.dcg_id == collected_ids.id
        )
    ).one()
    if not proc_params:
        visit_name = message["visit_name"].replace("\r\n", "").replace("\n", "")
        logger.warning(
            f"No tomography processing parameters found for Murfey session {sanitise(str(message['session_id']))} on visit {sanitise(visit_name)}"
        )
        return

    for f in stashed_files:
        collected_ids = murfey_db.exec(
            select(
                db.DataCollectionGroup,
                db.DataCollection,
                db.ProcessingJob,
                db.AutoProcProgram,
            )
            .where(db.DataCollectionGroup.session_id == session_id)
            .where(db.DataCollectionGroup.tag == message["data_collection_group_tag"])
            .where(db.DataCollection.dcg_id == db.DataCollectionGroup.id)
            .where(db.DataCollection.tag == f.tag)
            .where(db.ProcessingJob.dc_id == db.DataCollection.id)
            .where(db.AutoProcProgram.pj_id == db.ProcessingJob.id)
            .where(db.ProcessingJob.recipe == "em-tomo-preprocess")
        ).one()
        detached_ids = [c.id for c in collected_ids]

        murfey_ids = _murfey_id(detached_ids[3], murfey_db, number=1, close=False)
        p = Path(f.mrc_out)
        if not p.parent.exists():
            p.parent.mkdir(parents=True)
        movie = db.Movie(
            murfey_id=murfey_ids[0],
            path=f.file_path,
            image_number=f.image_number,
            tag=f.tag,
        )
        murfey_db.add(movie)
        zocalo_message = {
            "recipes": ["em-tomo-preprocess"],
            "parameters": {
                "feedback_queue": machine_config.feedback_queue,
                "node_creator_queue": machine_config.node_creator_queue,
                "dcid": detached_ids[1],
                "autoproc_program_id": detached_ids[3],
                "movie": f.file_path,
                "mrc_out": f.mrc_out,
                "pixel_size": proc_params.pixel_size,
                "kv": proc_params.voltage,
                "image_number": f.image_number,
                "microscope": get_microscope(),
                "mc_uuid": murfey_ids[0],
                "ft_bin": proc_params.motion_corr_binning,
                "fm_dose": proc_params.dose_per_frame,
                "gain_ref": (
                    str(machine_config.rsync_basepath / proc_params.gain_ref)
                    if proc_params.gain_ref
                    else proc_params.gain_ref
                ),
                "fm_int_file": proc_params.eer_fractionation_file or "",
            },
        }
        logger.info(
            f"Launching tomography preprocessing with Zocalo message: {zocalo_message}"
        )
        if _transport_object:
            _transport_object.send(
                "processing_recipe", zocalo_message, new_connection=True
            )
        else:
            feedback_callback(
                {},
                {
                    "register": "motion_corrected",
                    "movie": f.file_path,
                    "mrc_out": f.mrc_out,
                    "movie_id": murfey_ids[0],
                    "program_id": detached_ids[3],
                },
            )
        murfey_db.delete(f)
        murfey_db.commit()


def _flush_grid_square_records(message: dict, _db=murfey_db, demo: bool = False):
    tag = message["tag"]
    session_id = message["session_id"]
    gs_ids = []
    for gs in _db.exec(
        select(db.GridSquare)
        .where(db.GridSquare.session_id == session_id)
        .where(db.GridSquare.tag == tag)
    ).all():
        gs_ids.append(gs.id)
        if demo:
            logger.info(f"Flushing grid square {gs.name}")
    for i in gs_ids:
        _flush_foil_hole_records(i, _db=_db, demo=demo)


def _flush_foil_hole_records(grid_square_id: int, _db=murfey_db, demo: bool = False):
    for fh in _db.exec(
        select(db.FoilHole).where(db.FoilHole.grid_square_id == grid_square_id)
    ).all():
        if demo:
            logger.info(f"Flushing foil hole: {fh.name}")


def _register_refinement(message: dict, _db=murfey_db, demo: bool = False):
    """Received class to refine from 3D classification"""
    machine_config = get_machine_config()
    pj_id_params = _pj_id(message["program_id"], _db, recipe="em-spa-preprocess")
    pj_id = _pj_id(message["program_id"], _db, recipe="em-spa-refine")
    relion_params = _db.exec(
        select(db.SPARelionParameters).where(
            db.SPARelionParameters.pj_id == pj_id_params
        )
    ).one()
    relion_options = dict(relion_params)
    feedback_params = _db.exec(
        select(db.SPAFeedbackParameters).where(
            db.SPAFeedbackParameters.pj_id == pj_id_params
        )
    ).one()
    other_options = dict(feedback_params)

    if feedback_params.hold_refine:
        # If waiting then save the message
        refine_params = _db.exec(
            select(db.RefineParameters).where(db.RefineParameters.pj_id == pj_id)
        ).one()
        # refine_params.refine_dir is not set as it will be the same as before
        refine_params.run = True
        refine_params.class3d_dir = message["class3d_dir"]
        refine_params.class_number = message["best_class"]
        _db.add(refine_params)
        _db.commit()
        _db.close()
    else:
        # Send all other messages on to a container
        try:
            refine_params = _db.exec(
                select(db.RefineParameters).where(db.RefineParameters.pj_id == pj_id)
            ).one()
        except SQLAlchemyError:
            next_job = feedback_params.next_job
            refine_dir = f"{message['refine_dir']}{(feedback_params.next_job + 2):03}"
            refined_grp_uuid = _murfey_id(message["program_id"], _db)[0]
            refined_class_uuid = _murfey_id(message["program_id"], _db)[0]

            refine_params = db.RefineParameters(
                pj_id=pj_id,
                murfey_id=refined_grp_uuid,
                refine_dir=refine_dir,
                class3d_dir=message["class3d_dir"],
                class_number=message["best_class"],
            )
            _db.add(refine_params)
            _db.commit()
            _murfey_refine(refined_class_uuid, refine_dir, message["program_id"], _db)

            next_job += 5
            feedback_params.next_job = next_job

        zocalo_message = {
            "parameters": {
                "refine_job_dir": refine_params.refine_dir,
                "class3d_dir": message["class3d_dir"],
                "class_number": message["best_class"],
                "pixel_size": relion_options["angpix"],
                "particle_diameter": relion_options["particle_diameter"],
                "mask_diameter": relion_options["mask_diameter"] or 0,
                "node_creator_queue": machine_config.node_creator_queue,
                "nr_iter": default_spa_parameters.nr_iter_3d,
                "picker_id": other_options["picker_ispyb_id"],
                "refined_class_uuid": _refine_murfey_id(
                    refine_params.refine_dir, _app_id(pj_id, _db), _db
                ),
                "refined_grp_uuid": refine_params.murfey_id,
                "session_id": message["session_id"],
                "autoproc_program_id": _app_id(
                    _pj_id(message["program_id"], _db, recipe="em-spa-refine"), _db
                ),
                "feedback_queue": machine_config.feedback_queue,
            },
            "recipes": ["em-spa-refine"],
        }
        if _transport_object:
            _transport_object.send(
                "processing_recipe", zocalo_message, new_connection=True
            )
        feedback_params.hold_refine = True
        _db.add(feedback_params)
        _db.commit()
        _db.close()


def _register_bfactors(message: dict, _db=murfey_db, demo: bool = False):
    """Received refined class to calculate b-factor"""
    machine_config = get_machine_config()
    pj_id_params = _pj_id(message["program_id"], _db, recipe="em-spa-preprocess")
    pj_id = _pj_id(message["program_id"], _db, recipe="em-spa-refine")
    relion_params = _db.exec(
        select(db.SPARelionParameters).where(
            db.SPARelionParameters.pj_id == pj_id_params
        )
    ).one()
    relion_options = dict(relion_params)
    feedback_params = _db.exec(
        select(db.SPAFeedbackParameters).where(
            db.SPAFeedbackParameters.pj_id == pj_id_params
        )
    ).one()

    if not feedback_params.hold_refine:
        logger.warning("B-Factors requested but refine hold is off")
        return False

    # Add b-factor for refinement run
    bfactor_run = db.BFactors(
        pj_id=pj_id,
        bfactor_directory=f"{message['project_dir']}/Refine3D/bfactor_{message['number_of_particles']}",
        number_of_particles=message["number_of_particles"],
        resolution=message["resolution"],
    )
    _db.add(bfactor_run)
    _db.commit()

    # All messages should create b-factor jobs as the refine hold is on at this point
    try:
        bfactor_params = _db.exec(
            select(db.BFactorParameters).where(db.BFactorParameters.pj_id == pj_id)
        ).one()
    except SQLAlchemyError:
        bfactor_params = db.BFactorParameters(
            pj_id=pj_id,
            project_dir=message["project_dir"],
            batch_size=message["number_of_particles"],
            refined_grp_uuid=message["refined_grp_uuid"],
            refined_class_uuid=message["refined_class_uuid"],
            class_reference=message["class_reference"],
            class_number=message["class_number"],
            mask_file=message["mask_file"],
        )
        _db.add(bfactor_params)
        _db.commit()

    bfactor_particle_count = default_spa_parameters.bfactor_min_particles
    while bfactor_particle_count < bfactor_params.batch_size:
        bfactor_run_name = (
            f"{bfactor_params.project_dir}/BFactors/bfactor_{bfactor_particle_count}"
        )
        try:
            bfactor_run = _db.exec(
                select(db.BFactors)
                .where(db.BFactors.pj_id == pj_id)
                .where(db.BFactors.bfactor_directory == bfactor_run_name)
            ).one()
            bfactor_run.resolution = 0
        except SQLAlchemyError:
            bfactor_run = db.BFactors(
                pj_id=pj_id,
                bfactor_directory=bfactor_run_name,
                number_of_particles=bfactor_particle_count,
                resolution=0,
            )
        _db.add(bfactor_run)
        _db.commit()

        bfactor_particle_count *= 2

        zocalo_message = {
            "parameters": {
                "bfactor_directory": bfactor_run.bfactor_directory,
                "class_reference": bfactor_params.class_reference,
                "class_number": bfactor_params.class_number,
                "number_of_particles": bfactor_run.number_of_particles,
                "batch_size": bfactor_params.batch_size,
                "pixel_size": message["pixel_size"],
                "mask": bfactor_params.mask_file,
                "particle_diameter": relion_options["particle_diameter"],
                "mask_diameter": relion_options["mask_diameter"] or 0,
                "node_creator_queue": machine_config.node_creator_queue,
                "picker_id": feedback_params.picker_ispyb_id,
                "refined_grp_uuid": bfactor_params.refined_grp_uuid,
                "refined_class_uuid": bfactor_params.refined_class_uuid,
                "session_id": message["session_id"],
                "autoproc_program_id": _app_id(
                    _pj_id(message["program_id"], _db, recipe="em-spa-refine"), _db
                ),
                "feedback_queue": machine_config.feedback_queue,
            },
            "recipes": ["em-spa-bfactor"],
        }
        if _transport_object:
            _transport_object.send(
                "processing_recipe", zocalo_message, new_connection=True
            )
    _db.close()
    return True


def _save_bfactor(message: dict, _db=murfey_db, demo: bool = False):
    """Received b-factor from refinement run"""
    pj_id = _pj_id(message["program_id"], _db, recipe="em-spa-refine")
    bfactor_run = _db.exec(
        select(db.BFactors)
        .where(db.BFactors.pj_id == pj_id)
        .where(db.BFactors.number_of_particles == message["number_of_particles"])
    ).one()
    bfactor_run.resolution = message["resolution"]
    _db.add(bfactor_run)
    _db.commit()

    # Find all the resolutions in the b-factors table
    all_bfactors = _db.exec(select(db.BFactors).where(db.BFactors.pj_id == pj_id)).all()
    particle_counts = [bf.number_of_particles for bf in all_bfactors]
    resolutions = [bf.resolution for bf in all_bfactors]

    if all(resolutions):
        # Calculate b-factor and add to ispyb class table
        bfactor_fitting = np.polyfit(
            np.log(particle_counts), 1 / np.array(resolutions) ** 2, 2
        )
        refined_class_uuid = message["refined_class_uuid"]

        # Request an ispyb insert of the b-factor fitting parameters
        if False and _transport_object:
            _transport_object.send(
                "ispyb_connector",
                {
                    "parameters": {
                        "ispyb_command": "buffer",
                        "buffer_lookup": {
                            "particle_classification_id": refined_class_uuid,
                        },
                        "buffer_command": {
                            "ispyb_command": "insert_particle_classification"
                        },
                        "bfactor_fit_intercept": str(bfactor_fitting[2]),
                        "bfactor_fit_linear": str(bfactor_fitting[1]),
                        "bfactor_fit_quadratic": str(bfactor_fitting[0]),
                    },
                    "content": {"dummy": "dummy"},
                },
                new_connection=True,
            )

        # Clean up the b-factors table and release the hold
        [_db.delete(bf) for bf in all_bfactors]
        _db.commit()
        _release_refine_hold(message)
    _db.close()


def feedback_callback(header: dict, message: dict) -> None:
    try:
        record = None
        if "environment" in message:
            params = message["recipe"][str(message["recipe-pointer"])].get(
                "parameters", {}
            )
            message = message["payload"]
            message.update(params)
        if message["register"] == "motion_corrected":
            collected_ids = murfey_db.exec(
                select(
                    db.DataCollectionGroup,
                    db.DataCollection,
                    db.ProcessingJob,
                    db.AutoProcProgram,
                )
                .where(db.DataCollection.dcg_id == db.DataCollectionGroup.id)
                .where(db.ProcessingJob.dc_id == db.DataCollection.id)
                .where(db.AutoProcProgram.pj_id == db.ProcessingJob.id)
                .where(db.AutoProcProgram.id == message["program_id"])
            ).one()
            session_id = collected_ids[0].session_id

            # Find the autoprocprogram id for the alignment recipe
            alignment_ids = murfey_db.exec(
                select(
                    db.DataCollection,
                    db.ProcessingJob,
                    db.AutoProcProgram,
                )
                .where(db.ProcessingJob.dc_id == db.DataCollection.id)
                .where(db.AutoProcProgram.pj_id == db.ProcessingJob.id)
                .where(db.DataCollection.id == collected_ids[1].id)
                .where(db.ProcessingJob.recipe == "em-tomo-align")
            ).one()

            relevant_tilt_and_series = murfey_db.exec(
                select(db.Tilt, db.TiltSeries)
                .where(db.Tilt.movie_path == message.get("movie"))
                .where(db.Tilt.tilt_series_id == db.TiltSeries.id)
                .where(db.TiltSeries.session_id == session_id)
            ).one()
            relevant_tilt = relevant_tilt_and_series[0]
            relevant_tilt_series = relevant_tilt_and_series[1]
            relevant_tilt.motion_corrected = True
            murfey_db.add(relevant_tilt)
            murfey_db.commit()
            if (
                check_tilt_series_mc(relevant_tilt_series.id)
                and not relevant_tilt_series.processing_requested
            ):
                relevant_tilt_series.processing_requested = True
                murfey_db.add(relevant_tilt_series)

                machine_config = get_machine_config()
                tilts = get_all_tilts(relevant_tilt_series.id)
                ids = get_job_ids(relevant_tilt_series.id, alignment_ids[2].id)
                preproc_params = get_tomo_preproc_params(ids.dcgid)
                stack_file = (
                    Path(message["mrc_out"]).parents[1]
                    / "Tomograms"
                    / "job006"
                    / "tomograms"
                    / f"{relevant_tilt_series.tag}_stack.mrc"
                )
                if not stack_file.parent.exists():
                    stack_file.parent.mkdir(parents=True)
                tilt_offset = _midpoint([float(get_angle(t)) for t in tilts])
                zocalo_message = {
                    "recipes": ["em-tomo-align"],
                    "parameters": {
                        "input_file_list": str([[t, str(get_angle(t))] for t in tilts]),
                        "path_pattern": "",  # blank for now so that it works with the tomo_align service changes
                        "dcid": ids.dcid,
                        "appid": ids.appid,
                        "stack_file": str(stack_file),
                        "pixel_size": preproc_params.pixel_size,
                        "manual_tilt_offset": -tilt_offset,
                        "node_creator_queue": machine_config.node_creator_queue,
                    },
                }
                if _transport_object:
                    logger.info(
                        f"Sending Zocalo message for processing: {zocalo_message}"
                    )
                    _transport_object.send(
                        "processing_recipe", zocalo_message, new_connection=True
                    )
                else:
                    logger.info(
                        f"No transport object found. Zocalo message would be {zocalo_message}"
                    )

            prom.preprocessed_movies.labels(processing_job=collected_ids[2].id).inc()
            murfey_db.commit()
            murfey_db.close()
            if _transport_object:
                _transport_object.transport.ack(header)
            return None
        elif message["register"] == "data_collection_group":
            ispyb_session_id = murfey.server.ispyb.get_session_id(
                microscope=message["microscope"],
                proposal_code=message["proposal_code"],
                proposal_number=message["proposal_number"],
                visit_number=message["visit_number"],
                db=murfey.server.ispyb.Session(),
            )
            if dcg_murfey := murfey_db.exec(
                select(db.DataCollectionGroup)
                .where(db.DataCollectionGroup.session_id == message["session_id"])
                .where(db.DataCollectionGroup.tag == message.get("tag"))
            ).all():
                dcgid = dcg_murfey[0].id
            else:
                record = DataCollectionGroup(
                    sessionId=ispyb_session_id,
                    experimentType=message["experiment_type"],
                    experimentTypeId=message["experiment_type_id"],
                )
                dcgid = _register(record, header)
                murfey_dcg = db.DataCollectionGroup(
                    id=dcgid,
                    session_id=message["session_id"],
                    tag=message.get("tag"),
                )
                murfey_db.add(murfey_dcg)
                murfey_db.commit()
                murfey_db.close()
            if _transport_object:
                if dcgid is None:
                    time.sleep(2)
                    _transport_object.transport.nack(header, requeue=True)
                    return None
                if global_state.get("data_collection_group_ids") and isinstance(
                    global_state["data_collection_group_ids"], dict
                ):
                    global_state["data_collection_group_ids"] = {
                        **global_state["data_collection_group_ids"],
                        message.get("tag"): dcgid,
                    }
                else:
                    global_state["data_collection_group_ids"] = {
                        message.get("tag"): dcgid
                    }
                _transport_object.transport.ack(header)
            return None
        elif message["register"] == "data_collection":
            murfey_session_id = message["session_id"]
            ispyb_session_id = murfey.server.ispyb.get_session_id(
                microscope=message["microscope"],
                proposal_code=message["proposal_code"],
                proposal_number=message["proposal_number"],
                visit_number=message["visit_number"],
                db=murfey.server.ispyb.Session(),
            )
            dcg = murfey_db.exec(
                select(db.DataCollectionGroup)
                .where(db.DataCollectionGroup.session_id == murfey_session_id)
                .where(db.DataCollectionGroup.tag == message["source"])
            ).all()
            if dcg:
                dcgid = dcg[0].id
                # flush_data_collections(message["source"], murfey_db)
            else:
                logger.warning(
                    f"No data collection group ID was found for image directory {message['image_directory']} and source {message['source']}"
                )
                if _transport_object:
                    _transport_object.transport.nack(header, requeue=True)
                return None
            if dc_murfey := murfey_db.exec(
                select(db.DataCollection)
                .where(db.DataCollection.tag == message.get("tag"))
                .where(db.DataCollection.dcg_id == dcgid)
            ).all():
                dcid = dc_murfey[0].id
            else:
                record = DataCollection(
                    SESSIONID=ispyb_session_id,
                    experimenttype=message["experiment_type"],
                    imageDirectory=message["image_directory"],
                    imageSuffix=message["image_suffix"],
                    voltage=message["voltage"],
                    dataCollectionGroupId=dcgid,
                    pixelSizeOnImage=message["pixel_size"],
                    imageSizeX=message["image_size_x"],
                    imageSizeY=message["image_size_y"],
                    slitGapHorizontal=message.get("slit_width"),
                    magnification=message.get("magnification"),
                    exposureTime=message.get("exposure_time"),
                    totalExposedDose=message.get("total_exposed_dose"),
                    c2aperture=message.get("c2aperture"),
                    phasePlate=int(message.get("phase_plate", 0)),
                )
                dcid = _register(
                    record,
                    header,
                    tag=(
                        message.get("tag")
                        if message["experiment_type"] == "tomography"
                        else ""
                    ),
                )
                murfey_dc = db.DataCollection(
                    id=dcid,
                    tag=message.get("tag"),
                    dcg_id=dcgid,
                )
                murfey_db.add(murfey_dc)
                murfey_db.commit()
                murfey_db.close()
            if dcid is None and _transport_object:
                _transport_object.transport.nack(header, requeue=True)
                return None
            if global_state.get("data_collection_ids") and isinstance(
                global_state["data_collection_ids"], dict
            ):
                global_state["data_collection_ids"] = {
                    **global_state["data_collection_ids"],
                    message.get("tag"): dcid,
                }
            else:
                global_state["data_collection_ids"] = {message.get("tag"): dcid}
            if _transport_object:
                _transport_object.transport.ack(header)
            return None
        elif message["register"] == "processing_job":
            logger.info("registering processing job")
            assert isinstance(global_state["data_collection_ids"], dict)
            _dcid = global_state["data_collection_ids"].get(message["tag"])
            if _dcid is None:
                logger.warning(f"No data collection ID found for {message['tag']}")
                if _transport_object:
                    _transport_object.transport.nack(header, requeue=True)
                return None
            if pj_murfey := murfey_db.exec(
                select(db.ProcessingJob)
                .where(db.ProcessingJob.recipe == message["recipe"])
                .where(db.ProcessingJob.dc_id == _dcid)
            ).all():
                pid = pj_murfey[0].id
            else:
                record = ProcessingJob(dataCollectionId=_dcid, recipe=message["recipe"])
                run_parameters = message.get("parameters", {})
                assert isinstance(run_parameters, dict)
                if message.get("job_parameters"):
                    job_parameters = [
                        ProcessingJobParameter(parameterKey=k, parameterValue=v)
                        for k, v in message["job_parameters"].items()
                    ]
                    pid = _register(ExtendedRecord(record, job_parameters), header)
                else:
                    pid = _register(record, header)
                murfey_pj = db.ProcessingJob(
                    id=pid, recipe=message["recipe"], dc_id=_dcid
                )
                murfey_db.add(murfey_pj)
                murfey_db.commit()
                murfey_db.close()
            if pid is None and _transport_object:
                _transport_object.transport.nack(header, requeue=True)
                return None
            prom.preprocessed_movies.labels(processing_job=pid)
            if global_state.get("processing_job_ids"):
                global_state["processing_job_ids"] = {
                    **global_state["processing_job_ids"],  # type: ignore
                    message.get("tag"): {
                        **global_state["processing_job_ids"].get(message.get("tag"), {}),  # type: ignore
                        message["recipe"]: pid,
                    },
                }
            else:
                prids = {message["tag"]: {message["recipe"]: pid}}
                global_state["processing_job_ids"] = prids
            if message.get("job_parameters"):
                if _transport_object:
                    _transport_object.transport.ack(header)
                return None
            if app_murfey := murfey_db.exec(
                select(db.AutoProcProgram).where(db.AutoProcProgram.pj_id == pid)
            ).all():
                appid = app_murfey[0].id
            else:
                record = AutoProcProgram(
                    processingJobId=pid, processingStartTime=datetime.now()
                )
                appid = _register(record, header)
                if appid is None and _transport_object:
                    _transport_object.transport.nack(header, requeue=True)
                    return None
                murfey_app = db.AutoProcProgram(id=appid, pj_id=pid)
                murfey_db.add(murfey_app)
                murfey_db.commit()
                murfey_db.close()
            if global_state.get("autoproc_program_ids"):
                assert isinstance(global_state["autoproc_program_ids"], dict)
                global_state["autoproc_program_ids"] = {
                    **global_state["autoproc_program_ids"],
                    message.get("tag"): {
                        **global_state["autoproc_program_ids"].get(message.get("tag"), {}),  # type: ignore
                        message["recipe"]: appid,
                    },
                }
            else:
                global_state["autoproc_program_ids"] = {
                    message["tag"]: {message["recipe"]: appid}
                }
            if _transport_object:
                _transport_object.transport.ack(header)
            return None
        elif message["register"] == "flush_tomography_preprocess":
            _flush_tomography_preprocessing(message)
            if _transport_object:
                _transport_object.transport.ack(header)
            return None
        elif message["register"] == "flush_spa_preprocess":
            _flush_spa_preprocessing(message)
            if _transport_object:
                _transport_object.transport.ack(header)
            return None
        elif message["register"] == "spa_processing_parameters":
            session_id = message["session_id"]
            collected_ids = murfey_db.exec(
                select(
                    db.DataCollectionGroup,
                    db.DataCollection,
                    db.ProcessingJob,
                    db.AutoProcProgram,
                )
                .where(db.DataCollectionGroup.session_id == session_id)
                .where(db.DataCollectionGroup.tag == message["tag"])
                .where(db.DataCollection.dcg_id == db.DataCollectionGroup.id)
                .where(db.ProcessingJob.dc_id == db.DataCollection.id)
                .where(db.AutoProcProgram.pj_id == db.ProcessingJob.id)
                .where(db.ProcessingJob.recipe == "em-spa-preprocess")
            ).one()
            pj_id = collected_ids[2].id
            if not murfey_db.exec(
                select(db.SPARelionParameters).where(
                    db.SPARelionParameters.pj_id == pj_id
                )
            ).all():
                machine_config = get_machine_config()
                params = db.SPARelionParameters(
                    pj_id=collected_ids[2].id,
                    angpix=float(message["pixel_size_on_image"]) * 1e10,
                    dose_per_frame=message["dose_per_frame"],
                    gain_ref=(
                        str(machine_config.rsync_basepath / message["gain_ref"])
                        if message["gain_ref"]
                        else message["gain_ref"]
                    ),
                    voltage=message["voltage"],
                    motion_corr_binning=message["motion_corr_binning"],
                    eer_grouping=message["eer_fractionation"],
                    symmetry=message["symmetry"],
                    particle_diameter=message["particle_diameter"],
                    downscale=message["downscale"],
                    boxsize=message["boxsize"],
                    small_boxsize=message["small_boxsize"],
                    mask_diameter=message["mask_diameter"],
                )
                feedback_params = db.SPAFeedbackParameters(
                    pj_id=collected_ids[2].id,
                    estimate_particle_diameter=not bool(message["particle_diameter"]),
                    hold_class2d=False,
                    hold_class3d=False,
                    class_selection_score=0,
                    star_combination_job=0,
                    initial_model="",
                    next_job=0,
                )
                murfey_db.add(params)
                murfey_db.add(feedback_params)
                murfey_db.commit()
                logger.info(
                    f"SPA processing parameters registered for processing job {collected_ids[2].id}"
                )
                murfey_db.close()
            else:
                logger.info(
                    f"SPA processing parameters already exist for processing job ID {pj_id}"
                )
            if _transport_object:
                _transport_object.transport.ack(header)
            return None
        elif message["register"] == "tomography_processing_parameters":
            session_id = message["session_id"]
            collected_ids = murfey_db.exec(
                select(
                    db.DataCollectionGroup,
                    db.DataCollection,
                    db.ProcessingJob,
                    db.AutoProcProgram,
                )
                .where(db.DataCollectionGroup.session_id == session_id)
                .where(db.DataCollectionGroup.tag == message["tag"])
                .where(db.DataCollection.dcg_id == db.DataCollectionGroup.id)
                .where(db.DataCollection.tag == message["tilt_series_tag"])
                .where(db.ProcessingJob.dc_id == db.DataCollection.id)
                .where(db.AutoProcProgram.pj_id == db.ProcessingJob.id)
                .where(db.ProcessingJob.recipe == "em-tomo-preprocess")
            ).one()
            if not murfey_db.exec(
                select(func.count(db.TomographyPreprocessingParameters.dcg_id)).where(
                    db.TomographyPreprocessingParameters.dcg_id == collected_ids[0].id
                )
            ).one():
                params = db.TomographyPreprocessingParameters(
                    dcg_id=collected_ids[0].id,
                    pixel_size=float(message["pixel_size_on_image"]) * 10**10,
                    voltage=message["voltage"],
                    dose_per_frame=message["dose_per_frame"],
                    motion_corr_binning=message["motion_corr_binning"],
                    gain_ref=message["gain_ref"],
                    eer_fractionation_file=message["eer_fractionation_file"],
                )
                murfey_db.add(params)
                murfey_db.commit()
                murfey_db.close()
            if _transport_object:
                _transport_object.transport.ack(header)
            return None
        elif message["register"] == "picked_particles":
            movie = murfey_db.exec(
                select(db.Movie).where(
                    db.Movie.murfey_id == message["motion_correction_id"]
                )
            ).one()
            movie.preprocessed = True
            murfey_db.add(movie)
            murfey_db.commit()
            feedback_params = murfey_db.exec(
                select(db.SPAFeedbackParameters).where(
                    db.SPAFeedbackParameters.pj_id
                    == _pj_id(message["program_id"], murfey_db)
                )
            ).one()
            if feedback_params.estimate_particle_diameter:
                _register_picked_particles_use_diameter(message)
            else:
                _register_picked_particles_use_boxsize(message)
            prom.preprocessed_movies.labels(
                processing_job=_pj_id(message["program_id"], murfey_db)
            ).inc()
            if _transport_object:
                _transport_object.transport.ack(header)
            return None
        elif message["register"] == "done_incomplete_2d_batch":
            _release_2d_hold(message)
            if _transport_object:
                _transport_object.transport.ack(header)
            return None
        elif message["register"] == "incomplete_particles_file":
            _register_incomplete_2d_batch(message)
            if _transport_object:
                _transport_object.transport.ack(header)
            return None
        elif message["register"] == "complete_particles_file":
            _register_complete_2d_batch(message)
            if _transport_object:
                _transport_object.transport.ack(header)
            return None
        elif message["register"] == "save_class_selection_score":
            _register_class_selection(message)
            if _transport_object:
                _transport_object.transport.ack(header)
            return None
        elif message["register"] == "done_3d_batch":
            _release_3d_hold(message)
            if message.get("do_refinement"):
                _register_refinement(message)
            if _transport_object:
                _transport_object.transport.ack(header)
            return None
        elif message["register"] == "run_class3d":
            _register_3d_batch(message)
            if _transport_object:
                _transport_object.transport.ack(header)
            return None
        elif message["register"] == "save_initial_model":
            _register_initial_model(message)
            if _transport_object:
                _transport_object.transport.ack(header)
            return None
        elif message["register"] == "done_particle_selection":
            if _transport_object:
                _transport_object.transport.ack(header)
            return None
        elif message["register"] == "done_class_selection":
            if _transport_object:
                _transport_object.transport.ack(header)
            return None
        elif message["register"] == "atlas_registered":
            _flush_grid_square_records(message)
            if _transport_object:
                _transport_object.transport.ack(header)
            return None
        elif message["register"] == "done_refinement":
            bfactors_registered = _register_bfactors(message)
            if _transport_object:
                if bfactors_registered:
                    _transport_object.transport.ack(header)
                else:
                    _transport_object.transport.nack(header)
            return None
        elif message["register"] == "done_bfactor":
            _save_bfactor(message)
            if _transport_object:
                _transport_object.transport.ack(header)
            return None
        if _transport_object:
            _transport_object.transport.nack(header, requeue=False)
        return None
    except PendingRollbackError:
        murfey_db.rollback()
        murfey_db.close()
        logger.warning("Murfey database required a rollback")
        if _transport_object:
            _transport_object.transport.nack(header, requeue=True)
    except OperationalError:
        logger.warning("Murfey database error encountered", exc_info=True)
        time.sleep(1)
        if _transport_object:
            _transport_object.transport.nack(header, requeue=True)
    except Exception:
        logger.warning(
            "Exception encountered in server RabbitMQ callback", exc_info=True
        )
        if _transport_object:
            _transport_object.transport.nack(header, requeue=False)
    return None


@singledispatch
def _register(record, header: dict, **kwargs):
    raise NotImplementedError(f"Not method to register {record} or type {type(record)}")


@_register.register  # type: ignore
def _(record: Base, header: dict, **kwargs):
    if not _transport_object:
        logger.error(
            f"No transport object found when processing record {record}. Message header: {header}"
        )
        return None
    try:
        if isinstance(record, DataCollection):
            return _transport_object.do_insert_data_collection(record, **kwargs)[
                "return_value"
            ]
        if isinstance(record, DataCollectionGroup):
            return _transport_object.do_insert_data_collection_group(record)[
                "return_value"
            ]
        if isinstance(record, ProcessingJob):
            return _transport_object.do_create_ispyb_job(record)["return_value"]
        if isinstance(record, AutoProcProgram):
            return _transport_object.do_update_processing_status(record)["return_value"]
        # session = Session()
        # session.add(record)
        # session.commit()
        # _transport_object.transport.ack(header, requeue=False)
        return getattr(record, record.__table__.primary_key.columns[0].name)

    except SQLAlchemyError as e:
        logger.error(f"Murfey failed to insert ISPyB record {record}", e, exc_info=True)
        # _transport_object.transport.nack(header)
        return None
    except AttributeError as e:
        logger.error(
            f"Murfey could not find primary key when inserting record {record}",
            e,
            exc_info=True,
        )
        return None


@_register.register  # type: ignore
def _(extended_record: ExtendedRecord, header: dict, **kwargs):
    if not _transport_object:
        raise ValueError(
            "Transport object should not be None if a database record is being updated"
        )
    return _transport_object.do_create_ispyb_job(
        extended_record.record, params=extended_record.record_params
    )["return_value"]


def feedback_listen():
    if _transport_object:
        if not _transport_object.feedback_queue:
            _transport_object.feedback_queue = (
                _transport_object.transport._subscribe_temporary(
                    channel_hint="", callback=None, sub_id=None
                )
            )
        _transport_object._connection_callback = partial(
            _transport_object.transport.subscribe,
            _transport_object.feedback_queue,
            feedback_callback,
            acknowledgement=True,
        )
        _transport_object.transport.subscribe(
            _transport_object.feedback_queue, feedback_callback, acknowledgement=True
        )<|MERGE_RESOLUTION|>--- conflicted
+++ resolved
@@ -43,18 +43,14 @@
 import murfey.server.prometheus as prom
 import murfey.server.websocket
 from murfey.client.contexts.tomo import _midpoint
-<<<<<<< HEAD
-from murfey.server.auth import validate_session_access
-=======
-from murfey.server.config import (
+from murfey.server.api.auth import validate_session_access
+from murfey.server.murfey_db import url  # murfey_db
+from murfey.util.config import (
     MachineConfig,
     get_hostname,
     get_machine_config,
     get_microscope,
 )
->>>>>>> 97421568
-from murfey.server.murfey_db import url  # murfey_db
-from murfey.util.config import get_hostname, get_machine_config, get_microscope
 
 try:
     from murfey.server.ispyb import TransportManager  # Session
