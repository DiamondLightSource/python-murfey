--- conflicted
+++ resolved
@@ -1738,13 +1738,14 @@
                 if _transport_object:
                     _transport_object.transport.ack(header)
                 return None
-<<<<<<< HEAD
             if app_murfey := murfey_db.exec(
                 select(db.AutoProcProgram).where(db.AutoProcProgram.pj_id == pid)
             ).all():
                 appid = app_murfey[0].id
             else:
-                record = AutoProcProgram(processingJobId=pid)
+                record = AutoProcProgram(
+                    processingJobId=pid, processingStartTime=datetime.now()
+                )
                 appid = _register(record, header)
                 if appid is None and _transport_object:
                     _transport_object.transport.nack(header)
@@ -1753,19 +1754,6 @@
                 murfey_db.add(murfey_app)
                 murfey_db.commit()
                 murfey_db.close()
-=======
-            record = AutoProcProgram(
-                processingJobId=pid, processingStartTime=datetime.now()
-            )
-            appid = _register(record, header)
-            if appid is None and _transport_object:
-                _transport_object.transport.nack(header)
-                return None
-            murfey_app = db.AutoProcProgram(id=appid, pj_id=pid)
-            murfey_db.add(murfey_app)
-            murfey_db.commit()
-            murfey_db.close()
->>>>>>> 1246e50a
             if global_state.get("autoproc_program_ids"):
                 assert isinstance(global_state["autoproc_program_ids"], dict)
                 global_state["autoproc_program_ids"] = {
