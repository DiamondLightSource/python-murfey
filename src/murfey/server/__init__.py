from __future__ import annotations

import argparse
import logging
import math
import os
import subprocess
import time
from datetime import datetime
from functools import partial, singledispatch, wraps
from pathlib import Path
from threading import Thread
from typing import Any, Callable, Dict, List, NamedTuple, Tuple

import mrcfile
import numpy as np
import uvicorn
import workflows
import zocalo.configuration
from fastapi import Request
from fastapi.templating import Jinja2Templates
from ispyb.sqlalchemy._auto_db_schema import (
    AutoProcProgram,
    Base,
    DataCollection,
    DataCollectionGroup,
    ProcessingJob,
    ProcessingJobParameter,
)
from rich.logging import RichHandler
from sqlalchemy import func
from sqlalchemy.exc import (
    InvalidRequestError,
    OperationalError,
    PendingRollbackError,
    SQLAlchemyError,
)
from sqlalchemy.orm.exc import ObjectDeletedError
from sqlmodel import Session, create_engine, select
from werkzeug.utils import secure_filename

import murfey
import murfey.server.prometheus as prom
from murfey.client.contexts.tomo import _midpoint
from murfey.server.murfey_db import url  # murfey_db
from murfey.util.config import (
    MachineConfig,
    get_hostname,
    get_machine_config,
    get_microscope,
    get_security_config,
)

try:
    from murfey.server.ispyb import TransportManager  # Session
except AttributeError:
    pass
import murfey.util.db as db
from murfey.util import LogFilter
from murfey.util.spa_params import default_spa_parameters
from murfey.util.state import global_state

try:
    from importlib.resources import files  # type: ignore
except ImportError:
    # Fallback for Python 3.8
    from importlib_resources import files  # type: ignore

logger = logging.getLogger("murfey.server")

template_files = files("murfey") / "templates"
templates = Jinja2Templates(directory=template_files)

_running_server: uvicorn.Server | None = None
_transport_object: TransportManager | None = None

try:
    _url = url(get_security_config())
    engine = create_engine(_url)
    murfey_db = Session(engine, expire_on_commit=False)
except Exception:
    murfey_db = None


class ExtendedRecord(NamedTuple):
    record: Base  # type: ignore
    record_params: List[Base]  # type: ignore


class JobIDs(NamedTuple):
    dcgid: int
    dcid: int
    pid: int
    appid: int
    client_id: int


def record_failure(
    f: Callable, record_queue: str = "", is_callback: bool = True
) -> Callable:
    @wraps(f)
    def wrapper(*args, **kwargs):
        try:
            return f(*args, **kwargs)
        except Exception:
            logger.warning(f"Call to {f} failed", exc_info=True)
            if _transport_object and is_callback:
                if not record_queue:
                    machine_config = get_machine_config()
                    record_queue = (
                        machine_config.failure_queue
                        or f"dlq.{_transport_object.feedback_queue}"
                    )
                _transport_object.send(record_queue, args[0], new_connection=True)
            return None

    return wrapper


def sanitise(in_string: str) -> str:
    return in_string.replace("\r\n", "").replace("\n", "")


def sanitise_path(in_path: Path) -> Path:
    return Path("/".join(secure_filename(p) for p in in_path.parts))


def get_angle(tilt_file_name: str) -> float:
    for p in Path(tilt_file_name).name.split("_"):
        if "." in p:
            return float(p)
    raise ValueError(f"Tilt angle not found for file {tilt_file_name}")


def check_tilt_series_mc(tilt_series_id: int) -> bool:
    results = murfey_db.exec(
        select(db.Tilt, db.TiltSeries)
        .where(db.Tilt.tilt_series_id == db.TiltSeries.id)
        .where(db.TiltSeries.id == tilt_series_id)
    ).all()
    return (
        all(r[0].motion_corrected for r in results)
        and len(results) == results[0][1].tilt_series_length
    )


def get_all_tilts(tilt_series_id: int) -> List[str]:
    complete_results = murfey_db.exec(
        select(db.Tilt, db.TiltSeries, db.Session)
        .where(db.Tilt.tilt_series_id == db.TiltSeries.id)
        .where(db.TiltSeries.id == tilt_series_id)
        .where(db.TiltSeries.session_id == db.Session.id)
    ).all()
    if not complete_results:
        return []
    instrument_name = complete_results[0][2].instrument_name
    results = [r[0] for r in complete_results]
    machine_config = get_machine_config(instrument_name=instrument_name)[
        instrument_name
    ]

    def _mc_path(mov_path: Path) -> str:
        for p in mov_path.parts:
            if "-" in p and p.startswith(("bi", "nr", "nt", "cm", "sw")):
                visit_name = p
                break
        else:
            raise ValueError(f"No visit found in {mov_path}")
        visit_idx = Path(mov_path).parts.index(visit_name)
        core = Path(*Path(mov_path).parts[: visit_idx + 1])
        ppath = Path(mov_path)
        sub_dataset = "/".join(ppath.relative_to(core).parts[:-1])
        extra_path = machine_config.processed_extra_directory
        mrc_out = (
            core
            / machine_config.processed_directory_name
            / sub_dataset
            / extra_path
            / "MotionCorr"
            / "job002"
            / "Movies"
            / str(ppath.stem + "_motion_corrected.mrc")
        )
        return str(mrc_out)

    return [_mc_path(Path(r.movie_path)) for r in results]


def get_job_ids(tilt_series_id: int, appid: int) -> JobIDs:
    results = murfey_db.exec(
        select(
            db.TiltSeries,
            db.AutoProcProgram,
            db.ProcessingJob,
            db.DataCollection,
            db.DataCollectionGroup,
            db.ClientEnvironment,
        )
        .where(db.TiltSeries.id == tilt_series_id)
        .where(db.DataCollection.tag == db.TiltSeries.tag)
        .where(db.ProcessingJob.id == db.AutoProcProgram.pj_id)
        .where(db.AutoProcProgram.id == appid)
        .where(db.ProcessingJob.dc_id == db.DataCollection.id)
        .where(db.DataCollectionGroup.id == db.DataCollection.dcg_id)
        .where(db.ClientEnvironment.session_id == db.TiltSeries.session_id)
    ).all()
    return JobIDs(
        dcgid=results[0][4].id,
        dcid=results[0][3].id,
        pid=results[0][2].id,
        appid=results[0][1].id,
        client_id=results[0][5].client_id,
    )


def get_tomo_proc_params(pj_id: int, *args) -> db.TomographyProcessingParameters:
    results = murfey_db.exec(
        select(db.TomographyProcessingParameters).where(
            db.TomographyProcessingParameters.pj_id == pj_id
        )
    ).one()
    return results


def get_tomo_preproc_params(dcg_id: int, *args) -> db.TomographyPreprocessingParameters:
    results = murfey_db.exec(
        select(db.TomographyPreprocessingParameters).where(
            db.TomographyPreprocessingParameters.dcg_id == dcg_id
        )
    ).one()
    return results


def respond_with_template(
    request: Request, filename: str, parameters: dict[str, Any] | None = None
):
    template_parameters = {
        "hostname": get_hostname(),
        "microscope": get_microscope(),
        "version": murfey.__version__,
    }
    if parameters:
        template_parameters.update(parameters)
    return templates.TemplateResponse(
        request=request, name=filename, context=template_parameters
    )


def run():
    parser = argparse.ArgumentParser(description="Start the Murfey server")
    parser.add_argument(
        "--host",
        help="Listen for incoming connections on a specific interface (IP address or hostname; default: all)",
        default="0.0.0.0",
    )
    parser.add_argument(
        "--port",
        help="Listen for incoming TCP connections on this port (default: 8000)",
        type=int,
        default=8000,
    )
    parser.add_argument(
        "--workers", help="Number of workers for Uvicorn server", type=int, default=2
    )
    parser.add_argument(
        "--demo",
        action="store_true",
    )
    parser.add_argument(
        "--feedback",
        action="store_true",
    )
    parser.add_argument(
        "--temporary",
        action="store_true",
    )
    parser.add_argument(
        "--root-path",
        default="",
        type=str,
        help="Uvicorn root path for use in conjunction with a proxy",
    )
    verbosity = parser.add_mutually_exclusive_group()
    verbosity.add_argument(
        "-q",
        "--quiet",
        action="store_true",
        default=False,
        help="Decrease logging output verbosity",
    )
    verbosity.add_argument(
        "-v",
        "--verbose",
        action="count",
        help="Increase logging output verbosity",
        default=0,
    )

    # setup logging
    zc = zocalo.configuration.from_file()
    zc.activate()

    # Install a log filter to all existing handlers.
    # At this stage this will exclude console loggers, but will cover
    # any Graylog logging set up by the environment activation
    LogFilter.install()

    zc.add_command_line_options(parser)
    workflows.transport.add_command_line_options(parser, transport_argument=True)

    args = parser.parse_args()

    # Set up Zocalo connection
    if args.demo:
        os.environ["MURFEY_DEMO"] = "1"
    else:
        _set_up_transport(args.transport)

    # Set up logging now that the desired verbosity is known
    _set_up_logging(quiet=args.quiet, verbosity=args.verbose)

    security_config = get_security_config()
    if not args.temporary and _transport_object:
<<<<<<< HEAD
        _transport_object.feedback_queue = (
            machine_config.feedback_queue
        )  # BUG: Instrument name needed
=======
        _transport_object.feedback_queue = security_config.feedback_queue
>>>>>>> 9e7539a5
    rabbit_thread = Thread(
        target=feedback_listen,
        daemon=True,
    )
    logger.info("Starting Murfey RabbitMQ thread")
    if args.feedback:
        rabbit_thread.start()

    logger.info(
        f"Starting Murfey server version {murfey.__version__} for beamline {get_microscope()}, listening on {args.host}:{args.port}"
    )
    global _running_server
    config = uvicorn.Config(
        "murfey.server.main:app",
        host=args.host,
        port=args.port,
        log_config=None,
        ws_ping_interval=300,
        ws_ping_timeout=300,
        workers=args.workers,
        root_path=args.root_path,
    )

    _running_server = uvicorn.Server(config=config)
    _running_server.run()
    logger.info("Server shutting down")


def shutdown():
    global _running_server
    if _running_server:
        _running_server.should_exit = True
        _running_server.force_exit = True


def _set_up_logging(quiet: bool, verbosity: int):
    rich_handler = RichHandler(enable_link_path=False)
    if quiet:
        rich_handler.setLevel(logging.INFO)
        log_levels = {
            "murfey": logging.INFO,
            "uvicorn": logging.WARNING,
            "fastapi": logging.INFO,
            "starlette": logging.INFO,
            "sqlalchemy": logging.WARNING,
        }
    elif verbosity <= 0:
        rich_handler.setLevel(logging.INFO)
        log_levels = {
            "murfey": logging.DEBUG,
            "uvicorn": logging.INFO,
            "uvicorn.access": logging.WARNING,
            "fastapi": logging.INFO,
            "starlette": logging.INFO,
            "sqlalchemy": logging.WARNING,
        }
    elif verbosity <= 1:
        rich_handler.setLevel(logging.DEBUG)
        log_levels = {
            "": logging.INFO,
            "murfey": logging.DEBUG,
            "uvicorn": logging.INFO,
            "fastapi": logging.INFO,
            "starlette": logging.INFO,
            "sqlalchemy": logging.WARNING,
        }
    elif verbosity <= 2:
        rich_handler.setLevel(logging.DEBUG)
        log_levels = {
            "": logging.INFO,
            "murfey": logging.DEBUG,
            "uvicorn": logging.DEBUG,
            "fastapi": logging.DEBUG,
            "starlette": logging.DEBUG,
            "sqlalchemy": logging.WARNING,
        }
    else:
        rich_handler.setLevel(logging.DEBUG)
        log_levels = {
            "": logging.DEBUG,
            "murfey": logging.DEBUG,
            "uvicorn": logging.DEBUG,
            "fastapi": logging.DEBUG,
            "starlette": logging.DEBUG,
            "sqlalchemy": logging.DEBUG,
        }

    logging.getLogger().addHandler(rich_handler)
    for logger_name, log_level in log_levels.items():
        logging.getLogger(logger_name).setLevel(log_level)


def _set_up_transport(transport_type):
    global _transport_object
    _transport_object = TransportManager(transport_type)


def _murfey_id(app_id: int, _db, number: int = 1, close: bool = True) -> List[int]:
    murfey_ledger = [db.MurfeyLedger(app_id=app_id) for _ in range(number)]
    for ml in murfey_ledger:
        _db.add(ml)
    _db.commit()
    # There is a race condition between the IDs being read back from the database
    # after the insert and the insert being synchronised so allow multiple attempts
    attempts = 0
    while attempts < 100:
        try:
            for m in murfey_ledger:
                _db.refresh(m)
            res = [m.id for m in murfey_ledger if m.id is not None]
            break
        except (ObjectDeletedError, InvalidRequestError):
            pass
        attempts += 1
        time.sleep(0.1)
    else:
        raise RuntimeError(
            "Maximum number of attempts exceeded when producing new Murfey IDs"
        )
    if close:
        _db.close()
    return res


def _murfey_class2ds(
    murfey_ids: List[int], particles_file: str, app_id: int, _db, close: bool = False
):
    pj_id = _pj_id(app_id, _db, recipe="em-spa-class2d")
    class2ds = [
        db.Class2D(
            class_number=i,
            particles_file=particles_file,
            pj_id=pj_id,
            murfey_id=mid,
        )
        for i, mid in enumerate(murfey_ids)
    ]
    for c in class2ds:
        _db.add(c)
    _db.commit()
    if close:
        _db.close()


def _murfey_class3ds(murfey_ids: List[int], particles_file: str, app_id: int, _db):
    pj_id = _pj_id(app_id, _db, recipe="em-spa-class3d")
    class3ds = [
        db.Class3D(
            class_number=i,
            particles_file=str(Path(particles_file).parent),
            pj_id=pj_id,
            murfey_id=mid,
        )
        for i, mid in enumerate(murfey_ids)
    ]
    for c in class3ds:
        _db.add(c)
    _db.commit()
    _db.close()


def _murfey_refine(murfey_id: int, refine_dir: str, app_id: int, _db):
    pj_id = _pj_id(app_id, _db, recipe="em-spa-refine")
    refine3d = db.Refine3D(
        refine_dir=refine_dir,
        pj_id=pj_id,
        murfey_id=murfey_id,
    )
    _db.add(refine3d)
    _db.commit()
    _db.close()


def _2d_class_murfey_ids(particles_file: str, app_id: int, _db) -> Dict[str, int]:
    pj_id = (
        _db.exec(select(db.AutoProcProgram).where(db.AutoProcProgram.id == app_id))
        .one()
        .pj_id
    )
    classes = _db.exec(
        select(db.Class2D).where(
            db.Class2D.particles_file == particles_file and db.Class2D.pj_id == pj_id
        )
    ).all()
    return {str(cl.class_number): cl.murfey_id for cl in classes}


def _3d_class_murfey_ids(particles_file: str, app_id: int, _db) -> Dict[str, int]:
    pj_id = (
        _db.exec(select(db.AutoProcProgram).where(db.AutoProcProgram.id == app_id))
        .one()
        .pj_id
    )
    classes = _db.exec(
        select(db.Class3D).where(
            db.Class3D.particles_file == str(Path(particles_file).parent)
            and db.Class3D.pj_id == pj_id
        )
    ).all()
    return {str(cl.class_number): cl.murfey_id for cl in classes}


def _refine_murfey_id(refine_dir: str, app_id: int, _db) -> Dict[str, int]:
    pj_id = (
        _db.exec(select(db.AutoProcProgram).where(db.AutoProcProgram.id == app_id))
        .one()
        .pj_id
    )
    refined_class = _db.exec(
        select(db.Refine3D)
        .where(db.Refine3D.refine_dir == refine_dir)
        .where(db.Refine3D.pj_id == pj_id)
    ).one()
    return refined_class.murfey_id


def _app_id(pj_id: int, _db) -> int:
    return (
        _db.exec(select(db.AutoProcProgram).where(db.AutoProcProgram.pj_id == pj_id))
        .one()
        .id
    )


def _pj_id(app_id: int, _db, recipe: str = "") -> int:
    if recipe:
        dc_id = (
            _db.exec(
                select(db.AutoProcProgram, db.ProcessingJob)
                .where(db.AutoProcProgram.id == app_id)
                .where(db.AutoProcProgram.pj_id == db.ProcessingJob.id)
            )
            .one()[1]
            .dc_id
        )
        pj_id = (
            _db.exec(
                select(db.ProcessingJob)
                .where(db.ProcessingJob.dc_id == dc_id)
                .where(db.ProcessingJob.recipe == recipe)
            )
            .one()
            .id
        )
    else:
        pj_id = (
            _db.exec(select(db.AutoProcProgram).where(db.AutoProcProgram.id == app_id))
            .one()
            .pj_id
        )
    return pj_id


def _get_spa_params(
    app_id: int, _db
) -> Tuple[db.SPARelionParameters, db.SPAFeedbackParameters]:
    pj_id = _pj_id(app_id, _db, recipe="em-spa-preprocess")
    relion_params = _db.exec(
        select(db.SPARelionParameters).where(db.SPARelionParameters.pj_id == pj_id)
    ).one()
    feedback_params = _db.exec(
        select(db.SPAFeedbackParameters).where(db.SPAFeedbackParameters.pj_id == pj_id)
    ).one()
    _db.expunge(relion_params)
    _db.expunge(feedback_params)
    return relion_params, feedback_params


def _register_picked_particles_use_diameter(
    message: dict, _db=murfey_db, demo: bool = False
):
    """Received picked particles from the autopick service"""
    # Add this message to the table of seen messages
    params_to_forward = message.get("extraction_parameters")
    assert isinstance(params_to_forward, dict)
    pj_id = _pj_id(message["program_id"], _db)
    ctf_params = db.CtfParameters(
        pj_id=pj_id,
        micrographs_file=params_to_forward["micrographs_file"],
        extract_file=params_to_forward["extract_file"],
        coord_list_file=params_to_forward["coord_list_file"],
        ctf_image=params_to_forward["ctf_values"]["CtfImage"],
        ctf_max_resolution=params_to_forward["ctf_values"]["CtfMaxResolution"],
        ctf_figure_of_merit=params_to_forward["ctf_values"]["CtfFigureOfMerit"],
        defocus_u=params_to_forward["ctf_values"]["DefocusU"],
        defocus_v=params_to_forward["ctf_values"]["DefocusV"],
        defocus_angle=params_to_forward["ctf_values"]["DefocusAngle"],
    )
    _db.add(ctf_params)
    _db.commit()
    _db.close()

    picking_db_len = _db.exec(
        select(func.count(db.ParticleSizes.id)).where(db.ParticleSizes.pj_id == pj_id)
    ).one()
    if picking_db_len > default_spa_parameters.nr_picks_before_diameter:
        # If there are enough particles to get a diameter
        instrument_name = (
            _db.exec(select(db.Session).where(db.Session.id == message["session_id"]))
            .one()
            .instrument_name
        )
        machine_config = get_machine_config(instrument_name=instrument_name)[
            instrument_name
        ]
        relion_params = _db.exec(
            select(db.SPARelionParameters).where(db.SPARelionParameters.pj_id == pj_id)
        ).one()
        relion_options = dict(relion_params)
        feedback_params = _db.exec(
            select(db.SPAFeedbackParameters).where(
                db.SPAFeedbackParameters.pj_id == pj_id
            )
        ).one()

        particle_diameter = relion_params.particle_diameter

        if feedback_params.picker_ispyb_id is None:
            if demo or not _transport_object:
                feedback_params.picker_ispyb_id = 1000
            else:
                assert feedback_params.picker_murfey_id is not None
                feedback_params.picker_ispyb_id = _transport_object.do_buffer_lookup(
                    message["program_id"], feedback_params.picker_murfey_id
                )
                if feedback_params.picker_ispyb_id is not None:
                    _flush_class2d(message["session_id"], message["program_id"], _db)
            _db.add(feedback_params)
            _db.commit()
            selection_stash = _db.exec(
                select(db.SelectionStash).where(db.SelectionStash.pj_id == pj_id)
            ).all()
            for s in selection_stash:
                _register_class_selection(
                    {
                        "session_id": s.session_id,
                        "class_selection_score": s.class_selection_score or 0,
                    },
                    _db=_db,
                    demo=demo,
                )
                _db.delete(s)
                _db.commit()

        if not particle_diameter:
            # If the diameter has not been calculated then find it
            picking_db = _db.exec(
                select(db.ParticleSizes.particle_size).where(
                    db.ParticleSizes.pj_id == pj_id
                )
            ).all()
            particle_diameter = np.quantile(list(picking_db), 0.75)
            relion_params.particle_diameter = particle_diameter
            _db.add(relion_params)
            _db.commit()

            ctf_db = _db.exec(
                select(db.CtfParameters).where(db.CtfParameters.pj_id == pj_id)
            ).all()
            for saved_message in ctf_db:
                # Send on all saved messages to extraction
                _db.expunge(saved_message)
                zocalo_message: dict = {
                    "parameters": {
                        "micrographs_file": saved_message.micrographs_file,
                        "coord_list_file": saved_message.coord_list_file,
                        "output_file": saved_message.extract_file,
                        "pixel_size": (
                            relion_options["angpix"]
                            * relion_options["motion_corr_binning"]
                        ),
                        "ctf_image": saved_message.ctf_image,
                        "ctf_max_resolution": saved_message.ctf_max_resolution,
                        "ctf_figure_of_merit": saved_message.ctf_figure_of_merit,
                        "defocus_u": saved_message.defocus_u,
                        "defocus_v": saved_message.defocus_v,
                        "defocus_angle": saved_message.defocus_angle,
                        "particle_diameter": particle_diameter,
                        "downscale": relion_options["downscale"],
                        "kv": relion_options["voltage"],
                        "node_creator_queue": machine_config.node_creator_queue,
                        "session_id": message["session_id"],
                        "autoproc_program_id": _app_id(
                            _pj_id(message["program_id"], _db, recipe="em-spa-extract"),
                            _db,
                        ),
                        "batch_size": default_spa_parameters.batch_size_2d,
                    },
                    "recipes": ["em-spa-extract"],
                }
                if _transport_object:
                    zocalo_message["parameters"][
                        "feedback_queue"
                    ] = _transport_object.feedback_queue
                    _transport_object.send(
                        "processing_recipe", zocalo_message, new_connection=True
                    )
        else:
            # If the diameter is known then just send the new message
            particle_diameter = relion_params.particle_diameter
            zocalo_message = {
                "parameters": {
                    "micrographs_file": params_to_forward["micrographs_file"],
                    "coord_list_file": params_to_forward["coord_list_file"],
                    "output_file": params_to_forward["extract_file"],
                    "pixel_size": (
                        relion_options["angpix"] * relion_options["motion_corr_binning"]
                    ),
                    "ctf_image": params_to_forward["ctf_values"]["CtfImage"],
                    "ctf_max_resolution": params_to_forward["ctf_values"][
                        "CtfMaxResolution"
                    ],
                    "ctf_figure_of_merit": params_to_forward["ctf_values"][
                        "CtfFigureOfMerit"
                    ],
                    "defocus_u": params_to_forward["ctf_values"]["DefocusU"],
                    "defocus_v": params_to_forward["ctf_values"]["DefocusV"],
                    "defocus_angle": params_to_forward["ctf_values"]["DefocusAngle"],
                    "particle_diameter": particle_diameter,
                    "downscale": relion_options["downscale"],
                    "kv": relion_options["voltage"],
                    "node_creator_queue": machine_config.node_creator_queue,
                    "session_id": message["session_id"],
                    "autoproc_program_id": _app_id(
                        _pj_id(message["program_id"], _db, recipe="em-spa-extract"), _db
                    ),
                    "batch_size": default_spa_parameters.batch_size_2d,
                },
                "recipes": ["em-spa-extract"],
            }
            if _transport_object:
                zocalo_message["parameters"][
                    "feedback_queue"
                ] = _transport_object.feedback_queue
                _transport_object.send(
                    "processing_recipe", zocalo_message, new_connection=True
                )
            if demo:
                _register_incomplete_2d_batch(
                    {
                        "session_id": message["session_id"],
                        "program_id": message["program_id"],
                        "class2d_message": {
                            "particles_file": "Select/job009/particles_split_1.star",
                            "class2d_dir": "Class2D",
                            "batch_size": 50000,
                        },
                    },
                    _db=_db,
                    demo=demo,
                )

    else:
        # If not enough particles then save the new sizes
        particle_list = message.get("particle_diameters")
        assert isinstance(particle_list, list)
        for particle in particle_list:
            new_particle = db.ParticleSizes(pj_id=pj_id, particle_size=particle)
            _db.add(new_particle)
            _db.commit()
    _db.close()


def _register_picked_particles_use_boxsize(message: dict, _db=murfey_db):
    """Received picked particles from the autopick service"""
    # Add this message to the table of seen messages
    params_to_forward = message.get("extraction_parameters")
    assert isinstance(params_to_forward, dict)

    instrument_name = (
        _db.exec(select(db.Session).where(db.Session.id == message["session_id"]))
        .one()
        .instrument_name
    )
    machine_config = get_machine_config(instrument_name=instrument_name)[
        instrument_name
    ]
    pj_id = _pj_id(message["program_id"], _db)
    ctf_params = db.CtfParameters(
        pj_id=pj_id,
        micrographs_file=params_to_forward["micrographs_file"],
        coord_list_file=params_to_forward["coord_list_file"],
        extract_file=params_to_forward["extract_file"],
        ctf_image=params_to_forward["ctf_values"]["CtfImage"],
        ctf_max_resolution=params_to_forward["ctf_values"]["CtfMaxResolution"],
        ctf_figure_of_merit=params_to_forward["ctf_values"]["CtfFigureOfMerit"],
        defocus_u=params_to_forward["ctf_values"]["DefocusU"],
        defocus_v=params_to_forward["ctf_values"]["DefocusV"],
        defocus_angle=params_to_forward["ctf_values"]["DefocusAngle"],
    )
    _db.add(ctf_params)
    _db.commit()
    _db.close()

    # Set particle diameter as zero and send box sizes
    relion_params = _db.exec(
        select(db.SPARelionParameters).where(db.SPARelionParameters.pj_id == pj_id)
    ).one()
    feedback_params = _db.exec(
        select(db.SPAFeedbackParameters).where(db.SPAFeedbackParameters.pj_id == pj_id)
    ).one()

    if feedback_params.picker_ispyb_id is None and _transport_object:
        assert feedback_params.picker_murfey_id is not None
        feedback_params.picker_ispyb_id = _transport_object.do_buffer_lookup(
            message["program_id"], feedback_params.picker_murfey_id
        )
        if feedback_params.picker_ispyb_id is not None:
            _flush_class2d(message["session_id"], message["program_id"], _db)
        _db.add(feedback_params)
        _db.commit()
        selection_stash = _db.exec(
            select(db.SelectionStash).where(db.SelectionStash.pj_id == pj_id)
        ).all()
        for s in selection_stash:
            _register_class_selection(
                {
                    "session_id": s.session_id,
                    "class_selection_score": s.class_selection_score or 0,
                },
                _db=_db,
            )
            _db.delete(s)
            _db.commit()

    # Send the message to extraction with the box sizes
    zocalo_message: dict = {
        "parameters": {
            "micrographs_file": params_to_forward["micrographs_file"],
            "coord_list_file": params_to_forward["coord_list_file"],
            "output_file": params_to_forward["extract_file"],
            "pixel_size": relion_params.angpix * relion_params.motion_corr_binning,
            "ctf_image": params_to_forward["ctf_values"]["CtfImage"],
            "ctf_max_resolution": params_to_forward["ctf_values"]["CtfMaxResolution"],
            "ctf_figure_of_merit": params_to_forward["ctf_values"]["CtfFigureOfMerit"],
            "defocus_u": params_to_forward["ctf_values"]["DefocusU"],
            "defocus_v": params_to_forward["ctf_values"]["DefocusV"],
            "defocus_angle": params_to_forward["ctf_values"]["DefocusAngle"],
            "particle_diameter": relion_params.particle_diameter,
            "boxsize": relion_params.boxsize,
            "small_boxsize": relion_params.small_boxsize,
            "downscale": relion_params.downscale,
            "kv": relion_params.voltage,
            "node_creator_queue": machine_config.node_creator_queue,
            "session_id": message["session_id"],
            "autoproc_program_id": _app_id(
                _pj_id(message["program_id"], _db, recipe="em-spa-extract"), _db
            ),
            "batch_size": default_spa_parameters.batch_size_2d,
        },
        "recipes": ["em-spa-extract"],
    }
    if _transport_object:
        zocalo_message["parameters"][
            "feedback_queue"
        ] = _transport_object.feedback_queue
        _transport_object.send("processing_recipe", zocalo_message, new_connection=True)
    _db.close()


def _release_2d_hold(message: dict, _db=murfey_db):
    relion_params, feedback_params = _get_spa_params(message["program_id"], _db)
    if not feedback_params.star_combination_job:
        feedback_params.star_combination_job = feedback_params.next_job + (
            3 if default_spa_parameters.do_icebreaker_jobs else 2
        )
    pj_id = _pj_id(message["program_id"], _db, recipe="em-spa-class2d")
    if feedback_params.rerun_class2d:
        first_class2d = _db.exec(
            select(db.Class2DParameters).where(db.Class2DParameters.pj_id == pj_id)
        ).first()
        instrument_name = (
            _db.exec(select(db.Session).where(db.Session.id == message["session_id"]))
            .one()
            .instrument_name
        )
        machine_config = get_machine_config(instrument_name=instrument_name)[
            instrument_name
        ]
        zocalo_message: dict = {
            "parameters": {
                "particles_file": first_class2d.particles_file,
                "class2d_dir": message["job_dir"],
                "batch_is_complete": first_class2d.complete,
                "batch_size": first_class2d.batch_size,
                "particle_diameter": relion_params.particle_diameter,
                "mask_diameter": relion_params.mask_diameter or 0,
                "combine_star_job_number": feedback_params.star_combination_job,
                "autoselect_min_score": feedback_params.class_selection_score or 0,
                "autoproc_program_id": message["program_id"],
                "nr_iter": default_spa_parameters.nr_iter_2d,
                "nr_classes": default_spa_parameters.nr_classes_2d,
                "do_icebreaker_jobs": default_spa_parameters.do_icebreaker_jobs,
                "class2d_fraction_of_classes_to_remove": default_spa_parameters.fraction_of_classes_to_remove_2d,
                "picker_id": feedback_params.picker_ispyb_id,
                "class_uuids": _2d_class_murfey_ids(
                    first_class2d.particles_file, message["program_id"], _db
                ),
                "class2d_grp_uuid": _db.exec(
                    select(db.Class2DParameters)
                    .where(
                        db.Class2DParameters.particles_file
                        == first_class2d.particles_file
                    )
                    .where(db.Class2DParameters.pj_id == pj_id)
                )
                .one()
                .murfey_id,
                "session_id": message["session_id"],
                "node_creator_queue": machine_config.node_creator_queue,
            },
            "recipes": ["em-spa-class2d"],
        }
        if first_class2d.complete:
            feedback_params.next_job += (
                4 if default_spa_parameters.do_icebreaker_jobs else 3
            )
        feedback_params.rerun_class2d = False
        _db.add(feedback_params)
        if first_class2d.complete:
            _db.delete(first_class2d)
        _db.commit()
        _db.close()
        if _transport_object:
            zocalo_message["parameters"][
                "feedback_queue"
            ] = _transport_object.feedback_queue
            _transport_object.send(
                "processing_recipe", zocalo_message, new_connection=True
            )
    else:
        feedback_params.hold_class2d = False
        _db.add(feedback_params)
        _db.commit()
        _db.close()


def _release_3d_hold(message: dict, _db=murfey_db):
    pj_id_params = _pj_id(message["program_id"], _db, recipe="em-spa-preprocess")
    pj_id = _pj_id(message["program_id"], _db, recipe="em-spa-class3d")
    relion_params = _db.exec(
        select(db.SPARelionParameters).where(
            db.SPARelionParameters.pj_id == pj_id_params
        )
    ).one()
    feedback_params = _db.exec(
        select(db.SPAFeedbackParameters).where(
            db.SPAFeedbackParameters.pj_id == pj_id_params
        )
    ).one()
    class3d_params = _db.exec(
        select(db.Class3DParameters).where(db.Class3DParameters.pj_id == pj_id)
    ).one()
    if class3d_params.run:
        instrument_name = (
            _db.exec(select(db.Session).where(db.Session.id == message["session_id"]))
            .one()
            .instrument_name
        )
        machine_config = get_machine_config(instrument_name=instrument_name)[
            instrument_name
        ]
        zocalo_message: dict = {
            "parameters": {
                "particles_file": class3d_params.particles_file,
                "class3d_dir": class3d_params.class3d_dir,
                "batch_size": class3d_params.batch_size,
                "symmetry": relion_params.symmetry,
                "particle_diameter": relion_params.particle_diameter,
                "mask_diameter": relion_params.mask_diameter or 0,
                "do_initial_model": False if feedback_params.initial_model else True,
                "initial_model_file": feedback_params.initial_model,
                "picker_id": feedback_params.picker_ispyb_id,
                "class_uuids": _3d_class_murfey_ids(
                    class3d_params.particles_file, _app_id(pj_id, _db), _db
                ),
                "class3d_grp_uuid": _db.exec(
                    select(db.Class3DParameters)
                    .where(
                        db.Class3DParameters.particles_file
                        == class3d_params.particles_file
                    )
                    .where(db.Class3DParameters.pj_id == pj_id)
                )
                .one()
                .murfey_id,
                "nr_iter": default_spa_parameters.nr_iter_3d,
                "initial_model_iterations": default_spa_parameters.nr_iter_ini_model,
                "nr_classes": default_spa_parameters.nr_classes_3d,
                "do_icebreaker_jobs": default_spa_parameters.do_icebreaker_jobs,
                "class2d_fraction_of_classes_to_remove": default_spa_parameters.fraction_of_classes_to_remove_2d,
                "session_id": message["session_id"],
                "autoproc_program_id": _app_id(
                    _pj_id(message["program_id"], _db, recipe="em-spa-class3d"), _db
                ),
                "node_creator_queue": machine_config.node_creator_queue,
            },
            "recipes": ["em-spa-class3d"],
        }
        if _transport_object:
            zocalo_message["parameters"][
                "feedback_queue"
            ] = _transport_object.feedback_queue
            _transport_object.send(
                "processing_recipe", zocalo_message, new_connection=True
            )
        class3d_params.run = False
        _db.add(class3d_params)
    else:
        feedback_params.hold_class3d = False
    _db.add(feedback_params)
    _db.commit()
    _db.close()


def _release_refine_hold(message: dict, _db=murfey_db):
    pj_id_params = _pj_id(message["program_id"], _db, recipe="em-spa-preprocess")
    pj_id = _pj_id(message["program_id"], _db, recipe="em-spa-refine")
    relion_params = _db.exec(
        select(db.SPARelionParameters).where(
            db.SPARelionParameters.pj_id == pj_id_params
        )
    ).one()
    feedback_params = _db.exec(
        select(db.SPAFeedbackParameters).where(
            db.SPAFeedbackParameters.pj_id == pj_id_params
        )
    ).one()
    refine_params = _db.exec(
        select(db.RefineParameters).where(db.RefineParameters.pj_id == pj_id)
    ).one()
    if refine_params.run:
        instrument_name = (
            _db.exec(select(db.Session).where(db.Session.id == message["session_id"]))
            .one()
            .instrument_name
        )
        machine_config = get_machine_config(instrument_name=instrument_name)[
            instrument_name
        ]
        zocalo_message: dict = {
            "parameters": {
                "refine_job_dir": refine_params.refine_dir,
                "class3d_dir": refine_params.class3d_dir,
                "class_number": refine_params.class_number,
                "pixel_size": relion_params.angpix,
                "particle_diameter": relion_params.particle_diameter,
                "mask_diameter": relion_params.mask_diameter or 0,
                "symmetry": relion_params.symmetry,
                "node_creator_queue": machine_config.node_creator_queue,
                "nr_iter": default_spa_parameters.nr_iter_3d,
                "picker_id": feedback_params.picker_ispyb_id,
                "refined_class_uuid": _refine_murfey_id(
                    refine_params.refine_dir, _app_id(pj_id, _db), _db
                ),
                "refined_grp_uuid": refine_params.murfey_id,
                "session_id": message["session_id"],
                "autoproc_program_id": _app_id(
                    _pj_id(message["program_id"], _db, recipe="em-spa-refine"), _db
                ),
            },
            "recipes": ["em-spa-refine"],
        }
        if _transport_object:
            zocalo_message["parameters"][
                "feedback_queue"
            ] = _transport_object.feedback_queue
            _transport_object.send(
                "processing_recipe", zocalo_message, new_connection=True
            )
        refine_params.run = False
        _db.add(refine_params)
    else:
        feedback_params.hold_refine = False
    _db.add(feedback_params)
    _db.commit()
    _db.close()


def _register_incomplete_2d_batch(message: dict, _db=murfey_db, demo: bool = False):
    """Received first batch from particle selection service"""
    # the general parameters are stored using the preprocessing auto proc program ID
    logger.info("Registering incomplete particle batch for 2D classification")
    instrument_name = (
        _db.exec(select(db.Session).where(db.Session.id == message["session_id"]))
        .one()
        .instrument_name
    )
    machine_config = get_machine_config(instrument_name=instrument_name)[
        instrument_name
    ]
    pj_id_params = _pj_id(message["program_id"], _db, recipe="em-spa-preprocess")
    pj_id = _pj_id(message["program_id"], _db, recipe="em-spa-class2d")
    relion_params = _db.exec(
        select(db.SPARelionParameters).where(
            db.SPARelionParameters.pj_id == pj_id_params
        )
    ).one()
    feedback_params = _db.exec(
        select(db.SPAFeedbackParameters).where(
            db.SPAFeedbackParameters.pj_id == pj_id_params
        )
    ).one()
    if feedback_params.hold_class2d:
        feedback_params.rerun_class2d = True
        _db.add(feedback_params)
        _db.commit()
        _db.close()
        return
    feedback_params.next_job = 10 if default_spa_parameters.do_icebreaker_jobs else 7
    feedback_params.hold_class2d = True
    relion_options = dict(relion_params)
    other_options = dict(feedback_params)
    if other_options["picker_ispyb_id"] is None:
        logger.info("No ISPyB particle picker ID yet")
        feedback_params.hold_class2d = False
        _db.add(feedback_params)
        _db.commit()
        _db.expunge(feedback_params)
        return
    _db.add(feedback_params)
    _db.commit()
    _db.expunge(feedback_params)
    class2d_message = message.get("class2d_message")
    assert isinstance(class2d_message, dict)
    if not _db.exec(
        select(func.count(db.Class2DParameters.particles_file))
        .where(db.Class2DParameters.particles_file == class2d_message["particles_file"])
        .where(db.Class2DParameters.pj_id == pj_id)
    ).one():
        class2d_params = db.Class2DParameters(
            pj_id=pj_id,
            murfey_id=_murfey_id(message["program_id"], _db)[0],
            particles_file=class2d_message["particles_file"],
            class2d_dir=class2d_message["class2d_dir"],
            batch_size=class2d_message["batch_size"],
            complete=False,
        )
        _db.add(class2d_params)
        _db.commit()
        murfey_ids = _murfey_id(message["program_id"], _db, number=50)
        _murfey_class2ds(
            murfey_ids, class2d_message["particles_file"], message["program_id"], _db
        )
    zocalo_message: dict = {
        "parameters": {
            "particles_file": class2d_message["particles_file"],
            "class2d_dir": f"{class2d_message['class2d_dir']}{other_options['next_job']:03}",
            "batch_is_complete": False,
            "particle_diameter": relion_options["particle_diameter"],
            "combine_star_job_number": -1,
            "picker_id": other_options["picker_ispyb_id"],
            "nr_iter": default_spa_parameters.nr_iter_2d,
            "batch_size": default_spa_parameters.batch_size_2d,
            "nr_classes": default_spa_parameters.nr_classes_2d,
            "do_icebreaker_jobs": default_spa_parameters.do_icebreaker_jobs,
            "class2d_fraction_of_classes_to_remove": default_spa_parameters.fraction_of_classes_to_remove_2d,
            "mask_diameter": 0,
            "class_uuids": _2d_class_murfey_ids(
                class2d_message["particles_file"], _app_id(pj_id, _db), _db
            ),
            "class2d_grp_uuid": _db.exec(
                select(db.Class2DParameters).where(
                    db.Class2DParameters.particles_file
                    == class2d_message["particles_file"]
                    and db.Class2DParameters.pj_id == pj_id
                )
            )
            .one()
            .murfey_id,
            "session_id": message["session_id"],
            "autoproc_program_id": _app_id(
                _pj_id(message["program_id"], _db, recipe="em-spa-class2d"), _db
            ),
            "node_creator_queue": machine_config.node_creator_queue,
        },
        "recipes": ["em-spa-class2d"],
    }
    if _transport_object:
        zocalo_message["parameters"][
            "feedback_queue"
        ] = _transport_object.feedback_queue
        _transport_object.send("processing_recipe", zocalo_message, new_connection=True)
        logger.info("2D classification requested")
    if demo:
        logger.info("Incomplete 2D batch registered in demo mode")
        if not _db.exec(
            select(func.count(db.Class2DParameters.particles_file)).where(
                db.Class2DParameters.particles_file == class2d_message["particles_file"]
                and db.Class2DParameters.pj_id == pj_id
                and db.Class2DParameters.complete
            )
        ).one():
            _register_complete_2d_batch(message, _db=_db, demo=demo)
            message["class2d_message"]["particles_file"] = (
                message["class2d_message"]["particles_file"] + "_new"
            )
            _register_complete_2d_batch(message, _db=_db, demo=demo)
    _db.close()


def _register_complete_2d_batch(message: dict, _db=murfey_db, demo: bool = False):
    """Received full batch from particle selection service"""
    instrument_name = (
        _db.exec(select(db.Session).where(db.Session.id == message["session_id"]))
        .one()
        .instrument_name
    )
    machine_config = get_machine_config(instrument_name=instrument_name)[
        instrument_name
    ]
    class2d_message = message.get("class2d_message")
    assert isinstance(class2d_message, dict)
    pj_id_params = _pj_id(message["program_id"], _db, recipe="em-spa-preprocess")
    pj_id = _pj_id(message["program_id"], _db, recipe="em-spa-class2d")
    relion_params = _db.exec(
        select(db.SPARelionParameters).where(
            db.SPARelionParameters.pj_id == pj_id_params
        )
    ).one()
    feedback_params = _db.exec(
        select(db.SPAFeedbackParameters).where(
            db.SPAFeedbackParameters.pj_id == pj_id_params
        )
    ).one()
    _db.expunge(relion_params)
    _db.expunge(feedback_params)
    if feedback_params.hold_class2d or feedback_params.picker_ispyb_id is None:
        feedback_params.rerun_class2d = True
        _db.add(feedback_params)
        _db.commit()
        # If waiting then save the message
        if _db.exec(
            select(func.count(db.Class2DParameters.particles_file))
            .where(db.Class2DParameters.pj_id == pj_id)
            .where(
                db.Class2DParameters.particles_file == class2d_message["particles_file"]
            )
        ).one():
            class2d_params = _db.exec(
                select(db.Class2DParameters)
                .where(db.Class2DParameters.pj_id == pj_id)
                .where(
                    db.Class2DParameters.particles_file
                    == class2d_message["particles_file"]
                )
            ).one()
            class2d_params.complete = True
            _db.add(class2d_params)
            _db.commit()
            _db.close()
        else:
            class2d_params = db.Class2DParameters(
                pj_id=pj_id,
                murfey_id=_murfey_id(message["program_id"], _db)[0],
                particles_file=class2d_message["particles_file"],
                class2d_dir=class2d_message["class2d_dir"],
                batch_size=class2d_message["batch_size"],
            )
            _db.add(class2d_params)
            _db.commit()
            _db.close()
            murfey_ids = _murfey_id(_app_id(pj_id, _db), _db, number=50)
            _murfey_class2ds(
                murfey_ids, class2d_message["particles_file"], _app_id(pj_id, _db), _db
            )
        if demo:
            _register_class_selection(
                {"session_id": message["session_id"], "class_selection_score": 0.5},
                _db=_db,
                demo=demo,
            )
    elif not feedback_params.class_selection_score:
        # For the first batch, start a container and set the database to wait
        job_number_after_first_batch = (
            10 if default_spa_parameters.do_icebreaker_jobs else 7
        )
        if (
            feedback_params.next_job is not None
            and feedback_params.next_job < job_number_after_first_batch
        ):
            feedback_params.next_job = job_number_after_first_batch
        if not feedback_params.star_combination_job:
            feedback_params.star_combination_job = feedback_params.next_job + (
                3 if default_spa_parameters.do_icebreaker_jobs else 2
            )
        if _db.exec(
            select(func.count(db.Class2DParameters.particles_file))
            .where(db.Class2DParameters.pj_id == pj_id)
            .where(
                db.Class2DParameters.particles_file == class2d_message["particles_file"]
            )
        ).one():
            class_uuids = _2d_class_murfey_ids(
                class2d_message["particles_file"], _app_id(pj_id, _db), _db
            )
            class2d_grp_uuid = (
                _db.exec(
                    select(db.Class2DParameters)
                    .where(db.Class2DParameters.pj_id == pj_id)
                    .where(
                        db.Class2DParameters.particles_file
                        == class2d_message["particles_file"]
                    )
                )
                .one()
                .murfey_id
            )
        else:
            class_uuids = {
                str(i + 1): m
                for i, m in enumerate(_murfey_id(_app_id(pj_id, _db), _db, number=50))
            }
            class2d_grp_uuid = _murfey_id(_app_id(pj_id, _db), _db)[0]
        zocalo_message: dict = {
            "parameters": {
                "particles_file": class2d_message["particles_file"],
                "class2d_dir": f"{class2d_message['class2d_dir']}{feedback_params.next_job:03}",
                "batch_is_complete": True,
                "particle_diameter": relion_params.particle_diameter,
                "mask_diameter": relion_params.mask_diameter or 0,
                "combine_star_job_number": feedback_params.star_combination_job,
                "autoselect_min_score": 0,
                "picker_id": feedback_params.picker_ispyb_id,
                "class_uuids": class_uuids,
                "class2d_grp_uuid": class2d_grp_uuid,
                "nr_iter": default_spa_parameters.nr_iter_2d,
                "batch_size": default_spa_parameters.batch_size_2d,
                "nr_classes": default_spa_parameters.nr_classes_2d,
                "do_icebreaker_jobs": default_spa_parameters.do_icebreaker_jobs,
                "class2d_fraction_of_classes_to_remove": default_spa_parameters.fraction_of_classes_to_remove_2d,
                "session_id": message["session_id"],
                "autoproc_program_id": _app_id(
                    _pj_id(message["program_id"], _db, recipe="em-spa-class2d"), _db
                ),
                "node_creator_queue": machine_config.node_creator_queue,
            },
            "recipes": ["em-spa-class2d"],
        }
        if _transport_object:
            zocalo_message["parameters"][
                "feedback_queue"
            ] = _transport_object.feedback_queue
            _transport_object.send(
                "processing_recipe", zocalo_message, new_connection=True
            )
        feedback_params.hold_class2d = True
        feedback_params.next_job += (
            4 if default_spa_parameters.do_icebreaker_jobs else 3
        )
        _db.add(feedback_params)
        _db.commit()
        _db.close()
    else:
        # Send all other messages on to a container
        if _db.exec(
            select(func.count(db.Class2DParameters.particles_file))
            .where(db.Class2DParameters.pj_id == pj_id)
            .where(
                db.Class2DParameters.particles_file == class2d_message["particles_file"]
            )
        ).one():
            class_uuids = _2d_class_murfey_ids(
                class2d_message["particles_file"], _app_id(pj_id, _db), _db
            )
            class2d_grp_uuid = (
                _db.exec(
                    select(db.Class2DParameters)
                    .where(db.Class2DParameters.pj_id == pj_id)
                    .where(
                        db.Class2DParameters.particles_file
                        == class2d_message["particles_file"]
                    )
                )
                .one()
                .murfey_id
            )
        else:
            class_uuids = {
                str(i + 1): m
                for i, m in enumerate(_murfey_id(_app_id(pj_id, _db), _db, number=50))
            }
            class2d_grp_uuid = _murfey_id(_app_id(pj_id, _db), _db)[0]
        zocalo_message = {
            "parameters": {
                "particles_file": class2d_message["particles_file"],
                "class2d_dir": f"{class2d_message['class2d_dir']}{feedback_params.next_job:03}",
                "batch_is_complete": True,
                "particle_diameter": relion_params.particle_diameter,
                "mask_diameter": relion_params.mask_diameter or 0,
                "combine_star_job_number": feedback_params.star_combination_job,
                "autoselect_min_score": feedback_params.class_selection_score or 0,
                "picker_id": feedback_params.picker_ispyb_id,
                "class_uuids": class_uuids,
                "class2d_grp_uuid": class2d_grp_uuid,
                "nr_iter": default_spa_parameters.nr_iter_2d,
                "batch_size": default_spa_parameters.batch_size_2d,
                "nr_classes": default_spa_parameters.nr_classes_2d,
                "do_icebreaker_jobs": default_spa_parameters.do_icebreaker_jobs,
                "class2d_fraction_of_classes_to_remove": default_spa_parameters.fraction_of_classes_to_remove_2d,
                "session_id": message["session_id"],
                "autoproc_program_id": _app_id(
                    _pj_id(message["program_id"], _db, recipe="em-spa-class2d"), _db
                ),
                "node_creator_queue": machine_config.node_creator_queue,
            },
            "recipes": ["em-spa-class2d"],
        }
        if _transport_object:
            zocalo_message["parameters"][
                "feedback_queue"
            ] = _transport_object.feedback_queue
            _transport_object.send(
                "processing_recipe", zocalo_message, new_connection=True
            )
        feedback_params.next_job += (
            3 if default_spa_parameters.do_icebreaker_jobs else 2
        )
        _db.add(feedback_params)
        _db.commit()
        _db.close()


def _flush_class2d(
    session_id: int,
    app_id: int,
    _db,
    relion_params: db.SPARelionParameters | None = None,
    feedback_params: db.SPAFeedbackParameters | None = None,
):
    instrument_name = (
        _db.exec(select(db.Session).where(db.Session.id == session_id))
        .one()
        .instrument_name
    )
    machine_config = get_machine_config(instrument_name=instrument_name)[
        instrument_name
    ]
    if not relion_params or feedback_params:
        pj_id_params = _pj_id(app_id, _db, recipe="em-spa-preprocess")
    if not relion_params:
        relion_params = _db.exec(
            select(db.SPARelionParameters).where(
                db.SPARelionParameters.pj_id == pj_id_params
            )
        ).one()
        _db.expunge(relion_params)
    if not feedback_params:
        feedback_params = _db.exec(
            select(db.SPAFeedbackParameters).where(
                db.SPAFeedbackParameters.pj_id == pj_id_params
            )
        ).one()
        _db.expunge(feedback_params)
    if not relion_params or not feedback_params:
        return
    pj_id = _pj_id(app_id, _db, recipe="em-spa-class2d")
    class2d_db = _db.exec(
        select(db.Class2DParameters)
        .where(db.Class2DParameters.pj_id == pj_id)
        .where(db.Class2DParameters.complete)
    ).all()
    if not feedback_params.next_job:
        feedback_params.next_job = (
            10 if default_spa_parameters.do_icebreaker_jobs else 7
        )
    if not feedback_params.star_combination_job:
        feedback_params.star_combination_job = feedback_params.next_job + (
            3 if default_spa_parameters.do_icebreaker_jobs else 2
        )
    for saved_message in class2d_db:
        # Send all held Class2D messages on with the selection score added
        _db.expunge(saved_message)
        zocalo_message: dict = {
            "parameters": {
                "particles_file": saved_message.particles_file,
                "class2d_dir": f"{saved_message.class2d_dir}{feedback_params.next_job:03}",
                "batch_is_complete": True,
                "batch_size": saved_message.batch_size,
                "particle_diameter": relion_params.particle_diameter,
                "mask_diameter": relion_params.mask_diameter or 0,
                "combine_star_job_number": feedback_params.star_combination_job,
                "autoselect_min_score": feedback_params.class_selection_score or 0,
                "picker_id": feedback_params.picker_ispyb_id,
                "class_uuids": _2d_class_murfey_ids(
                    saved_message.particles_file, _app_id(pj_id, _db), _db
                ),
                "class2d_grp_uuid": saved_message.murfey_id,
                "nr_iter": default_spa_parameters.nr_iter_2d,
                "nr_classes": default_spa_parameters.nr_classes_2d,
                "do_icebreaker_jobs": default_spa_parameters.do_icebreaker_jobs,
                "class2d_fraction_of_classes_to_remove": default_spa_parameters.fraction_of_classes_to_remove_2d,
                "session_id": session_id,
                "autoproc_program_id": _app_id(pj_id, _db),
                "node_creator_queue": machine_config.node_creator_queue,
            },
            "recipes": ["em-spa-class2d"],
        }
        if _transport_object:
            zocalo_message["parameters"][
                "feedback_queue"
            ] = _transport_object.feedback_queue
            _transport_object.send(
                "processing_recipe", zocalo_message, new_connection=True
            )
        feedback_params.next_job += (
            3 if default_spa_parameters.do_icebreaker_jobs else 2
        )
        _db.delete(saved_message)
    _db.add(feedback_params)
    _db.commit()


def _register_class_selection(message: dict, _db=murfey_db, demo: bool = False):
    """Received selection score from class selection service"""
    pj_id_params = _pj_id(message["program_id"], _db, recipe="em-spa-preprocess")
    pj_id = _pj_id(message["program_id"], _db, recipe="em-spa-class2d")
    relion_params = _db.exec(
        select(db.SPARelionParameters).where(
            db.SPARelionParameters.pj_id == pj_id_params
        )
    ).one()
    class2d_db = _db.exec(
        select(db.Class2DParameters).where(db.Class2DParameters.pj_id == pj_id)
    ).all()
    # Add the class selection score to the database
    feedback_params = _db.exec(
        select(db.SPAFeedbackParameters).where(
            db.SPAFeedbackParameters.pj_id == pj_id_params
        )
    ).one()
    _db.expunge(feedback_params)

    if feedback_params.picker_ispyb_id is None:
        selection_stash = db.SelectionStash(
            pj_id=pj_id,
            class_selection_score=message["class_selection_score"] or 0,
        )
        _db.add(selection_stash)
        _db.commit()
        _db.close()
        return

    feedback_params.class_selection_score = message.get("class_selection_score") or 0
    feedback_params.hold_class2d = False
    next_job = feedback_params.next_job
    if demo:
        for saved_message in class2d_db:
            # Send all held Class2D messages on with the selection score added
            _db.expunge(saved_message)
            particles_file = saved_message.particles_file
            logger.info("Complete 2D classification registered in demo mode")
            _register_3d_batch(
                {
                    "session_id": message["session_id"],
                    "class3d_message": {
                        "particles_file": particles_file,
                        "class3d_dir": "Class3D",
                        "batch_size": 50000,
                    },
                },
                _db=_db,
                demo=demo,
            )
            logger.info("3D classification registered in demo mode")
            _register_3d_batch(
                {
                    "session_id": message["session_id"],
                    "class3d_message": {
                        "particles_file": particles_file + "_new",
                        "class3d_dir": "Class3D",
                        "batch_size": 50000,
                    },
                },
                _db=_db,
                demo=demo,
            )
            _register_initial_model(
                {
                    "session_id": message["session_id"],
                    "initial_model": "InitialModel/job015/model.mrc",
                },
                _db=_db,
                demo=demo,
            )
            next_job += 3 if default_spa_parameters.do_icebreaker_jobs else 2
        feedback_params.next_job = next_job
        _db.close()
    else:
        _flush_class2d(
            message["session_id"],
            message["program_id"],
            _db,
            relion_params=relion_params,
            feedback_params=feedback_params,
        )
    _db.add(feedback_params)
    for sm in class2d_db:
        _db.delete(sm)
    _db.commit()
    _db.close()


def _find_initial_model(visit: str, machine_config: MachineConfig) -> Path | None:
    if machine_config.initial_model_search_directory:
        visit_directory = (
            machine_config.rsync_basepath
            / (machine_config.rsync_module or "data")
            / str(datetime.now().year)
            / visit
        )
        possible_models = [
            p
            for p in (
                visit_directory / machine_config.initial_model_search_directory
            ).glob("*.mrc")
            if "rescaled" not in p.name
        ]
        if possible_models:
            return sorted(possible_models, key=lambda x: x.stat().st_ctime)[-1]
    return None


def _downscaled_box_size(
    particle_diameter: int, pixel_size: float
) -> Tuple[int, float]:
    box_size = int(math.ceil(1.2 * particle_diameter))
    box_size = box_size + box_size % 2
    for small_box_pix in (
        48,
        64,
        96,
        128,
        160,
        192,
        256,
        288,
        300,
        320,
        360,
        384,
        400,
        420,
        450,
        480,
        512,
        640,
        768,
        896,
        1024,
    ):
        # Don't go larger than the original box
        if small_box_pix > box_size:
            return box_size, pixel_size
        # If Nyquist freq. is better than 8.5 A, use this downscaled box, else step size
        small_box_angpix = pixel_size * box_size / small_box_pix
        if small_box_angpix < 4.25:
            return small_box_pix, small_box_angpix
    raise ValueError(f"Box size is too large: {box_size}")


def _resize_intial_model(
    downscaled_box_size: int,
    downscaled_pixel_size: float,
    input_path: Path,
    output_path: Path,
    executables: Dict[str, str],
    env: Dict[str, str],
) -> None:
    if executables.get("relion_image_handler"):
        comp_proc = subprocess.run(
            [
                f"{executables['relion_image_handler']}",
                "--i",
                str(input_path),
                "--new_box",
                str(downscaled_box_size),
                "--rescale_angpix",
                str(downscaled_pixel_size),
                "--o",
                str(output_path),
            ],
            capture_output=True,
            text=True,
            env=env,
        )
        with mrcfile.open(output_path) as rescaled_mrc:
            rescaled_mrc.header.cella = (
                downscaled_pixel_size,
                downscaled_pixel_size,
                downscaled_pixel_size,
            )
        if comp_proc.returncode:
            logger.error(
                f"Resizing initial model {input_path} failed \n {comp_proc.stdout}"
            )
    return None


def _register_3d_batch(message: dict, _db=murfey_db, demo: bool = False):
    """Received 3d batch from class selection service"""
    class3d_message = message.get("class3d_message")
    assert isinstance(class3d_message, dict)
    instrument_name = (
        _db.exec(select(db.Session).where(db.Session.id == message["session_id"]))
        .one()
        .instrument_name
    )
    machine_config = get_machine_config(instrument_name=instrument_name)[
        instrument_name
    ]
    pj_id_params = _pj_id(message["program_id"], _db, recipe="em-spa-preprocess")
    pj_id = _pj_id(message["program_id"], _db, recipe="em-spa-class3d")
    relion_params = _db.exec(
        select(db.SPARelionParameters).where(
            db.SPARelionParameters.pj_id == pj_id_params
        )
    ).one()
    relion_options = dict(relion_params)
    feedback_params = _db.exec(
        select(db.SPAFeedbackParameters).where(
            db.SPAFeedbackParameters.pj_id == pj_id_params
        )
    ).one()
    other_options = dict(feedback_params)

    visit_name = (
        _db.exec(
            select(db.ClientEnvironment).where(
                db.ClientEnvironment.session_id == message["session_id"]
            )
        )
        .one()
        .visit
    )

    provided_initial_model = _find_initial_model(visit_name, machine_config)
    if provided_initial_model and not feedback_params.initial_model:
        rescaled_initial_model_path = (
            provided_initial_model.parent
            / f"{provided_initial_model.stem}_rescaled_{pj_id}{provided_initial_model.suffix}"
        )
        if not rescaled_initial_model_path.is_file():
            _resize_intial_model(
                *_downscaled_box_size(
                    message["particle_diameter"],
                    relion_options["angpix"],
                ),
                provided_initial_model,
                rescaled_initial_model_path,
                machine_config.external_executables,
                machine_config.external_environment,
            )
            feedback_params.initial_model = str(rescaled_initial_model_path)
            other_options["initial_model"] = str(rescaled_initial_model_path)
            next_job = feedback_params.next_job
            class3d_dir = (
                f"{class3d_message['class3d_dir']}{(feedback_params.next_job+1):03}"
            )
            feedback_params.next_job += 1
            _db.add(feedback_params)
            _db.commit()

            class3d_grp_uuid = _murfey_id(message["program_id"], _db)[0]
            class_uuids = _murfey_id(message["program_id"], _db, number=4)
            class3d_params = db.Class3DParameters(
                pj_id=pj_id,
                murfey_id=class3d_grp_uuid,
                particles_file=class3d_message["particles_file"],
                class3d_dir=class3d_dir,
                batch_size=class3d_message["batch_size"],
            )
            _db.add(class3d_params)
            _db.commit()
            _murfey_class3ds(
                class_uuids,
                class3d_message["particles_file"],
                message["program_id"],
                _db,
            )

    if feedback_params.hold_class3d:
        # If waiting then save the message
        class3d_params = _db.exec(
            select(db.Class3DParameters).where(db.Class3DParameters.pj_id == pj_id)
        ).one()
        class3d_params.run = True
        class3d_params.particles_file = class3d_message["particles_file"]
        class3d_params.batch_size = class3d_message["batch_size"]
        _db.add(class3d_params)
        _db.commit()
        _db.close()
    elif not feedback_params.initial_model:
        # For the first batch, start a container and set the database to wait
        next_job = feedback_params.next_job
        class3d_dir = (
            f"{class3d_message['class3d_dir']}{(feedback_params.next_job+1):03}"
        )
        class3d_grp_uuid = _murfey_id(message["program_id"], _db)[0]
        class_uuids = _murfey_id(message["program_id"], _db, number=4)
        class3d_params = db.Class3DParameters(
            pj_id=pj_id,
            murfey_id=class3d_grp_uuid,
            particles_file=class3d_message["particles_file"],
            class3d_dir=class3d_dir,
            batch_size=class3d_message["batch_size"],
        )
        _db.add(class3d_params)
        _db.commit()
        _murfey_class3ds(
            class_uuids, class3d_message["particles_file"], message["program_id"], _db
        )

        feedback_params.hold_class3d = True
        next_job += 2
        feedback_params.next_job = next_job
        zocalo_message: dict = {
            "parameters": {
                "particles_file": class3d_message["particles_file"],
                "class3d_dir": class3d_dir,
                "batch_size": class3d_message["batch_size"],
                "symmetry": relion_options["symmetry"],
                "particle_diameter": relion_options["particle_diameter"],
                "mask_diameter": relion_options["mask_diameter"] or 0,
                "do_initial_model": True,
                "picker_id": other_options["picker_ispyb_id"],
                "class_uuids": {i + 1: m for i, m in enumerate(class_uuids)},
                "class3d_grp_uuid": class3d_grp_uuid,
                "nr_iter": default_spa_parameters.nr_iter_3d,
                "initial_model_iterations": default_spa_parameters.nr_iter_ini_model,
                "nr_classes": default_spa_parameters.nr_classes_3d,
                "do_icebreaker_jobs": default_spa_parameters.do_icebreaker_jobs,
                "class2d_fraction_of_classes_to_remove": default_spa_parameters.fraction_of_classes_to_remove_2d,
                "session_id": message["session_id"],
                "autoproc_program_id": _app_id(
                    _pj_id(message["program_id"], _db, recipe="em-spa-class3d"), _db
                ),
                "node_creator_queue": machine_config.node_creator_queue,
            },
            "recipes": ["em-spa-class3d"],
        }
        if _transport_object:
            zocalo_message["parameters"][
                "feedback_queue"
            ] = _transport_object.feedback_queue
            _transport_object.send(
                "processing_recipe", zocalo_message, new_connection=True
            )
        _db.add(feedback_params)
        _db.commit()
        _db.close()
    else:
        # Send all other messages on to a container
        class3d_params = _db.exec(
            select(db.Class3DParameters).where(db.Class3DParameters.pj_id == pj_id)
        ).one()
        zocalo_message = {
            "parameters": {
                "particles_file": class3d_message["particles_file"],
                "class3d_dir": class3d_params.class3d_dir,
                "batch_size": class3d_message["batch_size"],
                "symmetry": relion_options["symmetry"],
                "particle_diameter": relion_options["particle_diameter"],
                "mask_diameter": relion_options["mask_diameter"] or 0,
                "do_initial_model": False,
                "initial_model_file": other_options["initial_model"],
                "picker_id": other_options["picker_ispyb_id"],
                "class_uuids": _3d_class_murfey_ids(
                    class3d_params.particles_file, _app_id(pj_id, _db), _db
                ),
                "class3d_grp_uuid": class3d_params.murfey_id,
                "nr_iter": default_spa_parameters.nr_iter_3d,
                "initial_model_iterations": default_spa_parameters.nr_iter_ini_model,
                "nr_classes": default_spa_parameters.nr_classes_3d,
                "do_icebreaker_jobs": default_spa_parameters.do_icebreaker_jobs,
                "class2d_fraction_of_classes_to_remove": default_spa_parameters.fraction_of_classes_to_remove_2d,
                "session_id": message["session_id"],
                "autoproc_program_id": _app_id(
                    _pj_id(message["program_id"], _db, recipe="em-spa-class3d"), _db
                ),
                "node_creator_queue": machine_config.node_creator_queue,
            },
            "recipes": ["em-spa-class3d"],
        }
        if _transport_object:
            zocalo_message["parameters"][
                "feedback_queue"
            ] = _transport_object.feedback_queue
            _transport_object.send(
                "processing_recipe", zocalo_message, new_connection=True
            )
        feedback_params.hold_class3d = True
        _db.add(feedback_params)
        _db.commit()
        _db.close()


def _register_initial_model(message: dict, _db=murfey_db, demo: bool = False):
    """Received initial model from 3d classification service"""
    pj_id_params = _pj_id(message["program_id"], _db, recipe="em-spa-preprocess")
    # Add the initial model file to the database
    feedback_params = _db.exec(
        select(db.SPAFeedbackParameters).where(
            db.SPAFeedbackParameters.pj_id == pj_id_params
        )
    ).one()
    feedback_params.initial_model = message.get("initial_model")
    _db.add(feedback_params)
    _db.commit()
    _db.close()


@record_failure
def _flush_spa_preprocessing(message: dict):
    session_id = message["session_id"]
    stashed_files = murfey_db.exec(
        select(db.PreprocessStash)
        .where(db.PreprocessStash.session_id == session_id)
        .where(db.PreprocessStash.tag == message["tag"])
    ).all()
    if not stashed_files:
        return None
    instrument_name = (
        murfey_db.exec(select(db.Session).where(db.Session.id == message["session_id"]))
        .one()
        .instrument_name
    )
    machine_config = get_machine_config(instrument_name=instrument_name)[
        instrument_name
    ]
    collected_ids = murfey_db.exec(
        select(
            db.DataCollectionGroup,
            db.DataCollection,
            db.ProcessingJob,
            db.AutoProcProgram,
        )
        .where(db.DataCollectionGroup.session_id == session_id)
        .where(db.DataCollectionGroup.tag == message["tag"])
        .where(db.DataCollection.dcg_id == db.DataCollectionGroup.id)
        .where(db.ProcessingJob.dc_id == db.DataCollection.id)
        .where(db.AutoProcProgram.pj_id == db.ProcessingJob.id)
        .where(db.ProcessingJob.recipe == "em-spa-preprocess")
    ).one()
    params = murfey_db.exec(
        select(db.SPARelionParameters, db.SPAFeedbackParameters)
        .where(db.SPARelionParameters.pj_id == collected_ids[2].id)
        .where(db.SPAFeedbackParameters.pj_id == db.SPARelionParameters.pj_id)
    ).one()
    proc_params = params[0]
    feedback_params = params[1]
    if not proc_params:
        logger.warning(
            f"No SPA processing parameters found for client processing job ID {collected_ids[2].id}"
        )
        raise ValueError(
            "No processing parameters were foudn in the database when flushing SPA preprocessing"
        )

    murfey_ids = _murfey_id(
        collected_ids[3].id,
        murfey_db,
        number=2 * len(stashed_files),
        close=False,
    )
    if feedback_params.picker_murfey_id is None:
        feedback_params.picker_murfey_id = murfey_ids[1]
        murfey_db.add(feedback_params)

    for i, f in enumerate(stashed_files):
        mrcp = Path(f.mrc_out)
        ppath = Path(f.file_path)
        if not mrcp.parent.exists():
            mrcp.parent.mkdir(parents=True)
        movie = db.Movie(
            murfey_id=murfey_ids[2 * i],
            path=f.file_path,
            image_number=f.image_number,
            tag=f.tag,
            foil_hole_id=f.foil_hole_id,
        )
        murfey_db.add(movie)
        zocalo_message: dict = {
            "recipes": ["em-spa-preprocess"],
            "parameters": {
                "node_creator_queue": machine_config.node_creator_queue,
                "dcid": collected_ids[1].id,
                "kv": proc_params.voltage,
                "autoproc_program_id": collected_ids[3].id,
                "movie": f.file_path,
                "mrc_out": f.mrc_out,
                "pixel_size": proc_params.angpix,
                "image_number": f.image_number,
                "microscope": get_microscope(),
                "mc_uuid": murfey_ids[2 * i],
                "ft_bin": proc_params.motion_corr_binning,
                "fm_dose": proc_params.dose_per_frame,
                "gain_ref": proc_params.gain_ref,
                "picker_uuid": murfey_ids[2 * i + 1],
                "session_id": session_id,
                "particle_diameter": proc_params.particle_diameter or 0,
                "fm_int_file": f.eer_fractionation_file,
                "do_icebreaker_jobs": default_spa_parameters.do_icebreaker_jobs,
            },
        }
        if _transport_object:
            zocalo_message["parameters"][
                "feedback_queue"
            ] = _transport_object.feedback_queue
            _transport_object.send(
                "processing_recipe", zocalo_message, new_connection=True
            )
            murfey_db.delete(f)
        else:
            logger.error(
                f"Pre-processing was requested for {ppath.name} but no Zocalo transport object was found"
            )
    murfey_db.commit()
    murfey_db.close()
    return None


@record_failure
def _flush_tomography_preprocessing(message: dict):
    session_id = message["session_id"]
    instrument_name = (
        murfey_db.exec(select(db.Session).where(db.Session.id == session_id))
        .one()
        .instrument_name
    )
    machine_config = get_machine_config(instrument_name=instrument_name)[
        instrument_name
    ]
    stashed_files = murfey_db.exec(
        select(db.PreprocessStash)
        .where(db.PreprocessStash.session_id == session_id)
        .where(db.PreprocessStash.group_tag == message["data_collection_group_tag"])
    ).all()
    if not stashed_files:
        return
    collected_ids = murfey_db.exec(
        select(
            db.DataCollectionGroup,
        )
        .where(db.DataCollectionGroup.session_id == session_id)
        .where(db.DataCollectionGroup.tag == message["data_collection_group_tag"])
    ).first()
    proc_params = murfey_db.exec(
        select(db.TomographyPreprocessingParameters).where(
            db.TomographyPreprocessingParameters.dcg_id == collected_ids.id
        )
    ).one()
    if not proc_params:
        visit_name = message["visit_name"].replace("\r\n", "").replace("\n", "")
        logger.warning(
            f"No tomography processing parameters found for Murfey session {sanitise(str(message['session_id']))} on visit {sanitise(visit_name)}"
        )
        return

    for f in stashed_files:
        collected_ids = murfey_db.exec(
            select(
                db.DataCollectionGroup,
                db.DataCollection,
                db.ProcessingJob,
                db.AutoProcProgram,
            )
            .where(db.DataCollectionGroup.session_id == session_id)
            .where(db.DataCollectionGroup.tag == message["data_collection_group_tag"])
            .where(db.DataCollection.dcg_id == db.DataCollectionGroup.id)
            .where(db.DataCollection.tag == f.tag)
            .where(db.ProcessingJob.dc_id == db.DataCollection.id)
            .where(db.AutoProcProgram.pj_id == db.ProcessingJob.id)
            .where(db.ProcessingJob.recipe == "em-tomo-preprocess")
        ).one()
        detached_ids = [c.id for c in collected_ids]

        murfey_ids = _murfey_id(detached_ids[3], murfey_db, number=1, close=False)
        p = Path(f.mrc_out)
        if not p.parent.exists():
            p.parent.mkdir(parents=True)
        movie = db.Movie(
            murfey_id=murfey_ids[0],
            path=f.file_path,
            image_number=f.image_number,
            tag=f.tag,
        )
        murfey_db.add(movie)
        zocalo_message: dict = {
            "recipes": ["em-tomo-preprocess"],
            "parameters": {
                "node_creator_queue": machine_config.node_creator_queue,
                "dcid": detached_ids[1],
                "autoproc_program_id": detached_ids[3],
                "movie": f.file_path,
                "mrc_out": f.mrc_out,
                "pixel_size": proc_params.pixel_size,
                "kv": proc_params.voltage,
                "image_number": f.image_number,
                "microscope": get_microscope(),
                "mc_uuid": murfey_ids[0],
                "ft_bin": proc_params.motion_corr_binning,
                "fm_dose": proc_params.dose_per_frame,
                "gain_ref": (
                    str(machine_config.rsync_basepath / proc_params.gain_ref)
                    if proc_params.gain_ref
                    else proc_params.gain_ref
                ),
                "fm_int_file": proc_params.eer_fractionation_file or "",
            },
        }
        logger.info(
            f"Launching tomography preprocessing with Zocalo message: {zocalo_message}"
        )
        if _transport_object:
            zocalo_message["parameters"][
                "feedback_queue"
            ] = _transport_object.feedback_queue
            _transport_object.send(
                "processing_recipe", zocalo_message, new_connection=True
            )
        else:
            feedback_callback(
                {},
                {
                    "register": "motion_corrected",
                    "movie": f.file_path,
                    "mrc_out": f.mrc_out,
                    "movie_id": murfey_ids[0],
                    "program_id": detached_ids[3],
                },
            )
        murfey_db.delete(f)
        murfey_db.commit()
        murfey_db.close()


def _flush_grid_square_records(message: dict, _db=murfey_db, demo: bool = False):
    tag = message["tag"]
    session_id = message["session_id"]
    gs_ids = []
    for gs in _db.exec(
        select(db.GridSquare)
        .where(db.GridSquare.session_id == session_id)
        .where(db.GridSquare.tag == tag)
    ).all():
        gs_ids.append(gs.id)
        if demo:
            logger.info(f"Flushing grid square {gs.name}")
    for i in gs_ids:
        _flush_foil_hole_records(i, _db=_db, demo=demo)


def _flush_foil_hole_records(grid_square_id: int, _db=murfey_db, demo: bool = False):
    for fh in _db.exec(
        select(db.FoilHole).where(db.FoilHole.grid_square_id == grid_square_id)
    ).all():
        if demo:
            logger.info(f"Flushing foil hole: {fh.name}")


def _register_refinement(message: dict, _db=murfey_db, demo: bool = False):
    """Received class to refine from 3D classification"""
    instrument_name = (
        _db.exec(select(db.Session).where(db.Session.id == message["session_id"]))
        .one()
        .instrument_name
    )
    machine_config = get_machine_config(instrument_name=instrument_name)[
        instrument_name
    ]
    pj_id_params = _pj_id(message["program_id"], _db, recipe="em-spa-preprocess")
    pj_id = _pj_id(message["program_id"], _db, recipe="em-spa-refine")
    relion_params = _db.exec(
        select(db.SPARelionParameters).where(
            db.SPARelionParameters.pj_id == pj_id_params
        )
    ).one()
    relion_options = dict(relion_params)
    feedback_params = _db.exec(
        select(db.SPAFeedbackParameters).where(
            db.SPAFeedbackParameters.pj_id == pj_id_params
        )
    ).one()
    other_options = dict(feedback_params)

    if feedback_params.hold_refine:
        # If waiting then save the message
        refine_params = _db.exec(
            select(db.RefineParameters).where(db.RefineParameters.pj_id == pj_id)
        ).one()
        # refine_params.refine_dir is not set as it will be the same as before
        refine_params.run = True
        refine_params.class3d_dir = message["class3d_dir"]
        refine_params.class_number = message["best_class"]
        _db.add(refine_params)
        _db.commit()
        _db.close()
    else:
        # Send all other messages on to a container
        try:
            refine_params = _db.exec(
                select(db.RefineParameters).where(db.RefineParameters.pj_id == pj_id)
            ).one()
        except SQLAlchemyError:
            next_job = feedback_params.next_job
            refine_dir = f"{message['refine_dir']}{(feedback_params.next_job + 2):03}"
            refined_grp_uuid = _murfey_id(message["program_id"], _db)[0]
            refined_class_uuid = _murfey_id(message["program_id"], _db)[0]

            refine_params = db.RefineParameters(
                pj_id=pj_id,
                murfey_id=refined_grp_uuid,
                refine_dir=refine_dir,
                class3d_dir=message["class3d_dir"],
                class_number=message["best_class"],
            )
            _db.add(refine_params)
            _db.commit()
            _murfey_refine(refined_class_uuid, refine_dir, message["program_id"], _db)

            if relion_options["symmetry"] == "C1":
                # Extra Refine, Mask, PostProcess beyond for determined symmetry
                next_job += 8
            else:
                # Select and Extract particles, then Refine, Mask, PostProcess
                next_job += 5
            feedback_params.next_job = next_job

        zocalo_message: dict = {
            "parameters": {
                "refine_job_dir": refine_params.refine_dir,
                "class3d_dir": message["class3d_dir"],
                "class_number": message["best_class"],
                "pixel_size": relion_options["angpix"],
                "particle_diameter": relion_options["particle_diameter"],
                "mask_diameter": relion_options["mask_diameter"] or 0,
                "symmetry": relion_options["symmetry"],
                "node_creator_queue": machine_config.node_creator_queue,
                "nr_iter": default_spa_parameters.nr_iter_3d,
                "picker_id": other_options["picker_ispyb_id"],
                "refined_class_uuid": _refine_murfey_id(
                    refine_params.refine_dir, _app_id(pj_id, _db), _db
                ),
                "refined_grp_uuid": refine_params.murfey_id,
                "session_id": message["session_id"],
                "autoproc_program_id": _app_id(
                    _pj_id(message["program_id"], _db, recipe="em-spa-refine"), _db
                ),
            },
            "recipes": ["em-spa-refine"],
        }
        if _transport_object:
            zocalo_message["parameters"][
                "feedback_queue"
            ] = _transport_object.feedback_queue
            _transport_object.send(
                "processing_recipe", zocalo_message, new_connection=True
            )
        feedback_params.hold_refine = True
        _db.add(feedback_params)
        _db.commit()
        _db.close()


def _register_bfactors(message: dict, _db=murfey_db, demo: bool = False):
    """Received refined class to calculate b-factor"""
    instrument_name = (
        _db.exec(select(db.Session).where(db.Session.id == message["session_id"]))
        .one()
        .instrument_name
    )
    machine_config = get_machine_config(instrument_name=instrument_name)[
        instrument_name
    ]
    pj_id_params = _pj_id(message["program_id"], _db, recipe="em-spa-preprocess")
    pj_id = _pj_id(message["program_id"], _db, recipe="em-spa-refine")
    relion_params = _db.exec(
        select(db.SPARelionParameters).where(
            db.SPARelionParameters.pj_id == pj_id_params
        )
    ).one()
    relion_options = dict(relion_params)
    feedback_params = _db.exec(
        select(db.SPAFeedbackParameters).where(
            db.SPAFeedbackParameters.pj_id == pj_id_params
        )
    ).one()

    if message["symmetry"] != relion_params.symmetry:
        # Currently don't do anything with a symmetrised re-run of the refinement
        logger.info(f"Recieved symmetrised structure of {message['symmetry']}")
        return True

    if not feedback_params.hold_refine:
        logger.warning("B-Factors requested but refine hold is off")
        return False

    # Add b-factor for refinement run
    bfactor_run = db.BFactors(
        pj_id=pj_id,
        bfactor_directory=f"{message['project_dir']}/Refine3D/bfactor_{message['number_of_particles']}",
        number_of_particles=message["number_of_particles"],
        resolution=message["resolution"],
    )
    _db.add(bfactor_run)
    _db.commit()

    # All messages should create b-factor jobs as the refine hold is on at this point
    try:
        bfactor_params = _db.exec(
            select(db.BFactorParameters).where(db.BFactorParameters.pj_id == pj_id)
        ).one()
    except SQLAlchemyError:
        bfactor_params = db.BFactorParameters(
            pj_id=pj_id,
            project_dir=message["project_dir"],
            batch_size=message["number_of_particles"],
            refined_grp_uuid=message["refined_grp_uuid"],
            refined_class_uuid=message["refined_class_uuid"],
            class_reference=message["class_reference"],
            class_number=message["class_number"],
            mask_file=message["mask_file"],
        )
        _db.add(bfactor_params)
        _db.commit()

    bfactor_particle_count = default_spa_parameters.bfactor_min_particles
    while bfactor_particle_count < bfactor_params.batch_size:
        bfactor_run_name = (
            f"{bfactor_params.project_dir}/BFactors/bfactor_{bfactor_particle_count}"
        )
        try:
            bfactor_run = _db.exec(
                select(db.BFactors)
                .where(db.BFactors.pj_id == pj_id)
                .where(db.BFactors.bfactor_directory == bfactor_run_name)
            ).one()
            bfactor_run.resolution = 0
        except SQLAlchemyError:
            bfactor_run = db.BFactors(
                pj_id=pj_id,
                bfactor_directory=bfactor_run_name,
                number_of_particles=bfactor_particle_count,
                resolution=0,
            )
        _db.add(bfactor_run)
        _db.commit()

        bfactor_particle_count *= 2

        zocalo_message: dict = {
            "parameters": {
                "bfactor_directory": bfactor_run.bfactor_directory,
                "class_reference": bfactor_params.class_reference,
                "class_number": bfactor_params.class_number,
                "number_of_particles": bfactor_run.number_of_particles,
                "batch_size": bfactor_params.batch_size,
                "pixel_size": message["pixel_size"],
                "mask": bfactor_params.mask_file,
                "particle_diameter": relion_options["particle_diameter"],
                "mask_diameter": relion_options["mask_diameter"] or 0,
                "node_creator_queue": machine_config.node_creator_queue,
                "picker_id": feedback_params.picker_ispyb_id,
                "refined_grp_uuid": bfactor_params.refined_grp_uuid,
                "refined_class_uuid": bfactor_params.refined_class_uuid,
                "session_id": message["session_id"],
                "autoproc_program_id": _app_id(
                    _pj_id(message["program_id"], _db, recipe="em-spa-refine"), _db
                ),
            },
            "recipes": ["em-spa-bfactor"],
        }
        if _transport_object:
            zocalo_message["parameters"][
                "feedback_queue"
            ] = _transport_object.feedback_queue
            _transport_object.send(
                "processing_recipe", zocalo_message, new_connection=True
            )
    _db.close()
    return True


def _save_bfactor(message: dict, _db=murfey_db, demo: bool = False):
    """Received b-factor from refinement run"""
    pj_id = _pj_id(message["program_id"], _db, recipe="em-spa-refine")
    bfactor_run = _db.exec(
        select(db.BFactors)
        .where(db.BFactors.pj_id == pj_id)
        .where(db.BFactors.number_of_particles == message["number_of_particles"])
    ).one()
    bfactor_run.resolution = message["resolution"]
    _db.add(bfactor_run)
    _db.commit()

    # Find all the resolutions in the b-factors table
    all_bfactors = _db.exec(select(db.BFactors).where(db.BFactors.pj_id == pj_id)).all()
    particle_counts = [bf.number_of_particles for bf in all_bfactors]
    resolutions = [bf.resolution for bf in all_bfactors]

    if all(resolutions):
        # Calculate b-factor and add to ispyb class table
        bfactor_fitting = np.polyfit(
            np.log(particle_counts), 1 / np.array(resolutions) ** 2, 1
        )
        refined_class_uuid = message["refined_class_uuid"]

        # Request an ispyb insert of the b-factor fitting parameters
        if _transport_object:
            _transport_object.send(
                "ispyb_connector",
                {
                    "parameters": {
                        "ispyb_command": "buffer",
                        "buffer_lookup": {
                            "particle_classification_id": refined_class_uuid,
                        },
                        "buffer_command": {
                            "ispyb_command": "insert_particle_classification"
                        },
                        "program_id": message["program_id"],
                        "bfactor_fit_intercept": str(bfactor_fitting[1]),
                        "bfactor_fit_linear": str(bfactor_fitting[0]),
                    },
                    "content": {"dummy": "dummy"},
                },
                new_connection=True,
            )

        # Clean up the b-factors table and release the hold
        [_db.delete(bf) for bf in all_bfactors]
        _db.commit()
        _release_refine_hold(message)
    _db.close()


def feedback_callback(header: dict, message: dict) -> None:
    try:
        record = None
        if "environment" in message:
            params = message["recipe"][str(message["recipe-pointer"])].get(
                "parameters", {}
            )
            message = message["payload"]
            message.update(params)
        if message["register"] == "motion_corrected":
            collected_ids = murfey_db.exec(
                select(
                    db.DataCollectionGroup,
                    db.DataCollection,
                    db.ProcessingJob,
                    db.AutoProcProgram,
                )
                .where(db.DataCollection.dcg_id == db.DataCollectionGroup.id)
                .where(db.ProcessingJob.dc_id == db.DataCollection.id)
                .where(db.AutoProcProgram.pj_id == db.ProcessingJob.id)
                .where(db.AutoProcProgram.id == message["program_id"])
            ).one()
            session_id = collected_ids[0].session_id

            # Find the autoprocprogram id for the alignment recipe
            alignment_ids = murfey_db.exec(
                select(
                    db.DataCollection,
                    db.ProcessingJob,
                    db.AutoProcProgram,
                )
                .where(db.ProcessingJob.dc_id == db.DataCollection.id)
                .where(db.AutoProcProgram.pj_id == db.ProcessingJob.id)
                .where(db.DataCollection.id == collected_ids[1].id)
                .where(db.ProcessingJob.recipe == "em-tomo-align")
            ).one()

            relevant_tilt_and_series = murfey_db.exec(
                select(db.Tilt, db.TiltSeries)
                .where(db.Tilt.movie_path == message.get("movie"))
                .where(db.Tilt.tilt_series_id == db.TiltSeries.id)
                .where(db.TiltSeries.session_id == session_id)
            ).one()
            relevant_tilt = relevant_tilt_and_series[0]
            relevant_tilt_series = relevant_tilt_and_series[1]
            relevant_tilt.motion_corrected = True
            murfey_db.add(relevant_tilt)
            murfey_db.commit()
            if (
                check_tilt_series_mc(relevant_tilt_series.id)
                and not relevant_tilt_series.processing_requested
            ):
                relevant_tilt_series.processing_requested = True
                murfey_db.add(relevant_tilt_series)

                instrument_name = (
                    murfey_db.exec(
                        select(db.Session).where(db.Session.id == session_id)
                    )
                    .one()
                    .instrument_name
                )
                machine_config = get_machine_config(instrument_name=instrument_name)[
                    instrument_name
                ]
                tilts = get_all_tilts(relevant_tilt_series.id)
                ids = get_job_ids(relevant_tilt_series.id, alignment_ids[2].id)
                preproc_params = get_tomo_preproc_params(ids.dcgid)
                stack_file = (
                    Path(message["mrc_out"]).parents[3]
                    / "Tomograms"
                    / "job006"
                    / "tomograms"
                    / f"{relevant_tilt_series.tag}_stack.mrc"
                )
                if not stack_file.parent.exists():
                    stack_file.parent.mkdir(parents=True)
                tilt_offset = _midpoint([float(get_angle(t)) for t in tilts])
                zocalo_message = {
                    "recipes": ["em-tomo-align"],
                    "parameters": {
                        "input_file_list": str([[t, str(get_angle(t))] for t in tilts]),
                        "path_pattern": "",  # blank for now so that it works with the tomo_align service changes
                        "dcid": ids.dcid,
                        "appid": ids.appid,
                        "stack_file": str(stack_file),
                        "pixel_size": preproc_params.pixel_size,
                        "manual_tilt_offset": -tilt_offset,
                        "node_creator_queue": machine_config.node_creator_queue,
                    },
                }
                if _transport_object:
                    logger.info(
                        f"Sending Zocalo message for processing: {zocalo_message}"
                    )
                    _transport_object.send(
                        "processing_recipe", zocalo_message, new_connection=True
                    )
                else:
                    logger.info(
                        f"No transport object found. Zocalo message would be {zocalo_message}"
                    )

            prom.preprocessed_movies.labels(processing_job=collected_ids[2].id).inc()
            murfey_db.commit()
            murfey_db.close()
            if _transport_object:
                _transport_object.transport.ack(header)
            return None
        elif message["register"] == "data_collection_group":
            ispyb_session_id = murfey.server.ispyb.get_session_id(
                microscope=message["microscope"],
                proposal_code=message["proposal_code"],
                proposal_number=message["proposal_number"],
                visit_number=message["visit_number"],
                db=murfey.server.ispyb.Session(),
            )
            if dcg_murfey := murfey_db.exec(
                select(db.DataCollectionGroup)
                .where(db.DataCollectionGroup.session_id == message["session_id"])
                .where(db.DataCollectionGroup.tag == message.get("tag"))
            ).all():
                dcgid = dcg_murfey[0].id
            else:
                record = DataCollectionGroup(
                    sessionId=ispyb_session_id,
                    experimentType=message["experiment_type"],
                    experimentTypeId=message["experiment_type_id"],
                )
                dcgid = _register(record, header)
                murfey_dcg = db.DataCollectionGroup(
                    id=dcgid,
                    session_id=message["session_id"],
                    tag=message.get("tag"),
                )
                murfey_db.add(murfey_dcg)
                murfey_db.commit()
                murfey_db.close()
            if _transport_object:
                if dcgid is None:
                    time.sleep(2)
                    _transport_object.transport.nack(header, requeue=True)
                    return None
                if global_state.get("data_collection_group_ids") and isinstance(
                    global_state["data_collection_group_ids"], dict
                ):
                    global_state["data_collection_group_ids"] = {
                        **global_state["data_collection_group_ids"],
                        message.get("tag"): dcgid,
                    }
                else:
                    global_state["data_collection_group_ids"] = {
                        message.get("tag"): dcgid
                    }
                _transport_object.transport.ack(header)
            return None
        elif message["register"] == "data_collection":
            murfey_session_id = message["session_id"]
            ispyb_session_id = murfey.server.ispyb.get_session_id(
                microscope=message["microscope"],
                proposal_code=message["proposal_code"],
                proposal_number=message["proposal_number"],
                visit_number=message["visit_number"],
                db=murfey.server.ispyb.Session(),
            )
            dcg = murfey_db.exec(
                select(db.DataCollectionGroup)
                .where(db.DataCollectionGroup.session_id == murfey_session_id)
                .where(db.DataCollectionGroup.tag == message["source"])
            ).all()
            if dcg:
                dcgid = dcg[0].id
                # flush_data_collections(message["source"], murfey_db)
            else:
                logger.warning(
                    f"No data collection group ID was found for image directory {message['image_directory']} and source {message['source']}"
                )
                if _transport_object:
                    _transport_object.transport.nack(header, requeue=True)
                return None
            if dc_murfey := murfey_db.exec(
                select(db.DataCollection)
                .where(db.DataCollection.tag == message.get("tag"))
                .where(db.DataCollection.dcg_id == dcgid)
            ).all():
                dcid = dc_murfey[0].id
            else:
                record = DataCollection(
                    SESSIONID=ispyb_session_id,
                    experimenttype=message["experiment_type"],
                    imageDirectory=message["image_directory"],
                    imageSuffix=message["image_suffix"],
                    voltage=message["voltage"],
                    dataCollectionGroupId=dcgid,
                    pixelSizeOnImage=message["pixel_size"],
                    imageSizeX=message["image_size_x"],
                    imageSizeY=message["image_size_y"],
                    slitGapHorizontal=message.get("slit_width"),
                    magnification=message.get("magnification"),
                    exposureTime=message.get("exposure_time"),
                    totalExposedDose=message.get("total_exposed_dose"),
                    c2aperture=message.get("c2aperture"),
                    phasePlate=int(message.get("phase_plate", 0)),
                )
                dcid = _register(
                    record,
                    header,
                    tag=(
                        message.get("tag")
                        if message["experiment_type"] == "tomography"
                        else ""
                    ),
                )
                murfey_dc = db.DataCollection(
                    id=dcid,
                    tag=message.get("tag"),
                    dcg_id=dcgid,
                )
                murfey_db.add(murfey_dc)
                murfey_db.commit()
                murfey_db.close()
            if dcid is None and _transport_object:
                _transport_object.transport.nack(header, requeue=True)
                return None
            if global_state.get("data_collection_ids") and isinstance(
                global_state["data_collection_ids"], dict
            ):
                global_state["data_collection_ids"] = {
                    **global_state["data_collection_ids"],
                    message.get("tag"): dcid,
                }
            else:
                global_state["data_collection_ids"] = {message.get("tag"): dcid}
            if _transport_object:
                _transport_object.transport.ack(header)
            return None
        elif message["register"] == "processing_job":
            logger.info("registering processing job")
            assert isinstance(global_state["data_collection_ids"], dict)
            _dcid = global_state["data_collection_ids"].get(message["tag"])
            if _dcid is None:
                logger.warning(f"No data collection ID found for {message['tag']}")
                if _transport_object:
                    _transport_object.transport.nack(header, requeue=True)
                return None
            if pj_murfey := murfey_db.exec(
                select(db.ProcessingJob)
                .where(db.ProcessingJob.recipe == message["recipe"])
                .where(db.ProcessingJob.dc_id == _dcid)
            ).all():
                pid = pj_murfey[0].id
            else:
                record = ProcessingJob(dataCollectionId=_dcid, recipe=message["recipe"])
                run_parameters = message.get("parameters", {})
                assert isinstance(run_parameters, dict)
                if message.get("job_parameters"):
                    job_parameters = [
                        ProcessingJobParameter(parameterKey=k, parameterValue=v)
                        for k, v in message["job_parameters"].items()
                    ]
                    pid = _register(ExtendedRecord(record, job_parameters), header)
                else:
                    pid = _register(record, header)
                murfey_pj = db.ProcessingJob(
                    id=pid, recipe=message["recipe"], dc_id=_dcid
                )
                murfey_db.add(murfey_pj)
                murfey_db.commit()
                murfey_db.close()
            if pid is None and _transport_object:
                _transport_object.transport.nack(header, requeue=True)
                return None
            prom.preprocessed_movies.labels(processing_job=pid)
            if global_state.get("processing_job_ids"):
                global_state["processing_job_ids"] = {
                    **global_state["processing_job_ids"],  # type: ignore
                    message.get("tag"): {
                        **global_state["processing_job_ids"].get(message.get("tag"), {}),  # type: ignore
                        message["recipe"]: pid,
                    },
                }
            else:
                prids = {message["tag"]: {message["recipe"]: pid}}
                global_state["processing_job_ids"] = prids
            if message.get("job_parameters"):
                if _transport_object:
                    _transport_object.transport.ack(header)
                return None
            if app_murfey := murfey_db.exec(
                select(db.AutoProcProgram).where(db.AutoProcProgram.pj_id == pid)
            ).all():
                appid = app_murfey[0].id
            else:
                record = AutoProcProgram(
                    processingJobId=pid, processingStartTime=datetime.now()
                )
                appid = _register(record, header)
                if appid is None and _transport_object:
                    _transport_object.transport.nack(header, requeue=True)
                    return None
                murfey_app = db.AutoProcProgram(id=appid, pj_id=pid)
                murfey_db.add(murfey_app)
                murfey_db.commit()
                murfey_db.close()
            if global_state.get("autoproc_program_ids"):
                assert isinstance(global_state["autoproc_program_ids"], dict)
                global_state["autoproc_program_ids"] = {
                    **global_state["autoproc_program_ids"],
                    message.get("tag"): {
                        **global_state["autoproc_program_ids"].get(message.get("tag"), {}),  # type: ignore
                        message["recipe"]: appid,
                    },
                }
            else:
                global_state["autoproc_program_ids"] = {
                    message["tag"]: {message["recipe"]: appid}
                }
            if _transport_object:
                _transport_object.transport.ack(header)
            return None
        elif message["register"] == "flush_tomography_preprocess":
            _flush_tomography_preprocessing(message)
            if _transport_object:
                _transport_object.transport.ack(header)
            return None
        elif message["register"] == "flush_spa_preprocess":
            _flush_spa_preprocessing(message)
            if _transport_object:
                _transport_object.transport.ack(header)
            return None
        elif message["register"] == "spa_processing_parameters":
            session_id = message["session_id"]
            collected_ids = murfey_db.exec(
                select(
                    db.DataCollectionGroup,
                    db.DataCollection,
                    db.ProcessingJob,
                    db.AutoProcProgram,
                )
                .where(db.DataCollectionGroup.session_id == session_id)
                .where(db.DataCollectionGroup.tag == message["tag"])
                .where(db.DataCollection.dcg_id == db.DataCollectionGroup.id)
                .where(db.ProcessingJob.dc_id == db.DataCollection.id)
                .where(db.AutoProcProgram.pj_id == db.ProcessingJob.id)
                .where(db.ProcessingJob.recipe == "em-spa-preprocess")
            ).one()
            pj_id = collected_ids[2].id
            if not murfey_db.exec(
                select(db.SPARelionParameters).where(
                    db.SPARelionParameters.pj_id == pj_id
                )
            ).all():
                instrument_name = (
                    murfey_db.exec(
                        select(db.Session).where(db.Session.id == session_id)
                    )
                    .one()
                    .instrument_name
                )
                machine_config = get_machine_config(instrument_name=instrument_name)[
                    instrument_name
                ]
                params = db.SPARelionParameters(
                    pj_id=collected_ids[2].id,
                    angpix=float(message["pixel_size_on_image"]) * 1e10,
                    dose_per_frame=message["dose_per_frame"],
                    gain_ref=(
                        str(machine_config.rsync_basepath / message["gain_ref"])
                        if message["gain_ref"]
                        else message["gain_ref"]
                    ),
                    voltage=message["voltage"],
                    motion_corr_binning=message["motion_corr_binning"],
                    eer_grouping=message["eer_fractionation"],
                    symmetry=message["symmetry"],
                    particle_diameter=message["particle_diameter"],
                    downscale=message["downscale"],
                    boxsize=message["boxsize"],
                    small_boxsize=message["small_boxsize"],
                    mask_diameter=message["mask_diameter"],
                )
                feedback_params = db.SPAFeedbackParameters(
                    pj_id=collected_ids[2].id,
                    estimate_particle_diameter=not bool(message["particle_diameter"]),
                    hold_class2d=False,
                    hold_class3d=False,
                    class_selection_score=0,
                    star_combination_job=0,
                    initial_model="",
                    next_job=0,
                )
                murfey_db.add(params)
                murfey_db.add(feedback_params)
                murfey_db.commit()
                logger.info(
                    f"SPA processing parameters registered for processing job {collected_ids[2].id}"
                )
                murfey_db.close()
            else:
                logger.info(
                    f"SPA processing parameters already exist for processing job ID {pj_id}"
                )
            if _transport_object:
                _transport_object.transport.ack(header)
            return None
        elif message["register"] == "tomography_processing_parameters":
            session_id = message["session_id"]
            collected_ids = murfey_db.exec(
                select(
                    db.DataCollectionGroup,
                    db.DataCollection,
                    db.ProcessingJob,
                    db.AutoProcProgram,
                )
                .where(db.DataCollectionGroup.session_id == session_id)
                .where(db.DataCollectionGroup.tag == message["tag"])
                .where(db.DataCollection.dcg_id == db.DataCollectionGroup.id)
                .where(db.DataCollection.tag == message["tilt_series_tag"])
                .where(db.ProcessingJob.dc_id == db.DataCollection.id)
                .where(db.AutoProcProgram.pj_id == db.ProcessingJob.id)
                .where(db.ProcessingJob.recipe == "em-tomo-preprocess")
            ).one()
            if not murfey_db.exec(
                select(func.count(db.TomographyPreprocessingParameters.dcg_id)).where(
                    db.TomographyPreprocessingParameters.dcg_id == collected_ids[0].id
                )
            ).one():
                params = db.TomographyPreprocessingParameters(
                    dcg_id=collected_ids[0].id,
                    pixel_size=float(message["pixel_size_on_image"]) * 10**10,
                    voltage=message["voltage"],
                    dose_per_frame=message["dose_per_frame"],
                    motion_corr_binning=message["motion_corr_binning"],
                    gain_ref=message["gain_ref"],
                    eer_fractionation_file=message["eer_fractionation_file"],
                )
                murfey_db.add(params)
                murfey_db.commit()
                murfey_db.close()
            if _transport_object:
                _transport_object.transport.ack(header)
            return None
        elif message["register"] == "picked_particles":
            movie = murfey_db.exec(
                select(db.Movie).where(
                    db.Movie.murfey_id == message["motion_correction_id"]
                )
            ).one()
            movie.preprocessed = True
            murfey_db.add(movie)
            murfey_db.commit()
            feedback_params = murfey_db.exec(
                select(db.SPAFeedbackParameters).where(
                    db.SPAFeedbackParameters.pj_id
                    == _pj_id(message["program_id"], murfey_db)
                )
            ).one()
            if feedback_params.estimate_particle_diameter:
                _register_picked_particles_use_diameter(message)
            else:
                _register_picked_particles_use_boxsize(message)
            prom.preprocessed_movies.labels(
                processing_job=_pj_id(message["program_id"], murfey_db)
            ).inc()
            if _transport_object:
                _transport_object.transport.ack(header)
            return None
        elif message["register"] == "done_incomplete_2d_batch":
            _release_2d_hold(message)
            if _transport_object:
                _transport_object.transport.ack(header)
            return None
        elif message["register"] == "incomplete_particles_file":
            _register_incomplete_2d_batch(message)
            if _transport_object:
                _transport_object.transport.ack(header)
            return None
        elif message["register"] == "complete_particles_file":
            _register_complete_2d_batch(message)
            if _transport_object:
                _transport_object.transport.ack(header)
            return None
        elif message["register"] == "save_class_selection_score":
            _register_class_selection(message)
            if _transport_object:
                _transport_object.transport.ack(header)
            return None
        elif message["register"] == "done_3d_batch":
            _release_3d_hold(message)
            if message.get("do_refinement"):
                _register_refinement(message)
            if _transport_object:
                _transport_object.transport.ack(header)
            return None
        elif message["register"] == "run_class3d":
            _register_3d_batch(message)
            if _transport_object:
                _transport_object.transport.ack(header)
            return None
        elif message["register"] == "save_initial_model":
            _register_initial_model(message)
            if _transport_object:
                _transport_object.transport.ack(header)
            return None
        elif message["register"] == "done_particle_selection":
            if _transport_object:
                _transport_object.transport.ack(header)
            return None
        elif message["register"] == "done_class_selection":
            if _transport_object:
                _transport_object.transport.ack(header)
            return None
        elif message["register"] == "atlas_registered":
            _flush_grid_square_records(message)
            if _transport_object:
                _transport_object.transport.ack(header)
            return None
        elif message["register"] == "done_refinement":
            bfactors_registered = _register_bfactors(message)
            if _transport_object:
                if bfactors_registered:
                    _transport_object.transport.ack(header)
                else:
                    _transport_object.transport.nack(header)
            return None
        elif message["register"] == "done_bfactor":
            _save_bfactor(message)
            if _transport_object:
                _transport_object.transport.ack(header)
            return None
        if _transport_object:
            _transport_object.transport.nack(header, requeue=False)
        return None
    except PendingRollbackError:
        murfey_db.rollback()
        murfey_db.close()
        logger.warning("Murfey database required a rollback")
        if _transport_object:
            _transport_object.transport.nack(header, requeue=True)
    except OperationalError:
        logger.warning("Murfey database error encountered", exc_info=True)
        time.sleep(1)
        if _transport_object:
            _transport_object.transport.nack(header, requeue=True)
    except Exception:
        logger.warning(
            "Exception encountered in server RabbitMQ callback", exc_info=True
        )
        if _transport_object:
            _transport_object.transport.nack(header, requeue=False)
    return None


@singledispatch
def _register(record, header: dict, **kwargs):
    raise NotImplementedError(f"Not method to register {record} or type {type(record)}")


@_register.register
def _(record: Base, header: dict, **kwargs):  # type: ignore
    if not _transport_object:
        logger.error(
            f"No transport object found when processing record {record}. Message header: {header}"
        )
        return None
    try:
        if isinstance(record, DataCollection):
            return _transport_object.do_insert_data_collection(record, **kwargs)[
                "return_value"
            ]
        if isinstance(record, DataCollectionGroup):
            return _transport_object.do_insert_data_collection_group(record)[
                "return_value"
            ]
        if isinstance(record, ProcessingJob):
            return _transport_object.do_create_ispyb_job(record)["return_value"]
        if isinstance(record, AutoProcProgram):
            return _transport_object.do_update_processing_status(record)["return_value"]
        # session = Session()
        # session.add(record)
        # session.commit()
        # _transport_object.transport.ack(header, requeue=False)
        return getattr(record, record.__table__.primary_key.columns[0].name)

    except SQLAlchemyError as e:
        logger.error(f"Murfey failed to insert ISPyB record {record}", e, exc_info=True)
        # _transport_object.transport.nack(header)
        return None
    except AttributeError as e:
        logger.error(
            f"Murfey could not find primary key when inserting record {record}",
            e,
            exc_info=True,
        )
        return None


@_register.register
def _(extended_record: ExtendedRecord, header: dict, **kwargs):
    if not _transport_object:
        raise ValueError(
            "Transport object should not be None if a database record is being updated"
        )
    return _transport_object.do_create_ispyb_job(
        extended_record.record, params=extended_record.record_params
    )["return_value"]


def feedback_listen():
    if _transport_object:
        if not _transport_object.feedback_queue:
            _transport_object.feedback_queue = (
                _transport_object.transport._subscribe_temporary(
                    channel_hint="", callback=None, sub_id=None
                )
            )
        _transport_object._connection_callback = partial(
            _transport_object.transport.subscribe,
            _transport_object.feedback_queue,
            feedback_callback,
            acknowledgement=True,
        )
        _transport_object.transport.subscribe(
            _transport_object.feedback_queue, feedback_callback, acknowledgement=True
        )<|MERGE_RESOLUTION|>--- conflicted
+++ resolved
@@ -321,13 +321,7 @@
 
     security_config = get_security_config()
     if not args.temporary and _transport_object:
-<<<<<<< HEAD
-        _transport_object.feedback_queue = (
-            machine_config.feedback_queue
-        )  # BUG: Instrument name needed
-=======
         _transport_object.feedback_queue = security_config.feedback_queue
->>>>>>> 9e7539a5
     rabbit_thread = Thread(
         target=feedback_listen,
         daemon=True,
