from __future__ import annotations

import argparse
import logging
import math
import os
import subprocess
import time
from datetime import datetime
from functools import partial, singledispatch
from importlib.metadata import EntryPoint  # For type hinting only
from importlib.resources import files
from pathlib import Path
from threading import Thread
from typing import Any, Dict, List, Literal, NamedTuple, Tuple

import graypy
import mrcfile
import numpy as np
import uvicorn
from backports.entry_points_selectable import entry_points
from fastapi import Request
from fastapi.templating import Jinja2Templates
from ispyb.sqlalchemy._auto_db_schema import (
    Atlas,
    AutoProcProgram,
    Base,
    DataCollection,
    DataCollectionGroup,
    ProcessingJob,
    ProcessingJobParameter,
)
from rich.logging import RichHandler
from sqlalchemy import func
from sqlalchemy.exc import (
    InvalidRequestError,
    OperationalError,
    PendingRollbackError,
    SQLAlchemyError,
)
from sqlalchemy.orm.exc import ObjectDeletedError
from sqlmodel import Session, create_engine, select
from werkzeug.utils import secure_filename
from workflows.transport.pika_transport import PikaTransport

import murfey
import murfey.server.ispyb
import murfey.server.prometheus as prom
import murfey.server.websocket
import murfey.util.db as db
from murfey.server.murfey_db import url  # murfey_db
from murfey.util import LogFilter
from murfey.util.config import (
    MachineConfig,
    get_hostname,
    get_machine_config,
    get_microscope,
    get_security_config,
)
from murfey.util.processing_params import default_spa_parameters
from murfey.util.state import global_state
from murfey.util.tomo import midpoint

try:
    from murfey.server.ispyb import TransportManager  # Session
except AttributeError:
    pass


logger = logging.getLogger("murfey.server")

template_files = files("murfey") / "templates"
templates = Jinja2Templates(directory=template_files)

_running_server: uvicorn.Server | None = None
_transport_object: TransportManager | None = None

try:
    _url = url(get_security_config())
    engine = create_engine(_url)
    murfey_db = Session(engine, expire_on_commit=False)
except Exception:
    murfey_db = None


class ExtendedRecord(NamedTuple):
    record: Base  # type: ignore
    record_params: List[Base]  # type: ignore


class JobIDs(NamedTuple):
    dcgid: int
    dcid: int
    pid: int
    appid: int


def sanitise(in_string: str) -> str:
    return in_string.replace("\r\n", "").replace("\n", "")


def sanitise_path(in_path: Path) -> Path:
    return Path("/".join(secure_filename(p) for p in in_path.parts))


def get_angle(tilt_file_name: str) -> float:
    for p in Path(tilt_file_name).name.split("_"):
        if "." in p:
            return float(p)
    raise ValueError(f"Tilt angle not found for file {tilt_file_name}")


def check_tilt_series_mc(tilt_series_id: int) -> bool:
    results = murfey_db.exec(
        select(db.Tilt, db.TiltSeries)
        .where(db.Tilt.tilt_series_id == db.TiltSeries.id)
        .where(db.TiltSeries.id == tilt_series_id)
    ).all()
    return (
        all(r[0].motion_corrected for r in results)
        and len(results) >= results[0][1].tilt_series_length
        and results[0][1].tilt_series_length > 0
    )


def get_all_tilts(tilt_series_id: int) -> List[str]:
    complete_results = murfey_db.exec(
        select(db.Tilt, db.TiltSeries, db.Session)
        .where(db.Tilt.tilt_series_id == db.TiltSeries.id)
        .where(db.TiltSeries.id == tilt_series_id)
        .where(db.TiltSeries.session_id == db.Session.id)
    ).all()
    if not complete_results:
        return []
    instrument_name = complete_results[0][2].instrument_name
    results = [r[0] for r in complete_results]
    machine_config = get_machine_config(instrument_name=instrument_name)[
        instrument_name
    ]

    def _mc_path(mov_path: Path) -> str:
        for p in mov_path.parts:
            if "-" in p and p.startswith(("bi", "nr", "nt", "cm", "sw")):
                visit_name = p
                break
        else:
            raise ValueError(f"No visit found in {mov_path}")
        visit_idx = Path(mov_path).parts.index(visit_name)
        core = Path(*Path(mov_path).parts[: visit_idx + 1])
        ppath = Path(mov_path)
        sub_dataset = "/".join(ppath.relative_to(core).parts[:-1])
        extra_path = machine_config.processed_extra_directory
        mrc_out = (
            core
            / machine_config.processed_directory_name
            / sub_dataset
            / extra_path
            / "MotionCorr"
            / "job002"
            / "Movies"
            / str(ppath.stem + "_motion_corrected.mrc")
        )
        return str(mrc_out)

    return [_mc_path(Path(r.movie_path)) for r in results]


def get_job_ids(tilt_series_id: int, appid: int) -> JobIDs:
    results = murfey_db.exec(
        select(
            db.TiltSeries,
            db.AutoProcProgram,
            db.ProcessingJob,
            db.DataCollection,
            db.DataCollectionGroup,
            db.Session,
        )
        .where(db.TiltSeries.id == tilt_series_id)
        .where(db.DataCollection.tag == db.TiltSeries.tag)
        .where(db.ProcessingJob.id == db.AutoProcProgram.pj_id)
        .where(db.AutoProcProgram.id == appid)
        .where(db.ProcessingJob.dc_id == db.DataCollection.id)
        .where(db.DataCollectionGroup.id == db.DataCollection.dcg_id)
        .where(db.Session.id == db.TiltSeries.session_id)
    ).all()
    return JobIDs(
        dcgid=results[0][4].id,
        dcid=results[0][3].id,
        pid=results[0][2].id,
        appid=results[0][1].id,
    )


def get_tomo_proc_params(pj_id: int, *args) -> db.TomographyProcessingParameters:
    results = murfey_db.exec(
        select(db.TomographyProcessingParameters).where(
            db.TomographyProcessingParameters.pj_id == pj_id
        )
    ).one()
    return results


def get_tomo_preproc_params(dcg_id: int, *args) -> db.TomographyPreprocessingParameters:
    results = murfey_db.exec(
        select(db.TomographyPreprocessingParameters).where(
            db.TomographyPreprocessingParameters.dcg_id == dcg_id
        )
    ).one()
    return results


def respond_with_template(
    request: Request, filename: str, parameters: dict[str, Any] | None = None
):
    template_parameters = {
        "hostname": get_hostname(),
        "microscope": get_microscope(),
        "version": murfey.__version__,
    }
    if parameters:
        template_parameters.update(parameters)
    return templates.TemplateResponse(
        request=request, name=filename, context=template_parameters
    )


def run():
    # Set up argument parser
    parser = argparse.ArgumentParser(description="Start the Murfey server")
    parser.add_argument(
        "--host",
        help="Listen for incoming connections on a specific interface (IP address or hostname; default: all)",
        default="0.0.0.0",
    )
    parser.add_argument(
        "--port",
        help="Listen for incoming TCP connections on this port (default: 8000)",
        type=int,
        default=8000,
    )
    parser.add_argument(
        "--workers", help="Number of workers for Uvicorn server", type=int, default=2
    )
    parser.add_argument(
        "--demo",
        action="store_true",
    )
    parser.add_argument(
        "--feedback",
        action="store_true",
    )
    parser.add_argument(
        "--temporary",
        action="store_true",
    )
    parser.add_argument(
        "--root-path",
        default="",
        type=str,
        help="Uvicorn root path for use in conjunction with a proxy",
    )
    verbosity = parser.add_mutually_exclusive_group()
    verbosity.add_argument(
        "-q",
        "--quiet",
        action="store_true",
        default=False,
        help="Decrease logging output verbosity",
    )
    verbosity.add_argument(
        "-v",
        "--verbose",
        action="count",
        help="Increase logging output verbosity",
        default=0,
    )
    # Parse and separate known and unknown args
    args, unknown = parser.parse_known_args()

    # Load the security configuration
    security_config = get_security_config()

    # Set up GrayLog handler if provided in the configuration
    if security_config.graylog_host:
        handler = graypy.GELFUDPHandler(
            security_config.graylog_host, security_config.graylog_port, level_names=True
        )
        root_logger = logging.getLogger()
        root_logger.addHandler(handler)
    # Install a log filter to all existing handlers.
    LogFilter.install()

    if args.demo:
        # Run in demo mode with no connections set up
        os.environ["MURFEY_DEMO"] = "1"
    else:
        # Load RabbitMQ configuration and set up the connection
        PikaTransport().load_configuration_file(security_config.rabbitmq_credentials)
        _set_up_transport("PikaTransport")

    # Set up logging now that the desired verbosity is known
    _set_up_logging(quiet=args.quiet, verbosity=args.verbose)

    if not args.temporary and _transport_object:
        _transport_object.feedback_queue = security_config.feedback_queue
    rabbit_thread = Thread(
        target=feedback_listen,
        daemon=True,
    )
    logger.info("Starting Murfey RabbitMQ thread")
    if args.feedback:
        rabbit_thread.start()

    logger.info(
        f"Starting Murfey server version {murfey.__version__} for beamline {get_microscope()}, listening on {args.host}:{args.port}"
    )
    global _running_server
    config = uvicorn.Config(
        "murfey.server.main:app",
        host=args.host,
        port=args.port,
        log_config=None,
        ws_ping_interval=300,
        ws_ping_timeout=300,
        workers=args.workers,
        root_path=args.root_path,
    )

    _running_server = uvicorn.Server(config=config)
    _running_server.run()
    logger.info("Server shutting down")


def shutdown():
    global _running_server
    if _running_server:
        _running_server.should_exit = True
        _running_server.force_exit = True


def _set_up_logging(quiet: bool, verbosity: int):
    rich_handler = RichHandler(enable_link_path=False)
    if quiet:
        rich_handler.setLevel(logging.INFO)
        log_levels = {
            "murfey": logging.INFO,
            "uvicorn": logging.WARNING,
            "fastapi": logging.INFO,
            "starlette": logging.INFO,
            "sqlalchemy": logging.WARNING,
        }
    elif verbosity <= 0:
        rich_handler.setLevel(logging.INFO)
        log_levels = {
            "murfey": logging.DEBUG,
            "uvicorn": logging.INFO,
            "uvicorn.access": logging.WARNING,
            "fastapi": logging.INFO,
            "starlette": logging.INFO,
            "sqlalchemy": logging.WARNING,
        }
    elif verbosity <= 1:
        rich_handler.setLevel(logging.DEBUG)
        log_levels = {
            "": logging.INFO,
            "murfey": logging.DEBUG,
            "uvicorn": logging.INFO,
            "fastapi": logging.INFO,
            "starlette": logging.INFO,
            "sqlalchemy": logging.WARNING,
        }
    elif verbosity <= 2:
        rich_handler.setLevel(logging.DEBUG)
        log_levels = {
            "": logging.INFO,
            "murfey": logging.DEBUG,
            "uvicorn": logging.DEBUG,
            "fastapi": logging.DEBUG,
            "starlette": logging.DEBUG,
            "sqlalchemy": logging.WARNING,
        }
    else:
        rich_handler.setLevel(logging.DEBUG)
        log_levels = {
            "": logging.DEBUG,
            "murfey": logging.DEBUG,
            "uvicorn": logging.DEBUG,
            "fastapi": logging.DEBUG,
            "starlette": logging.DEBUG,
            "sqlalchemy": logging.DEBUG,
        }

    logging.getLogger().addHandler(rich_handler)
    for logger_name, log_level in log_levels.items():
        logging.getLogger(logger_name).setLevel(log_level)


def _set_up_transport(transport_type: Literal["PikaTransport"]):
    global _transport_object
    _transport_object = TransportManager(transport_type)


def _murfey_id(app_id: int, _db, number: int = 1, close: bool = True) -> List[int]:
    murfey_ledger = [db.MurfeyLedger(app_id=app_id) for _ in range(number)]
    for ml in murfey_ledger:
        _db.add(ml)
    _db.commit()
    # There is a race condition between the IDs being read back from the database
    # after the insert and the insert being synchronised so allow multiple attempts
    attempts = 0
    while attempts < 100:
        try:
            for m in murfey_ledger:
                _db.refresh(m)
            res = [m.id for m in murfey_ledger if m.id is not None]
            break
        except (ObjectDeletedError, InvalidRequestError):
            pass
        attempts += 1
        time.sleep(0.1)
    else:
        raise RuntimeError(
            "Maximum number of attempts exceeded when producing new Murfey IDs"
        )
    if close:
        _db.close()
    return res


def _murfey_class2ds(
    murfey_ids: List[int], particles_file: str, app_id: int, _db, close: bool = False
):
    pj_id = _pj_id(app_id, _db, recipe="em-spa-class2d")
    class2ds = [
        db.Class2D(
            class_number=i,
            particles_file=particles_file,
            pj_id=pj_id,
            murfey_id=mid,
        )
        for i, mid in enumerate(murfey_ids)
    ]
    for c in class2ds:
        _db.add(c)
    _db.commit()
    if close:
        _db.close()


def _murfey_class3ds(murfey_ids: List[int], particles_file: str, app_id: int, _db):
    pj_id = _pj_id(app_id, _db, recipe="em-spa-class3d")
    class3ds = [
        db.Class3D(
            class_number=i,
            particles_file=str(Path(particles_file).parent),
            pj_id=pj_id,
            murfey_id=mid,
        )
        for i, mid in enumerate(murfey_ids)
    ]
    for c in class3ds:
        _db.add(c)
    _db.commit()
    _db.close()


def _murfey_refine(murfey_id: int, refine_dir: str, tag: str, app_id: int, _db):
    pj_id = _pj_id(app_id, _db, recipe="em-spa-refine")
    refine3d = db.Refine3D(
        tag=tag,
        refine_dir=refine_dir,
        pj_id=pj_id,
        murfey_id=murfey_id,
    )
    _db.add(refine3d)
    _db.commit()
    _db.close()


def _2d_class_murfey_ids(particles_file: str, app_id: int, _db) -> Dict[str, int]:
    pj_id = (
        _db.exec(select(db.AutoProcProgram).where(db.AutoProcProgram.id == app_id))
        .one()
        .pj_id
    )
    classes = _db.exec(
        select(db.Class2D).where(
            db.Class2D.particles_file == particles_file and db.Class2D.pj_id == pj_id
        )
    ).all()
    return {str(cl.class_number): cl.murfey_id for cl in classes}


def _3d_class_murfey_ids(particles_file: str, app_id: int, _db) -> Dict[str, int]:
    pj_id = (
        _db.exec(select(db.AutoProcProgram).where(db.AutoProcProgram.id == app_id))
        .one()
        .pj_id
    )
    classes = _db.exec(
        select(db.Class3D).where(
            db.Class3D.particles_file == str(Path(particles_file).parent)
            and db.Class3D.pj_id == pj_id
        )
    ).all()
    return {str(cl.class_number): cl.murfey_id for cl in classes}


def _refine_murfey_id(refine_dir: str, tag: str, app_id: int, _db) -> Dict[str, int]:
    pj_id = (
        _db.exec(select(db.AutoProcProgram).where(db.AutoProcProgram.id == app_id))
        .one()
        .pj_id
    )
    refined_class = _db.exec(
        select(db.Refine3D)
        .where(db.Refine3D.refine_dir == refine_dir)
        .where(db.Refine3D.pj_id == pj_id)
        .where(db.Refine3D.tag == tag)
    ).one()
    return refined_class.murfey_id


def _app_id(pj_id: int, _db) -> int:
    return (
        _db.exec(select(db.AutoProcProgram).where(db.AutoProcProgram.pj_id == pj_id))
        .one()
        .id
    )


def _pj_id(app_id: int, _db, recipe: str = "") -> int:
    if recipe:
        dc_id = (
            _db.exec(
                select(db.AutoProcProgram, db.ProcessingJob)
                .where(db.AutoProcProgram.id == app_id)
                .where(db.AutoProcProgram.pj_id == db.ProcessingJob.id)
            )
            .one()[1]
            .dc_id
        )
        pj_id = (
            _db.exec(
                select(db.ProcessingJob)
                .where(db.ProcessingJob.dc_id == dc_id)
                .where(db.ProcessingJob.recipe == recipe)
            )
            .one()
            .id
        )
    else:
        pj_id = (
            _db.exec(select(db.AutoProcProgram).where(db.AutoProcProgram.id == app_id))
            .one()
            .pj_id
        )
    return pj_id


def _get_spa_params(
    app_id: int, _db
) -> Tuple[db.SPARelionParameters, db.SPAFeedbackParameters]:
    pj_id = _pj_id(app_id, _db, recipe="em-spa-preprocess")
    relion_params = _db.exec(
        select(db.SPARelionParameters).where(db.SPARelionParameters.pj_id == pj_id)
    ).one()
    feedback_params = _db.exec(
        select(db.SPAFeedbackParameters).where(db.SPAFeedbackParameters.pj_id == pj_id)
    ).one()
    _db.expunge(relion_params)
    _db.expunge(feedback_params)
    return relion_params, feedback_params


<<<<<<< HEAD
=======
def _register_picked_particles_use_diameter(
    message: dict, _db=murfey_db, demo: bool = False
):
    """Received picked particles from the autopick service"""
    # Add this message to the table of seen messages
    params_to_forward = message.get("extraction_parameters")
    assert isinstance(params_to_forward, dict)
    pj_id = _pj_id(message["program_id"], _db)
    ctf_params = db.CtfParameters(
        pj_id=pj_id,
        micrographs_file=params_to_forward["micrographs_file"],
        extract_file=params_to_forward["extract_file"],
        coord_list_file=params_to_forward["coord_list_file"],
        ctf_image=params_to_forward["ctf_values"]["CtfImage"],
        ctf_max_resolution=params_to_forward["ctf_values"]["CtfMaxResolution"],
        ctf_figure_of_merit=params_to_forward["ctf_values"]["CtfFigureOfMerit"],
        defocus_u=params_to_forward["ctf_values"]["DefocusU"],
        defocus_v=params_to_forward["ctf_values"]["DefocusV"],
        defocus_angle=params_to_forward["ctf_values"]["DefocusAngle"],
    )
    _db.add(ctf_params)
    _db.commit()
    _db.close()

    picking_db_len = _db.exec(
        select(func.count(db.ParticleSizes.id)).where(db.ParticleSizes.pj_id == pj_id)
    ).one()
    if picking_db_len > default_spa_parameters.nr_picks_before_diameter:
        # If there are enough particles to get a diameter
        instrument_name = (
            _db.exec(select(db.Session).where(db.Session.id == message["session_id"]))
            .one()
            .instrument_name
        )
        machine_config = get_machine_config(instrument_name=instrument_name)[
            instrument_name
        ]
        relion_params = _db.exec(
            select(db.SPARelionParameters).where(db.SPARelionParameters.pj_id == pj_id)
        ).one()
        relion_options = dict(relion_params)
        feedback_params = _db.exec(
            select(db.SPAFeedbackParameters).where(
                db.SPAFeedbackParameters.pj_id == pj_id
            )
        ).one()

        if feedback_params.picker_ispyb_id is None:
            if demo or not _transport_object:
                feedback_params.picker_ispyb_id = 1000
            else:
                assert feedback_params.picker_murfey_id is not None
                feedback_params.picker_ispyb_id = _transport_object.do_buffer_lookup(
                    message["program_id"], feedback_params.picker_murfey_id
                )
                if feedback_params.picker_ispyb_id is not None:
                    _flush_class2d(message["session_id"], message["program_id"], _db)
            _db.add(feedback_params)
            _db.commit()
            selection_stash = _db.exec(
                select(db.SelectionStash).where(db.SelectionStash.pj_id == pj_id)
            ).all()
            for s in selection_stash:
                _register_class_selection(
                    {
                        "session_id": s.session_id,
                        "class_selection_score": s.class_selection_score or 0,
                    },
                    _db=_db,
                    demo=demo,
                )
                _db.delete(s)
                _db.commit()

        # Calculate diameter if it wasn't provided
        if not relion_params.particle_diameter:
            # If the diameter has not been calculated then find it
            picking_db = _db.exec(
                select(db.ParticleSizes.particle_size).where(
                    db.ParticleSizes.pj_id == pj_id
                )
            ).all()
            relion_params.particle_diameter = np.quantile(list(picking_db), 0.75)
            _db.add(relion_params)
            _db.commit()

            ctf_db = _db.exec(
                select(db.CtfParameters).where(db.CtfParameters.pj_id == pj_id)
            ).all()
            for saved_message in ctf_db:
                # Send on all saved messages to extraction
                _db.expunge(saved_message)
                zocalo_message: dict = {
                    "parameters": {
                        "micrographs_file": saved_message.micrographs_file,
                        "coord_list_file": saved_message.coord_list_file,
                        "output_file": saved_message.extract_file,
                        "pixel_size": (
                            relion_options["angpix"]
                            * relion_options["motion_corr_binning"]
                        ),
                        "ctf_image": saved_message.ctf_image,
                        "ctf_max_resolution": saved_message.ctf_max_resolution,
                        "ctf_figure_of_merit": saved_message.ctf_figure_of_merit,
                        "defocus_u": saved_message.defocus_u,
                        "defocus_v": saved_message.defocus_v,
                        "defocus_angle": saved_message.defocus_angle,
                        "particle_diameter": relion_params.particle_diameter,
                        "downscale": relion_options["downscale"],
                        "kv": relion_options["voltage"],
                        "node_creator_queue": machine_config.node_creator_queue,
                        "session_id": message["session_id"],
                        "autoproc_program_id": _app_id(
                            _pj_id(message["program_id"], _db, recipe="em-spa-extract"),
                            _db,
                        ),
                        "batch_size": default_spa_parameters.batch_size_2d,
                    },
                    "recipes": ["em-spa-extract"],
                }
                if _transport_object:
                    zocalo_message["parameters"][
                        "feedback_queue"
                    ] = _transport_object.feedback_queue
                    _transport_object.send(
                        "processing_recipe", zocalo_message, new_connection=True
                    )
        # Use provided diameter for next step
        else:
            # If the diameter is known then just send the new message
            zocalo_message = {
                "parameters": {
                    "micrographs_file": params_to_forward["micrographs_file"],
                    "coord_list_file": params_to_forward["coord_list_file"],
                    "output_file": params_to_forward["extract_file"],
                    "pixel_size": (
                        relion_options["angpix"] * relion_options["motion_corr_binning"]
                    ),
                    "ctf_image": params_to_forward["ctf_values"]["CtfImage"],
                    "ctf_max_resolution": params_to_forward["ctf_values"][
                        "CtfMaxResolution"
                    ],
                    "ctf_figure_of_merit": params_to_forward["ctf_values"][
                        "CtfFigureOfMerit"
                    ],
                    "defocus_u": params_to_forward["ctf_values"]["DefocusU"],
                    "defocus_v": params_to_forward["ctf_values"]["DefocusV"],
                    "defocus_angle": params_to_forward["ctf_values"]["DefocusAngle"],
                    "particle_diameter": relion_params.particle_diameter,
                    "downscale": relion_options["downscale"],
                    "kv": relion_options["voltage"],
                    "node_creator_queue": machine_config.node_creator_queue,
                    "session_id": message["session_id"],
                    "autoproc_program_id": _app_id(
                        _pj_id(message["program_id"], _db, recipe="em-spa-extract"), _db
                    ),
                    "batch_size": default_spa_parameters.batch_size_2d,
                },
                "recipes": ["em-spa-extract"],
            }
            if _transport_object:
                zocalo_message["parameters"][
                    "feedback_queue"
                ] = _transport_object.feedback_queue
                _transport_object.send(
                    "processing_recipe", zocalo_message, new_connection=True
                )
            if demo:
                _register_incomplete_2d_batch(
                    {
                        "session_id": message["session_id"],
                        "program_id": message["program_id"],
                        "class2d_message": {
                            "particles_file": "Select/job009/particles_split_1.star",
                            "class2d_dir": "Class2D",
                            "batch_size": 50000,
                        },
                    },
                    _db=_db,
                    demo=demo,
                )

    else:
        # If not enough particles then save the new sizes
        particle_list = message.get("particle_diameters")
        assert isinstance(particle_list, list)
        for particle in particle_list:
            new_particle = db.ParticleSizes(pj_id=pj_id, particle_size=particle)
            _db.add(new_particle)
            _db.commit()
    _db.close()


def _register_picked_particles_use_boxsize(message: dict, _db=murfey_db):
    """Received picked particles from the autopick service"""
    # Add this message to the table of seen messages
    params_to_forward = message.get("extraction_parameters")
    assert isinstance(params_to_forward, dict)

    instrument_name = (
        _db.exec(select(db.Session).where(db.Session.id == message["session_id"]))
        .one()
        .instrument_name
    )
    machine_config = get_machine_config(instrument_name=instrument_name)[
        instrument_name
    ]
    pj_id = _pj_id(message["program_id"], _db)
    ctf_params = db.CtfParameters(
        pj_id=pj_id,
        micrographs_file=params_to_forward["micrographs_file"],
        coord_list_file=params_to_forward["coord_list_file"],
        extract_file=params_to_forward["extract_file"],
        ctf_image=params_to_forward["ctf_values"]["CtfImage"],
        ctf_max_resolution=params_to_forward["ctf_values"]["CtfMaxResolution"],
        ctf_figure_of_merit=params_to_forward["ctf_values"]["CtfFigureOfMerit"],
        defocus_u=params_to_forward["ctf_values"]["DefocusU"],
        defocus_v=params_to_forward["ctf_values"]["DefocusV"],
        defocus_angle=params_to_forward["ctf_values"]["DefocusAngle"],
    )
    _db.add(ctf_params)
    _db.commit()
    _db.close()

    # Set particle diameter as zero and send box sizes
    relion_params = _db.exec(
        select(db.SPARelionParameters).where(db.SPARelionParameters.pj_id == pj_id)
    ).one()
    feedback_params = _db.exec(
        select(db.SPAFeedbackParameters).where(db.SPAFeedbackParameters.pj_id == pj_id)
    ).one()

    if feedback_params.picker_ispyb_id is None and _transport_object:
        assert feedback_params.picker_murfey_id is not None
        feedback_params.picker_ispyb_id = _transport_object.do_buffer_lookup(
            message["program_id"], feedback_params.picker_murfey_id
        )
        if feedback_params.picker_ispyb_id is not None:
            _flush_class2d(message["session_id"], message["program_id"], _db)
        _db.add(feedback_params)
        _db.commit()
        selection_stash = _db.exec(
            select(db.SelectionStash).where(db.SelectionStash.pj_id == pj_id)
        ).all()
        for s in selection_stash:
            _register_class_selection(
                {
                    "session_id": s.session_id,
                    "class_selection_score": s.class_selection_score or 0,
                },
                _db=_db,
            )
            _db.delete(s)
            _db.commit()

    # Send the message to extraction with the box sizes
    zocalo_message: dict = {
        "parameters": {
            "micrographs_file": params_to_forward["micrographs_file"],
            "coord_list_file": params_to_forward["coord_list_file"],
            "output_file": params_to_forward["extract_file"],
            "pixel_size": relion_params.angpix * relion_params.motion_corr_binning,
            "ctf_image": params_to_forward["ctf_values"]["CtfImage"],
            "ctf_max_resolution": params_to_forward["ctf_values"]["CtfMaxResolution"],
            "ctf_figure_of_merit": params_to_forward["ctf_values"]["CtfFigureOfMerit"],
            "defocus_u": params_to_forward["ctf_values"]["DefocusU"],
            "defocus_v": params_to_forward["ctf_values"]["DefocusV"],
            "defocus_angle": params_to_forward["ctf_values"]["DefocusAngle"],
            "particle_diameter": relion_params.particle_diameter,
            "boxsize": relion_params.boxsize,
            "small_boxsize": relion_params.small_boxsize,
            "downscale": relion_params.downscale,
            "kv": relion_params.voltage,
            "node_creator_queue": machine_config.node_creator_queue,
            "session_id": message["session_id"],
            "autoproc_program_id": _app_id(
                _pj_id(message["program_id"], _db, recipe="em-spa-extract"), _db
            ),
            "batch_size": default_spa_parameters.batch_size_2d,
        },
        "recipes": ["em-spa-extract"],
    }
    if _transport_object:
        zocalo_message["parameters"][
            "feedback_queue"
        ] = _transport_object.feedback_queue
        _transport_object.send("processing_recipe", zocalo_message, new_connection=True)
    _db.close()


>>>>>>> e8e361d0
def _release_2d_hold(message: dict, _db=murfey_db):
    relion_params, feedback_params = _get_spa_params(message["program_id"], _db)
    if not feedback_params.star_combination_job:
        feedback_params.star_combination_job = feedback_params.next_job + (
            3 if default_spa_parameters.do_icebreaker_jobs else 2
        )
    pj_id = _pj_id(message["program_id"], _db, recipe="em-spa-class2d")
    if feedback_params.rerun_class2d:
        first_class2d = _db.exec(
            select(db.Class2DParameters).where(db.Class2DParameters.pj_id == pj_id)
        ).first()
        instrument_name = (
            _db.exec(select(db.Session).where(db.Session.id == message["session_id"]))
            .one()
            .instrument_name
        )
        machine_config = get_machine_config(instrument_name=instrument_name)[
            instrument_name
        ]
        zocalo_message: dict = {
            "parameters": {
                "particles_file": first_class2d.particles_file,
                "class2d_dir": message["job_dir"],
                "batch_is_complete": first_class2d.complete,
                "batch_size": first_class2d.batch_size,
                "particle_diameter": relion_params.particle_diameter,
                "mask_diameter": relion_params.mask_diameter or 0,
                "combine_star_job_number": feedback_params.star_combination_job,
                "autoselect_min_score": feedback_params.class_selection_score or 0,
                "autoproc_program_id": message["program_id"],
                "nr_iter": default_spa_parameters.nr_iter_2d,
                "nr_classes": default_spa_parameters.nr_classes_2d,
                "do_icebreaker_jobs": default_spa_parameters.do_icebreaker_jobs,
                "class2d_fraction_of_classes_to_remove": default_spa_parameters.fraction_of_classes_to_remove_2d,
                "picker_id": feedback_params.picker_ispyb_id,
                "class_uuids": _2d_class_murfey_ids(
                    first_class2d.particles_file, message["program_id"], _db
                ),
                "class2d_grp_uuid": _db.exec(
                    select(db.Class2DParameters)
                    .where(
                        db.Class2DParameters.particles_file
                        == first_class2d.particles_file
                    )
                    .where(db.Class2DParameters.pj_id == pj_id)
                )
                .one()
                .murfey_id,
                "session_id": message["session_id"],
                "node_creator_queue": machine_config.node_creator_queue,
            },
            "recipes": ["em-spa-class2d"],
        }
        if first_class2d.complete:
            feedback_params.next_job += (
                4 if default_spa_parameters.do_icebreaker_jobs else 3
            )
        feedback_params.rerun_class2d = False
        _db.add(feedback_params)
        if first_class2d.complete:
            _db.delete(first_class2d)
        _db.commit()
        _db.close()
        if _transport_object:
            zocalo_message["parameters"][
                "feedback_queue"
            ] = _transport_object.feedback_queue
            _transport_object.send(
                "processing_recipe", zocalo_message, new_connection=True
            )
    else:
        feedback_params.hold_class2d = False
        _db.add(feedback_params)
        _db.commit()
        _db.close()


def _release_3d_hold(message: dict, _db=murfey_db):
    pj_id_params = _pj_id(message["program_id"], _db, recipe="em-spa-preprocess")
    pj_id = _pj_id(message["program_id"], _db, recipe="em-spa-class3d")
    relion_params = _db.exec(
        select(db.SPARelionParameters).where(
            db.SPARelionParameters.pj_id == pj_id_params
        )
    ).one()
    feedback_params = _db.exec(
        select(db.SPAFeedbackParameters).where(
            db.SPAFeedbackParameters.pj_id == pj_id_params
        )
    ).one()
    class3d_params = _db.exec(
        select(db.Class3DParameters).where(db.Class3DParameters.pj_id == pj_id)
    ).one()
    if class3d_params.run:
        instrument_name = (
            _db.exec(select(db.Session).where(db.Session.id == message["session_id"]))
            .one()
            .instrument_name
        )
        machine_config = get_machine_config(instrument_name=instrument_name)[
            instrument_name
        ]
        zocalo_message: dict = {
            "parameters": {
                "particles_file": class3d_params.particles_file,
                "class3d_dir": class3d_params.class3d_dir,
                "batch_size": class3d_params.batch_size,
                "symmetry": relion_params.symmetry,
                "particle_diameter": relion_params.particle_diameter,
                "mask_diameter": relion_params.mask_diameter or 0,
                "do_initial_model": False if feedback_params.initial_model else True,
                "initial_model_file": feedback_params.initial_model,
                "picker_id": feedback_params.picker_ispyb_id,
                "class_uuids": _3d_class_murfey_ids(
                    class3d_params.particles_file, _app_id(pj_id, _db), _db
                ),
                "class3d_grp_uuid": _db.exec(
                    select(db.Class3DParameters)
                    .where(
                        db.Class3DParameters.particles_file
                        == class3d_params.particles_file
                    )
                    .where(db.Class3DParameters.pj_id == pj_id)
                )
                .one()
                .murfey_id,
                "nr_iter": default_spa_parameters.nr_iter_3d,
                "initial_model_iterations": default_spa_parameters.nr_iter_ini_model,
                "nr_classes": default_spa_parameters.nr_classes_3d,
                "do_icebreaker_jobs": default_spa_parameters.do_icebreaker_jobs,
                "class2d_fraction_of_classes_to_remove": default_spa_parameters.fraction_of_classes_to_remove_2d,
                "session_id": message["session_id"],
                "autoproc_program_id": _app_id(
                    _pj_id(message["program_id"], _db, recipe="em-spa-class3d"), _db
                ),
                "node_creator_queue": machine_config.node_creator_queue,
            },
            "recipes": ["em-spa-class3d"],
        }
        if _transport_object:
            zocalo_message["parameters"][
                "feedback_queue"
            ] = _transport_object.feedback_queue
            _transport_object.send(
                "processing_recipe", zocalo_message, new_connection=True
            )
        class3d_params.run = False
        _db.add(class3d_params)
    else:
        feedback_params.hold_class3d = False
    _db.add(feedback_params)
    _db.commit()
    _db.close()


def _release_refine_hold(message: dict, _db=murfey_db):
    pj_id_params = _pj_id(message["program_id"], _db, recipe="em-spa-preprocess")
    pj_id = _pj_id(message["program_id"], _db, recipe="em-spa-refine")
    relion_params = _db.exec(
        select(db.SPARelionParameters).where(
            db.SPARelionParameters.pj_id == pj_id_params
        )
    ).one()
    feedback_params = _db.exec(
        select(db.SPAFeedbackParameters).where(
            db.SPAFeedbackParameters.pj_id == pj_id_params
        )
    ).one()
    refine_params = _db.exec(
        select(db.RefineParameters)
        .where(db.RefineParameters.pj_id == pj_id)
        .where(db.RefineParameters.tag == "first")
    ).one()
    symmetry_refine_params = _db.exec(
        select(db.RefineParameters)
        .where(db.RefineParameters.pj_id == pj_id)
        .where(db.RefineParameters.tag == "symmetry")
    ).one()
    if refine_params.run:
        instrument_name = (
            _db.exec(select(db.Session).where(db.Session.id == message["session_id"]))
            .one()
            .instrument_name
        )
        machine_config = get_machine_config(instrument_name=instrument_name)[
            instrument_name
        ]
        zocalo_message: dict = {
            "parameters": {
                "refine_job_dir": refine_params.refine_dir,
                "class3d_dir": refine_params.class3d_dir,
                "class_number": refine_params.class_number,
                "pixel_size": relion_params.angpix,
                "particle_diameter": relion_params.particle_diameter,
                "mask_diameter": relion_params.mask_diameter or 0,
                "symmetry": relion_params.symmetry,
                "node_creator_queue": machine_config.node_creator_queue,
                "nr_iter": default_spa_parameters.nr_iter_3d,
                "picker_id": feedback_params.picker_ispyb_id,
                "refined_class_uuid": _refine_murfey_id(
                    refine_dir=refine_params.refine_dir,
                    tag=refine_params.tag,
                    app_id=_app_id(pj_id, _db),
                    _db=_db,
                ),
                "refined_grp_uuid": refine_params.murfey_id,
                "symmetry_refined_class_uuid": _refine_murfey_id(
                    refine_dir=symmetry_refine_params.refine_dir,
                    tag=symmetry_refine_params.tag,
                    app_id=_app_id(pj_id, _db),
                    _db=_db,
                ),
                "symmetry_refined_grp_uuid": symmetry_refine_params.murfey_id,
                "session_id": message["session_id"],
                "autoproc_program_id": _app_id(
                    _pj_id(message["program_id"], _db, recipe="em-spa-refine"), _db
                ),
            },
            "recipes": ["em-spa-refine"],
        }
        if _transport_object:
            zocalo_message["parameters"][
                "feedback_queue"
            ] = _transport_object.feedback_queue
            _transport_object.send(
                "processing_recipe", zocalo_message, new_connection=True
            )
        refine_params.run = False
        _db.add(refine_params)
    else:
        feedback_params.hold_refine = False
    _db.add(feedback_params)
    _db.commit()
    _db.close()


def _register_incomplete_2d_batch(message: dict, _db=murfey_db, demo: bool = False):
    """Received first batch from particle selection service"""
    # the general parameters are stored using the preprocessing auto proc program ID
    logger.info("Registering incomplete particle batch for 2D classification")
    instrument_name = (
        _db.exec(select(db.Session).where(db.Session.id == message["session_id"]))
        .one()
        .instrument_name
    )
    machine_config = get_machine_config(instrument_name=instrument_name)[
        instrument_name
    ]
    pj_id_params = _pj_id(message["program_id"], _db, recipe="em-spa-preprocess")
    pj_id = _pj_id(message["program_id"], _db, recipe="em-spa-class2d")
    relion_params = _db.exec(
        select(db.SPARelionParameters).where(
            db.SPARelionParameters.pj_id == pj_id_params
        )
    ).one()
    feedback_params = _db.exec(
        select(db.SPAFeedbackParameters).where(
            db.SPAFeedbackParameters.pj_id == pj_id_params
        )
    ).one()
    if feedback_params.hold_class2d:
        feedback_params.rerun_class2d = True
        _db.add(feedback_params)
        _db.commit()
        _db.close()
        return
    feedback_params.next_job = 10 if default_spa_parameters.do_icebreaker_jobs else 7
    feedback_params.hold_class2d = True
    relion_options = dict(relion_params)
    other_options = dict(feedback_params)
    if other_options["picker_ispyb_id"] is None:
        logger.info("No ISPyB particle picker ID yet")
        feedback_params.hold_class2d = False
        _db.add(feedback_params)
        _db.commit()
        _db.expunge(feedback_params)
        return
    _db.add(feedback_params)
    _db.commit()
    _db.expunge(feedback_params)
    class2d_message = message.get("class2d_message")
    assert isinstance(class2d_message, dict)
    if not _db.exec(
        select(func.count(db.Class2DParameters.particles_file))
        .where(db.Class2DParameters.particles_file == class2d_message["particles_file"])
        .where(db.Class2DParameters.pj_id == pj_id)
    ).one():
        class2d_params = db.Class2DParameters(
            pj_id=pj_id,
            murfey_id=_murfey_id(message["program_id"], _db)[0],
            particles_file=class2d_message["particles_file"],
            class2d_dir=class2d_message["class2d_dir"],
            batch_size=class2d_message["batch_size"],
            complete=False,
        )
        _db.add(class2d_params)
        _db.commit()
        murfey_ids = _murfey_id(message["program_id"], _db, number=50)
        _murfey_class2ds(
            murfey_ids, class2d_message["particles_file"], message["program_id"], _db
        )
    zocalo_message: dict = {
        "parameters": {
            "particles_file": class2d_message["particles_file"],
            "class2d_dir": f"{class2d_message['class2d_dir']}{other_options['next_job']:03}",
            "batch_is_complete": False,
            "particle_diameter": relion_options["particle_diameter"],
            "combine_star_job_number": -1,
            "picker_id": other_options["picker_ispyb_id"],
            "nr_iter": default_spa_parameters.nr_iter_2d,
            "batch_size": default_spa_parameters.batch_size_2d,
            "nr_classes": default_spa_parameters.nr_classes_2d,
            "do_icebreaker_jobs": default_spa_parameters.do_icebreaker_jobs,
            "class2d_fraction_of_classes_to_remove": default_spa_parameters.fraction_of_classes_to_remove_2d,
            "mask_diameter": 0,
            "class_uuids": _2d_class_murfey_ids(
                class2d_message["particles_file"], _app_id(pj_id, _db), _db
            ),
            "class2d_grp_uuid": _db.exec(
                select(db.Class2DParameters).where(
                    db.Class2DParameters.particles_file
                    == class2d_message["particles_file"]
                    and db.Class2DParameters.pj_id == pj_id
                )
            )
            .one()
            .murfey_id,
            "session_id": message["session_id"],
            "autoproc_program_id": _app_id(
                _pj_id(message["program_id"], _db, recipe="em-spa-class2d"), _db
            ),
            "node_creator_queue": machine_config.node_creator_queue,
        },
        "recipes": ["em-spa-class2d"],
    }
    if _transport_object:
        zocalo_message["parameters"][
            "feedback_queue"
        ] = _transport_object.feedback_queue
        _transport_object.send("processing_recipe", zocalo_message, new_connection=True)
        logger.info("2D classification requested")
    if demo:
        logger.info("Incomplete 2D batch registered in demo mode")
        if not _db.exec(
            select(func.count(db.Class2DParameters.particles_file)).where(
                db.Class2DParameters.particles_file == class2d_message["particles_file"]
                and db.Class2DParameters.pj_id == pj_id
                and db.Class2DParameters.complete
            )
        ).one():
            _register_complete_2d_batch(message, _db=_db, demo=demo)
            message["class2d_message"]["particles_file"] = (
                message["class2d_message"]["particles_file"] + "_new"
            )
            _register_complete_2d_batch(message, _db=_db, demo=demo)
    _db.close()


def _register_complete_2d_batch(message: dict, _db=murfey_db, demo: bool = False):
    """Received full batch from particle selection service"""
    instrument_name = (
        _db.exec(select(db.Session).where(db.Session.id == message["session_id"]))
        .one()
        .instrument_name
    )
    machine_config = get_machine_config(instrument_name=instrument_name)[
        instrument_name
    ]
    class2d_message = message.get("class2d_message")
    assert isinstance(class2d_message, dict)
    pj_id_params = _pj_id(message["program_id"], _db, recipe="em-spa-preprocess")
    pj_id = _pj_id(message["program_id"], _db, recipe="em-spa-class2d")
    relion_params = _db.exec(
        select(db.SPARelionParameters).where(
            db.SPARelionParameters.pj_id == pj_id_params
        )
    ).one()
    feedback_params = _db.exec(
        select(db.SPAFeedbackParameters).where(
            db.SPAFeedbackParameters.pj_id == pj_id_params
        )
    ).one()
    _db.expunge(relion_params)
    _db.expunge(feedback_params)
    if feedback_params.hold_class2d or feedback_params.picker_ispyb_id is None:
        feedback_params.rerun_class2d = True
        _db.add(feedback_params)
        _db.commit()
        # If waiting then save the message
        if _db.exec(
            select(func.count(db.Class2DParameters.particles_file))
            .where(db.Class2DParameters.pj_id == pj_id)
            .where(
                db.Class2DParameters.particles_file == class2d_message["particles_file"]
            )
        ).one():
            class2d_params = _db.exec(
                select(db.Class2DParameters)
                .where(db.Class2DParameters.pj_id == pj_id)
                .where(
                    db.Class2DParameters.particles_file
                    == class2d_message["particles_file"]
                )
            ).one()
            class2d_params.complete = True
            _db.add(class2d_params)
            _db.commit()
            _db.close()
        else:
            class2d_params = db.Class2DParameters(
                pj_id=pj_id,
                murfey_id=_murfey_id(message["program_id"], _db)[0],
                particles_file=class2d_message["particles_file"],
                class2d_dir=class2d_message["class2d_dir"],
                batch_size=class2d_message["batch_size"],
            )
            _db.add(class2d_params)
            _db.commit()
            _db.close()
            murfey_ids = _murfey_id(_app_id(pj_id, _db), _db, number=50)
            _murfey_class2ds(
                murfey_ids, class2d_message["particles_file"], _app_id(pj_id, _db), _db
            )
        if demo:
            _register_class_selection(
                {"session_id": message["session_id"], "class_selection_score": 0.5},
                _db=_db,
                demo=demo,
            )
    elif not feedback_params.class_selection_score:
        # For the first batch, start a container and set the database to wait
        job_number_after_first_batch = (
            10 if default_spa_parameters.do_icebreaker_jobs else 7
        )
        if (
            feedback_params.next_job is not None
            and feedback_params.next_job < job_number_after_first_batch
        ):
            feedback_params.next_job = job_number_after_first_batch
        if not feedback_params.star_combination_job:
            feedback_params.star_combination_job = feedback_params.next_job + (
                3 if default_spa_parameters.do_icebreaker_jobs else 2
            )
        if _db.exec(
            select(func.count(db.Class2DParameters.particles_file))
            .where(db.Class2DParameters.pj_id == pj_id)
            .where(
                db.Class2DParameters.particles_file == class2d_message["particles_file"]
            )
        ).one():
            class_uuids = _2d_class_murfey_ids(
                class2d_message["particles_file"], _app_id(pj_id, _db), _db
            )
            class2d_grp_uuid = (
                _db.exec(
                    select(db.Class2DParameters)
                    .where(db.Class2DParameters.pj_id == pj_id)
                    .where(
                        db.Class2DParameters.particles_file
                        == class2d_message["particles_file"]
                    )
                )
                .one()
                .murfey_id
            )
        else:
            class_uuids = {
                str(i + 1): m
                for i, m in enumerate(_murfey_id(_app_id(pj_id, _db), _db, number=50))
            }
            class2d_grp_uuid = _murfey_id(_app_id(pj_id, _db), _db)[0]
        zocalo_message: dict = {
            "parameters": {
                "particles_file": class2d_message["particles_file"],
                "class2d_dir": f"{class2d_message['class2d_dir']}{feedback_params.next_job:03}",
                "batch_is_complete": True,
                "particle_diameter": relion_params.particle_diameter,
                "mask_diameter": relion_params.mask_diameter or 0,
                "combine_star_job_number": feedback_params.star_combination_job,
                "autoselect_min_score": 0,
                "picker_id": feedback_params.picker_ispyb_id,
                "class_uuids": class_uuids,
                "class2d_grp_uuid": class2d_grp_uuid,
                "nr_iter": default_spa_parameters.nr_iter_2d,
                "batch_size": default_spa_parameters.batch_size_2d,
                "nr_classes": default_spa_parameters.nr_classes_2d,
                "do_icebreaker_jobs": default_spa_parameters.do_icebreaker_jobs,
                "class2d_fraction_of_classes_to_remove": default_spa_parameters.fraction_of_classes_to_remove_2d,
                "session_id": message["session_id"],
                "autoproc_program_id": _app_id(
                    _pj_id(message["program_id"], _db, recipe="em-spa-class2d"), _db
                ),
                "node_creator_queue": machine_config.node_creator_queue,
            },
            "recipes": ["em-spa-class2d"],
        }
        if _transport_object:
            zocalo_message["parameters"][
                "feedback_queue"
            ] = _transport_object.feedback_queue
            _transport_object.send(
                "processing_recipe", zocalo_message, new_connection=True
            )
        feedback_params.hold_class2d = True
        feedback_params.next_job += (
            4 if default_spa_parameters.do_icebreaker_jobs else 3
        )
        _db.add(feedback_params)
        _db.commit()
        _db.close()
    else:
        # Send all other messages on to a container
        if _db.exec(
            select(func.count(db.Class2DParameters.particles_file))
            .where(db.Class2DParameters.pj_id == pj_id)
            .where(
                db.Class2DParameters.particles_file == class2d_message["particles_file"]
            )
        ).one():
            class_uuids = _2d_class_murfey_ids(
                class2d_message["particles_file"], _app_id(pj_id, _db), _db
            )
            class2d_grp_uuid = (
                _db.exec(
                    select(db.Class2DParameters)
                    .where(db.Class2DParameters.pj_id == pj_id)
                    .where(
                        db.Class2DParameters.particles_file
                        == class2d_message["particles_file"]
                    )
                )
                .one()
                .murfey_id
            )
        else:
            class_uuids = {
                str(i + 1): m
                for i, m in enumerate(_murfey_id(_app_id(pj_id, _db), _db, number=50))
            }
            class2d_grp_uuid = _murfey_id(_app_id(pj_id, _db), _db)[0]
        zocalo_message = {
            "parameters": {
                "particles_file": class2d_message["particles_file"],
                "class2d_dir": f"{class2d_message['class2d_dir']}{feedback_params.next_job:03}",
                "batch_is_complete": True,
                "particle_diameter": relion_params.particle_diameter,
                "mask_diameter": relion_params.mask_diameter or 0,
                "combine_star_job_number": feedback_params.star_combination_job,
                "autoselect_min_score": feedback_params.class_selection_score or 0,
                "picker_id": feedback_params.picker_ispyb_id,
                "class_uuids": class_uuids,
                "class2d_grp_uuid": class2d_grp_uuid,
                "nr_iter": default_spa_parameters.nr_iter_2d,
                "batch_size": default_spa_parameters.batch_size_2d,
                "nr_classes": default_spa_parameters.nr_classes_2d,
                "do_icebreaker_jobs": default_spa_parameters.do_icebreaker_jobs,
                "class2d_fraction_of_classes_to_remove": default_spa_parameters.fraction_of_classes_to_remove_2d,
                "session_id": message["session_id"],
                "autoproc_program_id": _app_id(
                    _pj_id(message["program_id"], _db, recipe="em-spa-class2d"), _db
                ),
                "node_creator_queue": machine_config.node_creator_queue,
            },
            "recipes": ["em-spa-class2d"],
        }
        if _transport_object:
            zocalo_message["parameters"][
                "feedback_queue"
            ] = _transport_object.feedback_queue
            _transport_object.send(
                "processing_recipe", zocalo_message, new_connection=True
            )
        feedback_params.next_job += (
            3 if default_spa_parameters.do_icebreaker_jobs else 2
        )
        _db.add(feedback_params)
        _db.commit()
        _db.close()


def _flush_class2d(
    session_id: int,
    app_id: int,
    _db,
    relion_params: db.SPARelionParameters | None = None,
    feedback_params: db.SPAFeedbackParameters | None = None,
):
    instrument_name = (
        _db.exec(select(db.Session).where(db.Session.id == session_id))
        .one()
        .instrument_name
    )
    machine_config = get_machine_config(instrument_name=instrument_name)[
        instrument_name
    ]
    if not relion_params or feedback_params:
        pj_id_params = _pj_id(app_id, _db, recipe="em-spa-preprocess")
    if not relion_params:
        relion_params = _db.exec(
            select(db.SPARelionParameters).where(
                db.SPARelionParameters.pj_id == pj_id_params
            )
        ).one()
        _db.expunge(relion_params)
    if not feedback_params:
        feedback_params = _db.exec(
            select(db.SPAFeedbackParameters).where(
                db.SPAFeedbackParameters.pj_id == pj_id_params
            )
        ).one()
        _db.expunge(feedback_params)
    if not relion_params or not feedback_params:
        return
    pj_id = _pj_id(app_id, _db, recipe="em-spa-class2d")
    class2d_db = _db.exec(
        select(db.Class2DParameters)
        .where(db.Class2DParameters.pj_id == pj_id)
        .where(db.Class2DParameters.complete)
    ).all()
    if not feedback_params.next_job:
        feedback_params.next_job = (
            10 if default_spa_parameters.do_icebreaker_jobs else 7
        )
    if not feedback_params.star_combination_job:
        feedback_params.star_combination_job = feedback_params.next_job + (
            3 if default_spa_parameters.do_icebreaker_jobs else 2
        )
    for saved_message in class2d_db:
        # Send all held Class2D messages on with the selection score added
        _db.expunge(saved_message)
        zocalo_message: dict = {
            "parameters": {
                "particles_file": saved_message.particles_file,
                "class2d_dir": f"{saved_message.class2d_dir}{feedback_params.next_job:03}",
                "batch_is_complete": True,
                "batch_size": saved_message.batch_size,
                "particle_diameter": relion_params.particle_diameter,
                "mask_diameter": relion_params.mask_diameter or 0,
                "combine_star_job_number": feedback_params.star_combination_job,
                "autoselect_min_score": feedback_params.class_selection_score or 0,
                "picker_id": feedback_params.picker_ispyb_id,
                "class_uuids": _2d_class_murfey_ids(
                    saved_message.particles_file, _app_id(pj_id, _db), _db
                ),
                "class2d_grp_uuid": saved_message.murfey_id,
                "nr_iter": default_spa_parameters.nr_iter_2d,
                "nr_classes": default_spa_parameters.nr_classes_2d,
                "do_icebreaker_jobs": default_spa_parameters.do_icebreaker_jobs,
                "class2d_fraction_of_classes_to_remove": default_spa_parameters.fraction_of_classes_to_remove_2d,
                "session_id": session_id,
                "autoproc_program_id": _app_id(pj_id, _db),
                "node_creator_queue": machine_config.node_creator_queue,
            },
            "recipes": ["em-spa-class2d"],
        }
        if _transport_object:
            zocalo_message["parameters"][
                "feedback_queue"
            ] = _transport_object.feedback_queue
            _transport_object.send(
                "processing_recipe", zocalo_message, new_connection=True
            )
        feedback_params.next_job += (
            3 if default_spa_parameters.do_icebreaker_jobs else 2
        )
        _db.delete(saved_message)
    _db.add(feedback_params)
    _db.commit()


def _register_class_selection(message: dict, _db=murfey_db, demo: bool = False):
    """Received selection score from class selection service"""
    pj_id_params = _pj_id(message["program_id"], _db, recipe="em-spa-preprocess")
    pj_id = _pj_id(message["program_id"], _db, recipe="em-spa-class2d")
    relion_params = _db.exec(
        select(db.SPARelionParameters).where(
            db.SPARelionParameters.pj_id == pj_id_params
        )
    ).one()
    class2d_db = _db.exec(
        select(db.Class2DParameters).where(db.Class2DParameters.pj_id == pj_id)
    ).all()
    # Add the class selection score to the database
    feedback_params = _db.exec(
        select(db.SPAFeedbackParameters).where(
            db.SPAFeedbackParameters.pj_id == pj_id_params
        )
    ).one()
    _db.expunge(feedback_params)

    if feedback_params.picker_ispyb_id is None:
        selection_stash = db.SelectionStash(
            pj_id=pj_id,
            class_selection_score=message["class_selection_score"] or 0,
        )
        _db.add(selection_stash)
        _db.commit()
        _db.close()
        return

    feedback_params.class_selection_score = message.get("class_selection_score") or 0
    feedback_params.hold_class2d = False
    next_job = feedback_params.next_job
    if demo:
        for saved_message in class2d_db:
            # Send all held Class2D messages on with the selection score added
            _db.expunge(saved_message)
            particles_file = saved_message.particles_file
            logger.info("Complete 2D classification registered in demo mode")
            _register_3d_batch(
                {
                    "session_id": message["session_id"],
                    "class3d_message": {
                        "particles_file": particles_file,
                        "class3d_dir": "Class3D",
                        "batch_size": 50000,
                    },
                },
                _db=_db,
                demo=demo,
            )
            logger.info("3D classification registered in demo mode")
            _register_3d_batch(
                {
                    "session_id": message["session_id"],
                    "class3d_message": {
                        "particles_file": particles_file + "_new",
                        "class3d_dir": "Class3D",
                        "batch_size": 50000,
                    },
                },
                _db=_db,
                demo=demo,
            )
            _register_initial_model(
                {
                    "session_id": message["session_id"],
                    "initial_model": "InitialModel/job015/model.mrc",
                },
                _db=_db,
                demo=demo,
            )
            next_job += 3 if default_spa_parameters.do_icebreaker_jobs else 2
        feedback_params.next_job = next_job
        _db.close()
    else:
        _flush_class2d(
            message["session_id"],
            message["program_id"],
            _db,
            relion_params=relion_params,
            feedback_params=feedback_params,
        )
    _db.add(feedback_params)
    for sm in class2d_db:
        _db.delete(sm)
    _db.commit()
    _db.close()


def _find_initial_model(visit: str, machine_config: MachineConfig) -> Path | None:
    if machine_config.initial_model_search_directory:
        visit_directory = (
            machine_config.rsync_basepath / str(datetime.now().year) / visit
        )
        possible_models = [
            p
            for p in (
                visit_directory / machine_config.initial_model_search_directory
            ).glob("*.mrc")
            if "rescaled" not in p.name
        ]
        if possible_models:
            return sorted(possible_models, key=lambda x: x.stat().st_ctime)[-1]
    return None


def _downscaled_box_size(
    particle_diameter: int, pixel_size: float
) -> Tuple[int, float]:
    box_size = int(math.ceil(1.2 * particle_diameter))
    box_size = box_size + box_size % 2
    for small_box_pix in (
        48,
        64,
        96,
        128,
        160,
        192,
        256,
        288,
        300,
        320,
        360,
        384,
        400,
        420,
        450,
        480,
        512,
        640,
        768,
        896,
        1024,
    ):
        # Don't go larger than the original box
        if small_box_pix > box_size:
            return box_size, pixel_size
        # If Nyquist freq. is better than 8.5 A, use this downscaled box, else step size
        small_box_angpix = pixel_size * box_size / small_box_pix
        if small_box_angpix < 4.25:
            return small_box_pix, small_box_angpix
    raise ValueError(f"Box size is too large: {box_size}")


def _resize_intial_model(
    downscaled_box_size: int,
    downscaled_pixel_size: float,
    input_path: Path,
    output_path: Path,
    executables: Dict[str, str],
    env: Dict[str, str],
) -> None:
    if executables.get("relion_image_handler"):
        comp_proc = subprocess.run(
            [
                f"{executables['relion_image_handler']}",
                "--i",
                str(input_path),
                "--new_box",
                str(downscaled_box_size),
                "--rescale_angpix",
                str(downscaled_pixel_size),
                "--o",
                str(output_path),
            ],
            capture_output=True,
            text=True,
            env=env,
        )
        with mrcfile.open(output_path) as rescaled_mrc:
            rescaled_mrc.header.cella = (
                downscaled_pixel_size,
                downscaled_pixel_size,
                downscaled_pixel_size,
            )
        if comp_proc.returncode:
            logger.error(
                f"Resizing initial model {input_path} failed \n {comp_proc.stdout}"
            )
    return None


def _register_3d_batch(message: dict, _db=murfey_db, demo: bool = False):
    """Received 3d batch from class selection service"""
    class3d_message = message.get("class3d_message")
    assert isinstance(class3d_message, dict)
    instrument_name = (
        _db.exec(select(db.Session).where(db.Session.id == message["session_id"]))
        .one()
        .instrument_name
    )
    machine_config = get_machine_config(instrument_name=instrument_name)[
        instrument_name
    ]
    pj_id_params = _pj_id(message["program_id"], _db, recipe="em-spa-preprocess")
    pj_id = _pj_id(message["program_id"], _db, recipe="em-spa-class3d")
    relion_params = _db.exec(
        select(db.SPARelionParameters).where(
            db.SPARelionParameters.pj_id == pj_id_params
        )
    ).one()
    relion_options = dict(relion_params)
    feedback_params = _db.exec(
        select(db.SPAFeedbackParameters).where(
            db.SPAFeedbackParameters.pj_id == pj_id_params
        )
    ).one()
    other_options = dict(feedback_params)

    visit_name = (
        _db.exec(select(db.Session).where(db.Session.id == message["session_id"]))
        .one()
        .visit
    )

    provided_initial_model = _find_initial_model(visit_name, machine_config)
    if provided_initial_model and not feedback_params.initial_model:
        rescaled_initial_model_path = (
            provided_initial_model.parent
            / f"{provided_initial_model.stem}_rescaled_{pj_id}{provided_initial_model.suffix}"
        )
        if not rescaled_initial_model_path.is_file():
            _resize_intial_model(
                *_downscaled_box_size(
                    message["particle_diameter"],
                    relion_options["angpix"],
                ),
                provided_initial_model,
                rescaled_initial_model_path,
                machine_config.external_executables,
                machine_config.external_environment,
            )
            feedback_params.initial_model = str(rescaled_initial_model_path)
            other_options["initial_model"] = str(rescaled_initial_model_path)
            next_job = feedback_params.next_job
            class3d_dir = (
                f"{class3d_message['class3d_dir']}{(feedback_params.next_job+1):03}"
            )
            feedback_params.next_job += 1
            _db.add(feedback_params)
            _db.commit()

            class3d_grp_uuid = _murfey_id(message["program_id"], _db)[0]
            class_uuids = _murfey_id(message["program_id"], _db, number=4)
            class3d_params = db.Class3DParameters(
                pj_id=pj_id,
                murfey_id=class3d_grp_uuid,
                particles_file=class3d_message["particles_file"],
                class3d_dir=class3d_dir,
                batch_size=class3d_message["batch_size"],
            )
            _db.add(class3d_params)
            _db.commit()
            _murfey_class3ds(
                class_uuids,
                class3d_message["particles_file"],
                message["program_id"],
                _db,
            )

    if feedback_params.hold_class3d:
        # If waiting then save the message
        class3d_params = _db.exec(
            select(db.Class3DParameters).where(db.Class3DParameters.pj_id == pj_id)
        ).one()
        class3d_params.run = True
        class3d_params.particles_file = class3d_message["particles_file"]
        class3d_params.batch_size = class3d_message["batch_size"]
        _db.add(class3d_params)
        _db.commit()
        _db.close()
    elif not feedback_params.initial_model:
        # For the first batch, start a container and set the database to wait
        next_job = feedback_params.next_job
        class3d_dir = (
            f"{class3d_message['class3d_dir']}{(feedback_params.next_job+1):03}"
        )
        class3d_grp_uuid = _murfey_id(message["program_id"], _db)[0]
        class_uuids = _murfey_id(message["program_id"], _db, number=4)
        class3d_params = db.Class3DParameters(
            pj_id=pj_id,
            murfey_id=class3d_grp_uuid,
            particles_file=class3d_message["particles_file"],
            class3d_dir=class3d_dir,
            batch_size=class3d_message["batch_size"],
        )
        _db.add(class3d_params)
        _db.commit()
        _murfey_class3ds(
            class_uuids, class3d_message["particles_file"], message["program_id"], _db
        )

        feedback_params.hold_class3d = True
        next_job += 2
        feedback_params.next_job = next_job
        zocalo_message: dict = {
            "parameters": {
                "particles_file": class3d_message["particles_file"],
                "class3d_dir": class3d_dir,
                "batch_size": class3d_message["batch_size"],
                "symmetry": relion_options["symmetry"],
                "particle_diameter": relion_options["particle_diameter"],
                "mask_diameter": relion_options["mask_diameter"] or 0,
                "do_initial_model": True,
                "picker_id": other_options["picker_ispyb_id"],
                "class_uuids": {i + 1: m for i, m in enumerate(class_uuids)},
                "class3d_grp_uuid": class3d_grp_uuid,
                "nr_iter": default_spa_parameters.nr_iter_3d,
                "initial_model_iterations": default_spa_parameters.nr_iter_ini_model,
                "nr_classes": default_spa_parameters.nr_classes_3d,
                "do_icebreaker_jobs": default_spa_parameters.do_icebreaker_jobs,
                "class2d_fraction_of_classes_to_remove": default_spa_parameters.fraction_of_classes_to_remove_2d,
                "session_id": message["session_id"],
                "autoproc_program_id": _app_id(
                    _pj_id(message["program_id"], _db, recipe="em-spa-class3d"), _db
                ),
                "node_creator_queue": machine_config.node_creator_queue,
            },
            "recipes": ["em-spa-class3d"],
        }
        if _transport_object:
            zocalo_message["parameters"][
                "feedback_queue"
            ] = _transport_object.feedback_queue
            _transport_object.send(
                "processing_recipe", zocalo_message, new_connection=True
            )
        _db.add(feedback_params)
        _db.commit()
        _db.close()
    else:
        # Send all other messages on to a container
        class3d_params = _db.exec(
            select(db.Class3DParameters).where(db.Class3DParameters.pj_id == pj_id)
        ).one()
        zocalo_message = {
            "parameters": {
                "particles_file": class3d_message["particles_file"],
                "class3d_dir": class3d_params.class3d_dir,
                "batch_size": class3d_message["batch_size"],
                "symmetry": relion_options["symmetry"],
                "particle_diameter": relion_options["particle_diameter"],
                "mask_diameter": relion_options["mask_diameter"] or 0,
                "do_initial_model": False,
                "initial_model_file": other_options["initial_model"],
                "picker_id": other_options["picker_ispyb_id"],
                "class_uuids": _3d_class_murfey_ids(
                    class3d_params.particles_file, _app_id(pj_id, _db), _db
                ),
                "class3d_grp_uuid": class3d_params.murfey_id,
                "nr_iter": default_spa_parameters.nr_iter_3d,
                "initial_model_iterations": default_spa_parameters.nr_iter_ini_model,
                "nr_classes": default_spa_parameters.nr_classes_3d,
                "do_icebreaker_jobs": default_spa_parameters.do_icebreaker_jobs,
                "class2d_fraction_of_classes_to_remove": default_spa_parameters.fraction_of_classes_to_remove_2d,
                "session_id": message["session_id"],
                "autoproc_program_id": _app_id(
                    _pj_id(message["program_id"], _db, recipe="em-spa-class3d"), _db
                ),
                "node_creator_queue": machine_config.node_creator_queue,
            },
            "recipes": ["em-spa-class3d"],
        }
        if _transport_object:
            zocalo_message["parameters"][
                "feedback_queue"
            ] = _transport_object.feedback_queue
            _transport_object.send(
                "processing_recipe", zocalo_message, new_connection=True
            )
        feedback_params.hold_class3d = True
        _db.add(feedback_params)
        _db.commit()
        _db.close()


def _register_initial_model(message: dict, _db=murfey_db, demo: bool = False):
    """Received initial model from 3d classification service"""
    pj_id_params = _pj_id(message["program_id"], _db, recipe="em-spa-preprocess")
    # Add the initial model file to the database
    feedback_params = _db.exec(
        select(db.SPAFeedbackParameters).where(
            db.SPAFeedbackParameters.pj_id == pj_id_params
        )
    ).one()
    feedback_params.initial_model = message.get("initial_model")
    _db.add(feedback_params)
    _db.commit()
    _db.close()


def _flush_tomography_preprocessing(message: dict):
    session_id = message["session_id"]
    instrument_name = (
        murfey_db.exec(select(db.Session).where(db.Session.id == session_id))
        .one()
        .instrument_name
    )
    machine_config = get_machine_config(instrument_name=instrument_name)[
        instrument_name
    ]
    stashed_files = murfey_db.exec(
        select(db.PreprocessStash)
        .where(db.PreprocessStash.session_id == session_id)
        .where(db.PreprocessStash.group_tag == message["data_collection_group_tag"])
    ).all()
    if not stashed_files:
        return
    collected_ids = murfey_db.exec(
        select(
            db.DataCollectionGroup,
        )
        .where(db.DataCollectionGroup.session_id == session_id)
        .where(db.DataCollectionGroup.tag == message["data_collection_group_tag"])
    ).first()
    proc_params = get_tomo_preproc_params(collected_ids.id)
    if not proc_params:
        visit_name = message["visit_name"].replace("\r\n", "").replace("\n", "")
        logger.warning(
            f"No tomography processing parameters found for Murfey session {sanitise(str(message['session_id']))} on visit {sanitise(visit_name)}"
        )
        return

    recipe_name = machine_config.recipes.get("em-tomo-preprocess", "em-tomo-preprocess")

    for f in stashed_files:
        collected_ids = murfey_db.exec(
            select(
                db.DataCollectionGroup,
                db.DataCollection,
                db.ProcessingJob,
                db.AutoProcProgram,
            )
            .where(db.DataCollectionGroup.session_id == session_id)
            .where(db.DataCollectionGroup.tag == message["data_collection_group_tag"])
            .where(db.DataCollection.dcg_id == db.DataCollectionGroup.id)
            .where(db.DataCollection.tag == f.tag)
            .where(db.ProcessingJob.dc_id == db.DataCollection.id)
            .where(db.AutoProcProgram.pj_id == db.ProcessingJob.id)
            .where(db.ProcessingJob.recipe == recipe_name)
        ).one()
        detached_ids = [c.id for c in collected_ids]

        murfey_ids = _murfey_id(detached_ids[3], murfey_db, number=1, close=False)
        p = Path(f.mrc_out)
        if not p.parent.exists():
            p.parent.mkdir(parents=True)
        movie = db.Movie(
            murfey_id=murfey_ids[0],
            path=f.file_path,
            image_number=f.image_number,
            tag=f.tag,
        )
        murfey_db.add(movie)
        zocalo_message: dict = {
            "recipes": [recipe_name],
            "parameters": {
                "node_creator_queue": machine_config.node_creator_queue,
                "dcid": detached_ids[1],
                "autoproc_program_id": detached_ids[3],
                "movie": f.file_path,
                "mrc_out": f.mrc_out,
                "pixel_size": proc_params.pixel_size,
                "kv": proc_params.voltage,
                "image_number": f.image_number,
                "microscope": get_microscope(),
                "mc_uuid": murfey_ids[0],
                "ft_bin": proc_params.motion_corr_binning,
                "fm_dose": proc_params.dose_per_frame,
                "frame_count": proc_params.frame_count,
                "gain_ref": (
                    str(machine_config.rsync_basepath / proc_params.gain_ref)
                    if proc_params.gain_ref
                    else proc_params.gain_ref
                ),
                "fm_int_file": proc_params.eer_fractionation_file or "",
            },
        }
        logger.info(
            f"Launching tomography preprocessing with Zocalo message: {zocalo_message}"
        )
        if _transport_object:
            zocalo_message["parameters"][
                "feedback_queue"
            ] = _transport_object.feedback_queue
            _transport_object.send(
                "processing_recipe", zocalo_message, new_connection=True
            )
        else:
            feedback_callback(
                {},
                {
                    "register": "motion_corrected",
                    "movie": f.file_path,
                    "mrc_out": f.mrc_out,
                    "movie_id": murfey_ids[0],
                    "program_id": detached_ids[3],
                },
            )
        murfey_db.delete(f)
        murfey_db.commit()
        murfey_db.close()


def _flush_grid_square_records(message: dict, _db=murfey_db, demo: bool = False):
    tag = message["tag"]
    session_id = message["session_id"]
    gs_ids = []
    for gs in _db.exec(
        select(db.GridSquare)
        .where(db.GridSquare.session_id == session_id)
        .where(db.GridSquare.tag == tag)
    ).all():
        gs_ids.append(gs.id)
        if demo:
            logger.info(f"Flushing grid square {gs.name}")
    for i in gs_ids:
        _flush_foil_hole_records(i, _db=_db, demo=demo)


def _flush_foil_hole_records(grid_square_id: int, _db=murfey_db, demo: bool = False):
    for fh in _db.exec(
        select(db.FoilHole).where(db.FoilHole.grid_square_id == grid_square_id)
    ).all():
        if demo:
            logger.info(f"Flushing foil hole: {fh.name}")


def _register_refinement(message: dict, _db=murfey_db, demo: bool = False):
    """Received class to refine from 3D classification"""
    instrument_name = (
        _db.exec(select(db.Session).where(db.Session.id == message["session_id"]))
        .one()
        .instrument_name
    )
    machine_config = get_machine_config(instrument_name=instrument_name)[
        instrument_name
    ]
    pj_id_params = _pj_id(message["program_id"], _db, recipe="em-spa-preprocess")
    pj_id = _pj_id(message["program_id"], _db, recipe="em-spa-refine")
    relion_params = _db.exec(
        select(db.SPARelionParameters).where(
            db.SPARelionParameters.pj_id == pj_id_params
        )
    ).one()
    relion_options = dict(relion_params)
    feedback_params = _db.exec(
        select(db.SPAFeedbackParameters).where(
            db.SPAFeedbackParameters.pj_id == pj_id_params
        )
    ).one()
    other_options = dict(feedback_params)

    if feedback_params.hold_refine:
        # If waiting then save the message
        refine_params = _db.exec(
            select(db.RefineParameters)
            .where(db.RefineParameters.pj_id == pj_id)
            .where(db.RefineParameters.tag == "first")
        ).one()
        # refine_params.refine_dir is not set as it will be the same as before
        refine_params.run = True
        refine_params.class3d_dir = message["class3d_dir"]
        refine_params.class_number = message["best_class"]
        _db.add(refine_params)
        _db.commit()
        _db.close()
    else:
        # Send all other messages on to a container
        try:
            refine_params = _db.exec(
                select(db.RefineParameters)
                .where(db.RefineParameters.pj_id == pj_id)
                .where(db.RefineParameters.tag == "first")
            ).one()
            symmetry_refine_params = _db.exec(
                select(db.RefineParameters)
                .where(db.RefineParameters.pj_id == pj_id)
                .where(db.RefineParameters.tag == "symmetry")
            ).one()
        except SQLAlchemyError:
            next_job = feedback_params.next_job
            refine_dir = f"{message['refine_dir']}{(feedback_params.next_job + 2):03}"
            refined_grp_uuid = _murfey_id(message["program_id"], _db)[0]
            refined_class_uuid = _murfey_id(message["program_id"], _db)[0]
            symmetry_refined_grp_uuid = _murfey_id(message["program_id"], _db)[0]
            symmetry_refined_class_uuid = _murfey_id(message["program_id"], _db)[0]

            refine_params = db.RefineParameters(
                tag="first",
                pj_id=pj_id,
                murfey_id=refined_grp_uuid,
                refine_dir=refine_dir,
                class3d_dir=message["class3d_dir"],
                class_number=message["best_class"],
            )
            symmetry_refine_params = db.RefineParameters(
                tag="symmetry",
                pj_id=pj_id,
                murfey_id=symmetry_refined_grp_uuid,
                refine_dir=refine_dir,
                class3d_dir=message["class3d_dir"],
                class_number=message["best_class"],
            )
            _db.add(refine_params)
            _db.add(symmetry_refine_params)
            _db.commit()
            _murfey_refine(
                murfey_id=refined_class_uuid,
                refine_dir=refine_dir,
                tag="first",
                app_id=message["program_id"],
                _db=_db,
            )
            _murfey_refine(
                murfey_id=symmetry_refined_class_uuid,
                refine_dir=refine_dir,
                tag="symmetry",
                app_id=message["program_id"],
                _db=_db,
            )

            if relion_options["symmetry"] == "C1":
                # Extra Refine, Mask, PostProcess beyond for determined symmetry
                next_job += 8
            else:
                # Select and Extract particles, then Refine, Mask, PostProcess
                next_job += 5
            feedback_params.next_job = next_job

        zocalo_message: dict = {
            "parameters": {
                "refine_job_dir": refine_params.refine_dir,
                "class3d_dir": message["class3d_dir"],
                "class_number": message["best_class"],
                "pixel_size": relion_options["angpix"],
                "particle_diameter": relion_options["particle_diameter"],
                "mask_diameter": relion_options["mask_diameter"] or 0,
                "symmetry": relion_options["symmetry"],
                "node_creator_queue": machine_config.node_creator_queue,
                "nr_iter": default_spa_parameters.nr_iter_3d,
                "picker_id": other_options["picker_ispyb_id"],
                "refined_class_uuid": _refine_murfey_id(
                    refine_dir=refine_params.refine_dir,
                    tag=refine_params.tag,
                    app_id=_app_id(pj_id, _db),
                    _db=_db,
                ),
                "refined_grp_uuid": refine_params.murfey_id,
                "symmetry_refined_class_uuid": _refine_murfey_id(
                    refine_dir=symmetry_refine_params.refine_dir,
                    tag=symmetry_refine_params.tag,
                    app_id=_app_id(pj_id, _db),
                    _db=_db,
                ),
                "symmetry_refined_grp_uuid": symmetry_refine_params.murfey_id,
                "session_id": message["session_id"],
                "autoproc_program_id": _app_id(
                    _pj_id(message["program_id"], _db, recipe="em-spa-refine"), _db
                ),
            },
            "recipes": ["em-spa-refine"],
        }
        if _transport_object:
            zocalo_message["parameters"][
                "feedback_queue"
            ] = _transport_object.feedback_queue
            _transport_object.send(
                "processing_recipe", zocalo_message, new_connection=True
            )
        feedback_params.hold_refine = True
        _db.add(feedback_params)
        _db.commit()
        _db.close()


def _register_bfactors(message: dict, _db=murfey_db, demo: bool = False):
    """Received refined class to calculate b-factor"""
    instrument_name = (
        _db.exec(select(db.Session).where(db.Session.id == message["session_id"]))
        .one()
        .instrument_name
    )
    machine_config = get_machine_config(instrument_name=instrument_name)[
        instrument_name
    ]
    pj_id_params = _pj_id(message["program_id"], _db, recipe="em-spa-preprocess")
    pj_id = _pj_id(message["program_id"], _db, recipe="em-spa-refine")
    relion_params = _db.exec(
        select(db.SPARelionParameters).where(
            db.SPARelionParameters.pj_id == pj_id_params
        )
    ).one()
    relion_options = dict(relion_params)
    feedback_params = _db.exec(
        select(db.SPAFeedbackParameters).where(
            db.SPAFeedbackParameters.pj_id == pj_id_params
        )
    ).one()

    if message["symmetry"] != relion_params.symmetry:
        # Currently don't do anything with a symmetrised re-run of the refinement
        logger.info(f"Recieved symmetrised structure of {message['symmetry']}")
        return True

    if not feedback_params.hold_refine:
        logger.warning("B-Factors requested but refine hold is off")
        return False

    # Add b-factor for refinement run
    bfactor_run = db.BFactors(
        pj_id=pj_id,
        bfactor_directory=f"{message['project_dir']}/Refine3D/bfactor_{message['number_of_particles']}",
        number_of_particles=message["number_of_particles"],
        resolution=message["resolution"],
    )
    _db.add(bfactor_run)
    _db.commit()

    # All messages should create b-factor jobs as the refine hold is on at this point
    try:
        bfactor_params = _db.exec(
            select(db.BFactorParameters).where(db.BFactorParameters.pj_id == pj_id)
        ).one()
    except SQLAlchemyError:
        bfactor_params = db.BFactorParameters(
            pj_id=pj_id,
            project_dir=message["project_dir"],
            batch_size=message["number_of_particles"],
            refined_grp_uuid=message["refined_grp_uuid"],
            refined_class_uuid=message["refined_class_uuid"],
            class_reference=message["class_reference"],
            class_number=message["class_number"],
            mask_file=message["mask_file"],
        )
        _db.add(bfactor_params)
        _db.commit()

    bfactor_particle_count = default_spa_parameters.bfactor_min_particles
    while bfactor_particle_count < bfactor_params.batch_size:
        bfactor_run_name = (
            f"{bfactor_params.project_dir}/BFactors/bfactor_{bfactor_particle_count}"
        )
        try:
            bfactor_run = _db.exec(
                select(db.BFactors)
                .where(db.BFactors.pj_id == pj_id)
                .where(db.BFactors.bfactor_directory == bfactor_run_name)
            ).one()
            bfactor_run.resolution = 0
        except SQLAlchemyError:
            bfactor_run = db.BFactors(
                pj_id=pj_id,
                bfactor_directory=bfactor_run_name,
                number_of_particles=bfactor_particle_count,
                resolution=0,
            )
        _db.add(bfactor_run)
        _db.commit()

        bfactor_particle_count *= 2

        zocalo_message: dict = {
            "parameters": {
                "bfactor_directory": bfactor_run.bfactor_directory,
                "class_reference": bfactor_params.class_reference,
                "class_number": bfactor_params.class_number,
                "number_of_particles": bfactor_run.number_of_particles,
                "batch_size": bfactor_params.batch_size,
                "pixel_size": message["pixel_size"],
                "mask": bfactor_params.mask_file,
                "particle_diameter": relion_options["particle_diameter"],
                "mask_diameter": relion_options["mask_diameter"] or 0,
                "node_creator_queue": machine_config.node_creator_queue,
                "picker_id": feedback_params.picker_ispyb_id,
                "refined_grp_uuid": bfactor_params.refined_grp_uuid,
                "refined_class_uuid": bfactor_params.refined_class_uuid,
                "session_id": message["session_id"],
                "autoproc_program_id": _app_id(
                    _pj_id(message["program_id"], _db, recipe="em-spa-refine"), _db
                ),
            },
            "recipes": ["em-spa-bfactor"],
        }
        if _transport_object:
            zocalo_message["parameters"][
                "feedback_queue"
            ] = _transport_object.feedback_queue
            _transport_object.send(
                "processing_recipe", zocalo_message, new_connection=True
            )
    _db.close()
    return True


def _save_bfactor(message: dict, _db=murfey_db, demo: bool = False):
    """Received b-factor from refinement run"""
    pj_id = _pj_id(message["program_id"], _db, recipe="em-spa-refine")
    bfactor_run = _db.exec(
        select(db.BFactors)
        .where(db.BFactors.pj_id == pj_id)
        .where(db.BFactors.number_of_particles == message["number_of_particles"])
    ).one()
    bfactor_run.resolution = message["resolution"]
    _db.add(bfactor_run)
    _db.commit()

    # Find all the resolutions in the b-factors table
    all_bfactors = _db.exec(select(db.BFactors).where(db.BFactors.pj_id == pj_id)).all()
    particle_counts = [bf.number_of_particles for bf in all_bfactors]
    resolutions = [bf.resolution for bf in all_bfactors]

    if all(resolutions):
        # Calculate b-factor and add to ispyb class table
        bfactor_fitting = np.polyfit(
            np.log(particle_counts), 1 / np.array(resolutions) ** 2, 1
        )
        refined_class_uuid = message["refined_class_uuid"]

        # Request an ispyb insert of the b-factor fitting parameters
        if _transport_object:
            _transport_object.send(
                "ispyb_connector",
                {
                    "ispyb_command": "buffer",
                    "buffer_lookup": {
                        "particle_classification_id": refined_class_uuid,
                    },
                    "buffer_command": {
                        "ispyb_command": "insert_particle_classification"
                    },
                    "program_id": message["program_id"],
                    "bfactor_fit_intercept": str(bfactor_fitting[1]),
                    "bfactor_fit_linear": str(bfactor_fitting[0]),
                },
                new_connection=True,
            )

        # Clean up the b-factors table and release the hold
        [_db.delete(bf) for bf in all_bfactors]
        _db.commit()
        _release_refine_hold(message)
    _db.close()


def feedback_callback(header: dict, message: dict) -> None:
    try:
        record = None
        if "environment" in message:
            params = message["recipe"][str(message["recipe-pointer"])].get(
                "parameters", {}
            )
            message = message["payload"]
            message.update(params)
        if message["register"] == "motion_corrected":
            collected_ids = murfey_db.exec(
                select(
                    db.DataCollectionGroup,
                    db.DataCollection,
                    db.ProcessingJob,
                    db.AutoProcProgram,
                )
                .where(db.DataCollection.dcg_id == db.DataCollectionGroup.id)
                .where(db.ProcessingJob.dc_id == db.DataCollection.id)
                .where(db.AutoProcProgram.pj_id == db.ProcessingJob.id)
                .where(db.AutoProcProgram.id == message["program_id"])
            ).one()
            session_id = collected_ids[0].session_id

            # Find the autoprocprogram id for the alignment recipe
            alignment_ids = murfey_db.exec(
                select(
                    db.DataCollection,
                    db.ProcessingJob,
                    db.AutoProcProgram,
                )
                .where(db.ProcessingJob.dc_id == db.DataCollection.id)
                .where(db.AutoProcProgram.pj_id == db.ProcessingJob.id)
                .where(db.DataCollection.id == collected_ids[1].id)
                .where(db.ProcessingJob.recipe == "em-tomo-align")
            ).one()

            relevant_tilt_and_series = murfey_db.exec(
                select(db.Tilt, db.TiltSeries)
                .where(db.Tilt.movie_path == message.get("movie"))
                .where(db.Tilt.tilt_series_id == db.TiltSeries.id)
                .where(db.TiltSeries.session_id == session_id)
            ).one()
            relevant_tilt = relevant_tilt_and_series[0]
            relevant_tilt_series = relevant_tilt_and_series[1]
            relevant_tilt.motion_corrected = True
            murfey_db.add(relevant_tilt)
            murfey_db.commit()
            if (
                check_tilt_series_mc(relevant_tilt_series.id)
                and not relevant_tilt_series.processing_requested
                and relevant_tilt_series.tilt_series_length > 2
            ):
                relevant_tilt_series.processing_requested = True
                murfey_db.add(relevant_tilt_series)

                instrument_name = (
                    murfey_db.exec(
                        select(db.Session).where(db.Session.id == session_id)
                    )
                    .one()
                    .instrument_name
                )
                machine_config = get_machine_config(instrument_name=instrument_name)[
                    instrument_name
                ]
                tilts = get_all_tilts(relevant_tilt_series.id)
                ids = get_job_ids(relevant_tilt_series.id, alignment_ids[2].id)
                preproc_params = get_tomo_preproc_params(ids.dcgid)
                stack_file = (
                    Path(message["mrc_out"]).parents[3]
                    / "Tomograms"
                    / "job006"
                    / "tomograms"
                    / f"{relevant_tilt_series.tag}_stack.mrc"
                )
                if not stack_file.parent.exists():
                    stack_file.parent.mkdir(parents=True)
                tilt_offset = midpoint([float(get_angle(t)) for t in tilts])
                zocalo_message = {
                    "recipes": ["em-tomo-align"],
                    "parameters": {
                        "input_file_list": str([[t, str(get_angle(t))] for t in tilts]),
                        "path_pattern": "",  # blank for now so that it works with the tomo_align service changes
                        "dcid": ids.dcid,
                        "appid": ids.appid,
                        "stack_file": str(stack_file),
                        "dose_per_frame": preproc_params.dose_per_frame,
                        "frame_count": preproc_params.frame_count,
                        "kv": preproc_params.voltage,
                        "tilt_axis": preproc_params.tilt_axis,
                        "pixel_size": preproc_params.pixel_size,
                        "manual_tilt_offset": -tilt_offset,
                        "node_creator_queue": machine_config.node_creator_queue,
                    },
                }
                if _transport_object:
                    logger.info(
                        f"Sending Zocalo message for processing: {zocalo_message}"
                    )
                    _transport_object.send(
                        "processing_recipe", zocalo_message, new_connection=True
                    )
                else:
                    logger.info(
                        f"No transport object found. Zocalo message would be {zocalo_message}"
                    )

            prom.preprocessed_movies.labels(processing_job=collected_ids[2].id).inc()
            murfey_db.commit()
            murfey_db.close()
            if _transport_object:
                _transport_object.transport.ack(header)
            return None
        elif message["register"] == "data_collection_group":
            ispyb_session_id = murfey.server.ispyb.get_session_id(
                microscope=message["microscope"],
                proposal_code=message["proposal_code"],
                proposal_number=message["proposal_number"],
                visit_number=message["visit_number"],
                db=murfey.server.ispyb.Session(),
            )
            if dcg_murfey := murfey_db.exec(
                select(db.DataCollectionGroup)
                .where(db.DataCollectionGroup.session_id == message["session_id"])
                .where(db.DataCollectionGroup.tag == message.get("tag"))
            ).all():
                dcgid = dcg_murfey[0].id
            else:
                if ispyb_session_id is None:
                    murfey_dcg = db.DataCollectionGroup(
                        session_id=message["session_id"],
                        tag=message.get("tag"),
                    )
                else:
                    record = DataCollectionGroup(
                        sessionId=ispyb_session_id,
                        experimentType=message["experiment_type"],
                        experimentTypeId=message["experiment_type_id"],
                    )
                    dcgid = _register(record, header)
                    atlas_record = Atlas(
                        dataCollectionGroupId=dcgid,
                        atlasImage=message.get("atlas", ""),
                        pixelSize=message.get("atlas_pixel_size", 0),
                        cassetteSlot=message.get("sample"),
                    )
                    if _transport_object:
                        atlas_id = _transport_object.do_insert_atlas(atlas_record)[
                            "return_value"
                        ]
                    murfey_dcg = db.DataCollectionGroup(
                        id=dcgid,
                        atlas_id=atlas_id,
                        session_id=message["session_id"],
                        tag=message.get("tag"),
                    )
                murfey_db.add(murfey_dcg)
                murfey_db.commit()
                murfey_db.close()
            if _transport_object:
                if dcgid is None:
                    time.sleep(2)
                    _transport_object.transport.nack(header, requeue=True)
                    return None
                if global_state.get("data_collection_group_ids") and isinstance(
                    global_state["data_collection_group_ids"], dict
                ):
                    global_state["data_collection_group_ids"] = {
                        **global_state["data_collection_group_ids"],
                        message.get("tag"): dcgid,
                    }
                else:
                    global_state["data_collection_group_ids"] = {
                        message.get("tag"): dcgid
                    }
                _transport_object.transport.ack(header)
            if dcg_hooks := entry_points().select(
                group="murfey.hooks", name="data_collection_group"
            ):
                try:
                    for hook in dcg_hooks:
                        hook(dcgid, session_id=message["session_id"])
                except Exception:
                    logger.error(
                        "Call to data collection group hook failed", exc_info=True
                    )
            return None
        elif message["register"] == "atlas_update":
            if _transport_object:
                _transport_object.do_update_atlas(
                    message["atlas_id"],
                    message["atlas"],
                    message["atlas_pixel_size"],
                    message["sample"],
                )
                _transport_object.transport.ack(header)
            return None
        elif message["register"] == "data_collection":
            murfey_session_id = message["session_id"]
            ispyb_session_id = murfey.server.ispyb.get_session_id(
                microscope=message["microscope"],
                proposal_code=message["proposal_code"],
                proposal_number=message["proposal_number"],
                visit_number=message["visit_number"],
                db=murfey.server.ispyb.Session(),
            )
            dcg = murfey_db.exec(
                select(db.DataCollectionGroup)
                .where(db.DataCollectionGroup.session_id == murfey_session_id)
                .where(db.DataCollectionGroup.tag == message["source"])
            ).all()
            if dcg:
                dcgid = dcg[0].id
                # flush_data_collections(message["source"], murfey_db)
            else:
                logger.warning(
                    f"No data collection group ID was found for image directory {sanitise(message['image_directory'])} and source {sanitise(message['source'])}"
                )
                if _transport_object:
                    _transport_object.transport.nack(header, requeue=True)
                return None
            if dc_murfey := murfey_db.exec(
                select(db.DataCollection)
                .where(db.DataCollection.tag == message.get("tag"))
                .where(db.DataCollection.dcg_id == dcgid)
            ).all():
                dcid = dc_murfey[0].id
            else:
                if ispyb_session_id is None:
                    murfey_dc = db.DataCollection(
                        tag=message.get("tag"),
                        dcg_id=dcgid,
                    )
                else:
                    record = DataCollection(
                        SESSIONID=ispyb_session_id,
                        experimenttype=message["experiment_type"],
                        imageDirectory=message["image_directory"],
                        imageSuffix=message["image_suffix"],
                        voltage=message["voltage"],
                        dataCollectionGroupId=dcgid,
                        pixelSizeOnImage=message["pixel_size"],
                        imageSizeX=message["image_size_x"],
                        imageSizeY=message["image_size_y"],
                        slitGapHorizontal=message.get("slit_width"),
                        magnification=message.get("magnification"),
                        exposureTime=message.get("exposure_time"),
                        totalExposedDose=message.get("total_exposed_dose"),
                        c2aperture=message.get("c2aperture"),
                        phasePlate=int(message.get("phase_plate", 0)),
                    )
                    dcid = _register(
                        record,
                        header,
                        tag=(
                            message.get("tag")
                            if message["experiment_type"] == "tomography"
                            else ""
                        ),
                    )
                    murfey_dc = db.DataCollection(
                        id=dcid,
                        tag=message.get("tag"),
                        dcg_id=dcgid,
                    )
                murfey_db.add(murfey_dc)
                murfey_db.commit()
                dcid = murfey_dc.id
                murfey_db.close()
            if dcid is None and _transport_object:
                _transport_object.transport.nack(header, requeue=True)
                return None
            if _transport_object:
                _transport_object.transport.ack(header)
            return None
        elif message["register"] == "processing_job":
            murfey_session_id = message["session_id"]
            logger.info("registering processing job")
            dc = murfey_db.exec(
                select(db.DataCollection, db.DataCollectionGroup)
                .where(db.DataCollection.dcg_id == db.DataCollectionGroup.id)
                .where(db.DataCollectionGroup.session_id == murfey_session_id)
                .where(db.DataCollectionGroup.tag == message["source"])
                .where(db.DataCollection.tag == message["tag"])
            ).all()
            if dc:
                _dcid = dc[0][0].id
            else:
                logger.warning(
                    f"No data collection ID found for {sanitise(message['tag'])}"
                )
                if _transport_object:
                    _transport_object.transport.nack(header, requeue=True)
                return None
            if pj_murfey := murfey_db.exec(
                select(db.ProcessingJob)
                .where(db.ProcessingJob.recipe == message["recipe"])
                .where(db.ProcessingJob.dc_id == _dcid)
            ).all():
                pid = pj_murfey[0].id
            else:
                if murfey.server.ispyb.Session() is None:
                    murfey_pj = db.ProcessingJob(recipe=message["recipe"], dc_id=_dcid)
                else:
                    record = ProcessingJob(
                        dataCollectionId=_dcid, recipe=message["recipe"]
                    )
                    run_parameters = message.get("parameters", {})
                    assert isinstance(run_parameters, dict)
                    if message.get("job_parameters"):
                        job_parameters = [
                            ProcessingJobParameter(parameterKey=k, parameterValue=v)
                            for k, v in message["job_parameters"].items()
                        ]
                        pid = _register(ExtendedRecord(record, job_parameters), header)
                    else:
                        pid = _register(record, header)
                    murfey_pj = db.ProcessingJob(
                        id=pid, recipe=message["recipe"], dc_id=_dcid
                    )
                murfey_db.add(murfey_pj)
                murfey_db.commit()
                pid = murfey_pj.id
                murfey_db.close()
            if pid is None and _transport_object:
                _transport_object.transport.nack(header, requeue=True)
                return None
            prom.preprocessed_movies.labels(processing_job=pid)
            if message.get("job_parameters"):
                if _transport_object:
                    _transport_object.transport.ack(header)
                return None
            if not murfey_db.exec(
                select(db.AutoProcProgram).where(db.AutoProcProgram.pj_id == pid)
            ).all():
                if murfey.server.ispyb.Session() is None:
                    murfey_app = db.AutoProcProgram(pj_id=pid)
                else:
                    record = AutoProcProgram(
                        processingJobId=pid, processingStartTime=datetime.now()
                    )
                    appid = _register(record, header)
                    if appid is None and _transport_object:
                        _transport_object.transport.nack(header, requeue=True)
                        return None
                    murfey_app = db.AutoProcProgram(id=appid, pj_id=pid)
                murfey_db.add(murfey_app)
                murfey_db.commit()
                murfey_db.close()
            if _transport_object:
                _transport_object.transport.ack(header)
            return None
        elif message["register"] == "flush_tomography_preprocess":
            _flush_tomography_preprocessing(message)
            if _transport_object:
                _transport_object.transport.ack(header)
            return None
        elif message["register"] == "spa_processing_parameters":
            session_id = message["session_id"]
            collected_ids = murfey_db.exec(
                select(
                    db.DataCollectionGroup,
                    db.DataCollection,
                    db.ProcessingJob,
                    db.AutoProcProgram,
                )
                .where(db.DataCollectionGroup.session_id == session_id)
                .where(db.DataCollectionGroup.tag == message["tag"])
                .where(db.DataCollection.dcg_id == db.DataCollectionGroup.id)
                .where(db.ProcessingJob.dc_id == db.DataCollection.id)
                .where(db.AutoProcProgram.pj_id == db.ProcessingJob.id)
                .where(db.ProcessingJob.recipe == "em-spa-preprocess")
            ).one()
            pj_id = collected_ids[2].id
            if not murfey_db.exec(
                select(db.SPARelionParameters).where(
                    db.SPARelionParameters.pj_id == pj_id
                )
            ).all():
                instrument_name = (
                    murfey_db.exec(
                        select(db.Session).where(db.Session.id == session_id)
                    )
                    .one()
                    .instrument_name
                )
                machine_config = get_machine_config(instrument_name=instrument_name)[
                    instrument_name
                ]
                params = db.SPARelionParameters(
                    pj_id=collected_ids[2].id,
                    angpix=float(message["pixel_size_on_image"]) * 1e10,
                    dose_per_frame=message["dose_per_frame"],
                    gain_ref=(
                        str(machine_config.rsync_basepath / message["gain_ref"])
                        if message["gain_ref"] and machine_config.data_transfer_enabled
                        else message["gain_ref"]
                    ),
                    voltage=message["voltage"],
                    motion_corr_binning=message["motion_corr_binning"],
                    eer_grouping=message["eer_fractionation"],
                    symmetry=message["symmetry"],
                    particle_diameter=message["particle_diameter"],
                    downscale=message["downscale"],
                    boxsize=message["boxsize"],
                    small_boxsize=message["small_boxsize"],
                    mask_diameter=message["mask_diameter"],
                )
                feedback_params = db.SPAFeedbackParameters(
                    pj_id=collected_ids[2].id,
                    estimate_particle_diameter=not bool(message["particle_diameter"]),
                    hold_class2d=False,
                    hold_class3d=False,
                    class_selection_score=0,
                    star_combination_job=0,
                    initial_model="",
                    next_job=0,
                )
                murfey_db.add(params)
                murfey_db.add(feedback_params)
                murfey_db.commit()
                logger.info(
                    f"SPA processing parameters registered for processing job {collected_ids[2].id}"
                )
                murfey_db.close()
            else:
                logger.info(
                    f"SPA processing parameters already exist for processing job ID {pj_id}"
                )
            if _transport_object:
                _transport_object.transport.ack(header)
            return None
        elif message["register"] == "tomography_processing_parameters":
            session_id = message["session_id"]
            collected_ids = murfey_db.exec(
                select(
                    db.DataCollectionGroup,
                    db.DataCollection,
                    db.ProcessingJob,
                    db.AutoProcProgram,
                )
                .where(db.DataCollectionGroup.session_id == session_id)
                .where(db.DataCollectionGroup.tag == message["tag"])
                .where(db.DataCollection.dcg_id == db.DataCollectionGroup.id)
                .where(db.DataCollection.tag == message["tilt_series_tag"])
                .where(db.ProcessingJob.dc_id == db.DataCollection.id)
                .where(db.AutoProcProgram.pj_id == db.ProcessingJob.id)
                .where(db.ProcessingJob.recipe == "em-tomo-preprocess")
            ).one()
            if not murfey_db.exec(
                select(func.count(db.TomographyPreprocessingParameters.dcg_id)).where(
                    db.TomographyPreprocessingParameters.dcg_id == collected_ids[0].id
                )
            ).one():
                params = db.TomographyPreprocessingParameters(
                    dcg_id=collected_ids[0].id,
                    pixel_size=float(message["pixel_size_on_image"]) * 10**10,
                    voltage=message["voltage"],
                    dose_per_frame=message["dose_per_frame"],
                    frame_count=message["frame_count"],
                    tilt_axis=message["tilt_axis"],
                    motion_corr_binning=message["motion_corr_binning"],
                    gain_ref=message["gain_ref"],
                    eer_fractionation_file=message["eer_fractionation_file"],
                )
                murfey_db.add(params)
                murfey_db.commit()
                murfey_db.close()
            if _transport_object:
                _transport_object.transport.ack(header)
            return None
        elif message["register"] == "done_incomplete_2d_batch":
            _release_2d_hold(message)
            if _transport_object:
                _transport_object.transport.ack(header)
            return None
        elif message["register"] == "incomplete_particles_file":
            _register_incomplete_2d_batch(message)
            if _transport_object:
                _transport_object.transport.ack(header)
            return None
        elif message["register"] == "complete_particles_file":
            _register_complete_2d_batch(message)
            if _transport_object:
                _transport_object.transport.ack(header)
            return None
        elif message["register"] == "save_class_selection_score":
            _register_class_selection(message)
            if _transport_object:
                _transport_object.transport.ack(header)
            return None
        elif message["register"] == "done_3d_batch":
            _release_3d_hold(message)
            if message.get("do_refinement"):
                _register_refinement(message)
            if _transport_object:
                _transport_object.transport.ack(header)
            return None
        elif message["register"] == "run_class3d":
            _register_3d_batch(message)
            if _transport_object:
                _transport_object.transport.ack(header)
            return None
        elif message["register"] == "save_initial_model":
            _register_initial_model(message)
            if _transport_object:
                _transport_object.transport.ack(header)
            return None
        elif message["register"] == "done_particle_selection":
            if _transport_object:
                _transport_object.transport.ack(header)
            return None
        elif message["register"] == "done_class_selection":
            if _transport_object:
                _transport_object.transport.ack(header)
            return None
        elif message["register"] == "atlas_registered":
            _flush_grid_square_records(message)
            if _transport_object:
                _transport_object.transport.ack(header)
            return None
        elif message["register"] == "done_refinement":
            bfactors_registered = _register_bfactors(message)
            if _transport_object:
                if bfactors_registered:
                    _transport_object.transport.ack(header)
                else:
                    _transport_object.transport.nack(header)
            return None
        elif message["register"] == "done_bfactor":
            _save_bfactor(message)
            if _transport_object:
                _transport_object.transport.ack(header)
            return None
        elif (
            message["register"] in entry_points().select(group="murfey.workflows").names
        ):
            # Search for corresponding workflow
            workflows: list[EntryPoint] = list(
                entry_points().select(
                    group="murfey.workflows", name=message["register"]
                )
            )  # Returns either 1 item or empty list
            if not workflows:
                logger.error(f"No workflow found for {sanitise(message['register'])}")
                if _transport_object:
                    _transport_object.transport.nack(header, requeue=False)
                return None
            # Run the workflow if a match is found
            workflow: EntryPoint = workflows[0]
            result = workflow.load()(
                message=message,
                murfey_db=murfey_db,
            )
            if _transport_object:
                if result:
                    _transport_object.transport.ack(header)
                else:
                    # Send it directly to DLQ without trying to rerun it
                    _transport_object.transport.nack(header, requeue=False)
            if not result:
                logger.error(
                    f"Workflow {sanitise(message['register'])} returned {result}"
                )
            return None
        logger.error(f"No workflow found for {sanitise(message['register'])}")
        if _transport_object:
            _transport_object.transport.nack(header, requeue=False)
        return None
    except PendingRollbackError:
        murfey_db.rollback()
        murfey_db.close()
        logger.warning("Murfey database required a rollback")
        if _transport_object:
            _transport_object.transport.nack(header, requeue=True)
    except OperationalError:
        logger.warning("Murfey database error encountered", exc_info=True)
        time.sleep(1)
        if _transport_object:
            _transport_object.transport.nack(header, requeue=True)
    except Exception:
        logger.warning(
            "Exception encountered in server RabbitMQ callback", exc_info=True
        )
        if _transport_object:
            _transport_object.transport.nack(header, requeue=False)
    return None


@singledispatch
def _register(record, header: dict, **kwargs):
    raise NotImplementedError(f"Not method to register {record} or type {type(record)}")


@_register.register
def _(record: Base, header: dict, **kwargs):  # type: ignore
    if not _transport_object:
        logger.error(
            f"No transport object found when processing record {record}. Message header: {header}"
        )
        return None
    try:
        if isinstance(record, DataCollection):
            return _transport_object.do_insert_data_collection(record, **kwargs)[
                "return_value"
            ]
        if isinstance(record, DataCollectionGroup):
            return _transport_object.do_insert_data_collection_group(record)[
                "return_value"
            ]
        if isinstance(record, ProcessingJob):
            return _transport_object.do_create_ispyb_job(record)["return_value"]
        if isinstance(record, AutoProcProgram):
            return _transport_object.do_update_processing_status(record)["return_value"]
        # session = Session()
        # session.add(record)
        # session.commit()
        # _transport_object.transport.ack(header, requeue=False)
        return getattr(record, record.__table__.primary_key.columns[0].name)

    except SQLAlchemyError as e:
        logger.error(f"Murfey failed to insert ISPyB record {record}", e, exc_info=True)
        # _transport_object.transport.nack(header)
        return None
    except AttributeError as e:
        logger.error(
            f"Murfey could not find primary key when inserting record {record}",
            e,
            exc_info=True,
        )
        return None


@_register.register
def _(extended_record: ExtendedRecord, header: dict, **kwargs):
    if not _transport_object:
        raise ValueError(
            "Transport object should not be None if a database record is being updated"
        )
    return _transport_object.do_create_ispyb_job(
        extended_record.record, params=extended_record.record_params
    )["return_value"]


def feedback_listen():
    if _transport_object:
        if not _transport_object.feedback_queue:
            _transport_object.feedback_queue = (
                _transport_object.transport._subscribe_temporary(
                    channel_hint="", callback=None, sub_id=None
                )
            )
        _transport_object._connection_callback = partial(
            _transport_object.transport.subscribe,
            _transport_object.feedback_queue,
            feedback_callback,
            acknowledgement=True,
        )
        _transport_object.transport.subscribe(
            _transport_object.feedback_queue, feedback_callback, acknowledgement=True
        )<|MERGE_RESOLUTION|>--- conflicted
+++ resolved
@@ -573,299 +573,6 @@
     return relion_params, feedback_params
 
 
-<<<<<<< HEAD
-=======
-def _register_picked_particles_use_diameter(
-    message: dict, _db=murfey_db, demo: bool = False
-):
-    """Received picked particles from the autopick service"""
-    # Add this message to the table of seen messages
-    params_to_forward = message.get("extraction_parameters")
-    assert isinstance(params_to_forward, dict)
-    pj_id = _pj_id(message["program_id"], _db)
-    ctf_params = db.CtfParameters(
-        pj_id=pj_id,
-        micrographs_file=params_to_forward["micrographs_file"],
-        extract_file=params_to_forward["extract_file"],
-        coord_list_file=params_to_forward["coord_list_file"],
-        ctf_image=params_to_forward["ctf_values"]["CtfImage"],
-        ctf_max_resolution=params_to_forward["ctf_values"]["CtfMaxResolution"],
-        ctf_figure_of_merit=params_to_forward["ctf_values"]["CtfFigureOfMerit"],
-        defocus_u=params_to_forward["ctf_values"]["DefocusU"],
-        defocus_v=params_to_forward["ctf_values"]["DefocusV"],
-        defocus_angle=params_to_forward["ctf_values"]["DefocusAngle"],
-    )
-    _db.add(ctf_params)
-    _db.commit()
-    _db.close()
-
-    picking_db_len = _db.exec(
-        select(func.count(db.ParticleSizes.id)).where(db.ParticleSizes.pj_id == pj_id)
-    ).one()
-    if picking_db_len > default_spa_parameters.nr_picks_before_diameter:
-        # If there are enough particles to get a diameter
-        instrument_name = (
-            _db.exec(select(db.Session).where(db.Session.id == message["session_id"]))
-            .one()
-            .instrument_name
-        )
-        machine_config = get_machine_config(instrument_name=instrument_name)[
-            instrument_name
-        ]
-        relion_params = _db.exec(
-            select(db.SPARelionParameters).where(db.SPARelionParameters.pj_id == pj_id)
-        ).one()
-        relion_options = dict(relion_params)
-        feedback_params = _db.exec(
-            select(db.SPAFeedbackParameters).where(
-                db.SPAFeedbackParameters.pj_id == pj_id
-            )
-        ).one()
-
-        if feedback_params.picker_ispyb_id is None:
-            if demo or not _transport_object:
-                feedback_params.picker_ispyb_id = 1000
-            else:
-                assert feedback_params.picker_murfey_id is not None
-                feedback_params.picker_ispyb_id = _transport_object.do_buffer_lookup(
-                    message["program_id"], feedback_params.picker_murfey_id
-                )
-                if feedback_params.picker_ispyb_id is not None:
-                    _flush_class2d(message["session_id"], message["program_id"], _db)
-            _db.add(feedback_params)
-            _db.commit()
-            selection_stash = _db.exec(
-                select(db.SelectionStash).where(db.SelectionStash.pj_id == pj_id)
-            ).all()
-            for s in selection_stash:
-                _register_class_selection(
-                    {
-                        "session_id": s.session_id,
-                        "class_selection_score": s.class_selection_score or 0,
-                    },
-                    _db=_db,
-                    demo=demo,
-                )
-                _db.delete(s)
-                _db.commit()
-
-        # Calculate diameter if it wasn't provided
-        if not relion_params.particle_diameter:
-            # If the diameter has not been calculated then find it
-            picking_db = _db.exec(
-                select(db.ParticleSizes.particle_size).where(
-                    db.ParticleSizes.pj_id == pj_id
-                )
-            ).all()
-            relion_params.particle_diameter = np.quantile(list(picking_db), 0.75)
-            _db.add(relion_params)
-            _db.commit()
-
-            ctf_db = _db.exec(
-                select(db.CtfParameters).where(db.CtfParameters.pj_id == pj_id)
-            ).all()
-            for saved_message in ctf_db:
-                # Send on all saved messages to extraction
-                _db.expunge(saved_message)
-                zocalo_message: dict = {
-                    "parameters": {
-                        "micrographs_file": saved_message.micrographs_file,
-                        "coord_list_file": saved_message.coord_list_file,
-                        "output_file": saved_message.extract_file,
-                        "pixel_size": (
-                            relion_options["angpix"]
-                            * relion_options["motion_corr_binning"]
-                        ),
-                        "ctf_image": saved_message.ctf_image,
-                        "ctf_max_resolution": saved_message.ctf_max_resolution,
-                        "ctf_figure_of_merit": saved_message.ctf_figure_of_merit,
-                        "defocus_u": saved_message.defocus_u,
-                        "defocus_v": saved_message.defocus_v,
-                        "defocus_angle": saved_message.defocus_angle,
-                        "particle_diameter": relion_params.particle_diameter,
-                        "downscale": relion_options["downscale"],
-                        "kv": relion_options["voltage"],
-                        "node_creator_queue": machine_config.node_creator_queue,
-                        "session_id": message["session_id"],
-                        "autoproc_program_id": _app_id(
-                            _pj_id(message["program_id"], _db, recipe="em-spa-extract"),
-                            _db,
-                        ),
-                        "batch_size": default_spa_parameters.batch_size_2d,
-                    },
-                    "recipes": ["em-spa-extract"],
-                }
-                if _transport_object:
-                    zocalo_message["parameters"][
-                        "feedback_queue"
-                    ] = _transport_object.feedback_queue
-                    _transport_object.send(
-                        "processing_recipe", zocalo_message, new_connection=True
-                    )
-        # Use provided diameter for next step
-        else:
-            # If the diameter is known then just send the new message
-            zocalo_message = {
-                "parameters": {
-                    "micrographs_file": params_to_forward["micrographs_file"],
-                    "coord_list_file": params_to_forward["coord_list_file"],
-                    "output_file": params_to_forward["extract_file"],
-                    "pixel_size": (
-                        relion_options["angpix"] * relion_options["motion_corr_binning"]
-                    ),
-                    "ctf_image": params_to_forward["ctf_values"]["CtfImage"],
-                    "ctf_max_resolution": params_to_forward["ctf_values"][
-                        "CtfMaxResolution"
-                    ],
-                    "ctf_figure_of_merit": params_to_forward["ctf_values"][
-                        "CtfFigureOfMerit"
-                    ],
-                    "defocus_u": params_to_forward["ctf_values"]["DefocusU"],
-                    "defocus_v": params_to_forward["ctf_values"]["DefocusV"],
-                    "defocus_angle": params_to_forward["ctf_values"]["DefocusAngle"],
-                    "particle_diameter": relion_params.particle_diameter,
-                    "downscale": relion_options["downscale"],
-                    "kv": relion_options["voltage"],
-                    "node_creator_queue": machine_config.node_creator_queue,
-                    "session_id": message["session_id"],
-                    "autoproc_program_id": _app_id(
-                        _pj_id(message["program_id"], _db, recipe="em-spa-extract"), _db
-                    ),
-                    "batch_size": default_spa_parameters.batch_size_2d,
-                },
-                "recipes": ["em-spa-extract"],
-            }
-            if _transport_object:
-                zocalo_message["parameters"][
-                    "feedback_queue"
-                ] = _transport_object.feedback_queue
-                _transport_object.send(
-                    "processing_recipe", zocalo_message, new_connection=True
-                )
-            if demo:
-                _register_incomplete_2d_batch(
-                    {
-                        "session_id": message["session_id"],
-                        "program_id": message["program_id"],
-                        "class2d_message": {
-                            "particles_file": "Select/job009/particles_split_1.star",
-                            "class2d_dir": "Class2D",
-                            "batch_size": 50000,
-                        },
-                    },
-                    _db=_db,
-                    demo=demo,
-                )
-
-    else:
-        # If not enough particles then save the new sizes
-        particle_list = message.get("particle_diameters")
-        assert isinstance(particle_list, list)
-        for particle in particle_list:
-            new_particle = db.ParticleSizes(pj_id=pj_id, particle_size=particle)
-            _db.add(new_particle)
-            _db.commit()
-    _db.close()
-
-
-def _register_picked_particles_use_boxsize(message: dict, _db=murfey_db):
-    """Received picked particles from the autopick service"""
-    # Add this message to the table of seen messages
-    params_to_forward = message.get("extraction_parameters")
-    assert isinstance(params_to_forward, dict)
-
-    instrument_name = (
-        _db.exec(select(db.Session).where(db.Session.id == message["session_id"]))
-        .one()
-        .instrument_name
-    )
-    machine_config = get_machine_config(instrument_name=instrument_name)[
-        instrument_name
-    ]
-    pj_id = _pj_id(message["program_id"], _db)
-    ctf_params = db.CtfParameters(
-        pj_id=pj_id,
-        micrographs_file=params_to_forward["micrographs_file"],
-        coord_list_file=params_to_forward["coord_list_file"],
-        extract_file=params_to_forward["extract_file"],
-        ctf_image=params_to_forward["ctf_values"]["CtfImage"],
-        ctf_max_resolution=params_to_forward["ctf_values"]["CtfMaxResolution"],
-        ctf_figure_of_merit=params_to_forward["ctf_values"]["CtfFigureOfMerit"],
-        defocus_u=params_to_forward["ctf_values"]["DefocusU"],
-        defocus_v=params_to_forward["ctf_values"]["DefocusV"],
-        defocus_angle=params_to_forward["ctf_values"]["DefocusAngle"],
-    )
-    _db.add(ctf_params)
-    _db.commit()
-    _db.close()
-
-    # Set particle diameter as zero and send box sizes
-    relion_params = _db.exec(
-        select(db.SPARelionParameters).where(db.SPARelionParameters.pj_id == pj_id)
-    ).one()
-    feedback_params = _db.exec(
-        select(db.SPAFeedbackParameters).where(db.SPAFeedbackParameters.pj_id == pj_id)
-    ).one()
-
-    if feedback_params.picker_ispyb_id is None and _transport_object:
-        assert feedback_params.picker_murfey_id is not None
-        feedback_params.picker_ispyb_id = _transport_object.do_buffer_lookup(
-            message["program_id"], feedback_params.picker_murfey_id
-        )
-        if feedback_params.picker_ispyb_id is not None:
-            _flush_class2d(message["session_id"], message["program_id"], _db)
-        _db.add(feedback_params)
-        _db.commit()
-        selection_stash = _db.exec(
-            select(db.SelectionStash).where(db.SelectionStash.pj_id == pj_id)
-        ).all()
-        for s in selection_stash:
-            _register_class_selection(
-                {
-                    "session_id": s.session_id,
-                    "class_selection_score": s.class_selection_score or 0,
-                },
-                _db=_db,
-            )
-            _db.delete(s)
-            _db.commit()
-
-    # Send the message to extraction with the box sizes
-    zocalo_message: dict = {
-        "parameters": {
-            "micrographs_file": params_to_forward["micrographs_file"],
-            "coord_list_file": params_to_forward["coord_list_file"],
-            "output_file": params_to_forward["extract_file"],
-            "pixel_size": relion_params.angpix * relion_params.motion_corr_binning,
-            "ctf_image": params_to_forward["ctf_values"]["CtfImage"],
-            "ctf_max_resolution": params_to_forward["ctf_values"]["CtfMaxResolution"],
-            "ctf_figure_of_merit": params_to_forward["ctf_values"]["CtfFigureOfMerit"],
-            "defocus_u": params_to_forward["ctf_values"]["DefocusU"],
-            "defocus_v": params_to_forward["ctf_values"]["DefocusV"],
-            "defocus_angle": params_to_forward["ctf_values"]["DefocusAngle"],
-            "particle_diameter": relion_params.particle_diameter,
-            "boxsize": relion_params.boxsize,
-            "small_boxsize": relion_params.small_boxsize,
-            "downscale": relion_params.downscale,
-            "kv": relion_params.voltage,
-            "node_creator_queue": machine_config.node_creator_queue,
-            "session_id": message["session_id"],
-            "autoproc_program_id": _app_id(
-                _pj_id(message["program_id"], _db, recipe="em-spa-extract"), _db
-            ),
-            "batch_size": default_spa_parameters.batch_size_2d,
-        },
-        "recipes": ["em-spa-extract"],
-    }
-    if _transport_object:
-        zocalo_message["parameters"][
-            "feedback_queue"
-        ] = _transport_object.feedback_queue
-        _transport_object.send("processing_recipe", zocalo_message, new_connection=True)
-    _db.close()
-
-
->>>>>>> e8e361d0
 def _release_2d_hold(message: dict, _db=murfey_db):
     relion_params, feedback_params = _get_spa_params(message["program_id"], _db)
     if not feedback_params.star_combination_job:
