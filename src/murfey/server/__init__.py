from __future__ import annotations

import argparse
import logging
import os
from functools import partial, singledispatch
from pathlib import Path
from threading import Thread
from typing import Any, Dict, List, NamedTuple, Tuple

import numpy as np
import uvicorn
import workflows
import zocalo.configuration
from fastapi.templating import Jinja2Templates
from ispyb.sqlalchemy._auto_db_schema import (
    AutoProcProgram,
    Base,
    DataCollection,
    DataCollectionGroup,
    ProcessingJob,
    ProcessingJobParameter,
)
from rich.logging import RichHandler
from sqlalchemy import func
from sqlalchemy.exc import SQLAlchemyError
from sqlmodel import Session, create_engine, select

import murfey
import murfey.server.websocket
from murfey.server.config import get_hostname, get_machine_config, get_microscope
from murfey.server.murfey_db import url  # murfey_db

try:
    from murfey.server.ispyb import TransportManager  # Session
except AttributeError:
    pass
import murfey.util.db as db
from murfey.util.spa_params import default_spa_parameters
from murfey.util.state import global_state

try:
    from importlib.resources import files  # type: ignore
except ImportError:
    # Fallback for Python 3.8
    from importlib_resources import files  # type: ignore

logger = logging.getLogger("murfey.server")

template_files = files("murfey") / "templates"
templates = Jinja2Templates(directory=template_files)

_running_server: uvicorn.Server | None = None
_transport_object: TransportManager | None = None

try:
    _url = url(get_machine_config())
    engine = create_engine(_url)
    murfey_db = Session(engine, expire_on_commit=False)
except Exception:
    murfey_db = None


class ExtendedRecord(NamedTuple):
    record: Base
    record_params: List[Base]


class JobIDs(NamedTuple):
    dcid: int
    pid: int
    appid: int
    client_id: int


def get_angle(tilt_file_name: str) -> float:
    for p in Path(tilt_file_name).name.split("_"):
        if "." in p:
            return float(p)
    raise ValueError(f"Tilt angle not found for file {tilt_file_name}")


def check_tilt_series_mc(tag: str) -> bool:
    results = murfey_db.exec(
        select(db.Tilt, db.TiltSeries)
        .where(db.Tilt.tilt_series_tag == tag)
        .where(db.TiltSeries.tag == db.Tilt.tilt_series_tag)
    ).all()
    return all(r[0].motion_corrected for r in results) and results[0][1].complete


def get_all_tilts(tag: str) -> List[str]:
    results = murfey_db.exec(select(db.Tilt).where(db.Tilt.tilt_series_tag == tag))
    return [r.movie_path for r in results]


def get_job_ids(tag: str) -> JobIDs:
    results = murfey_db.exec(
        select(
            db.TiltSeries,
            db.AutoProcProgram,
            db.ProcessingJob,
            db.DataCollection,
            db.ClientEnvironment,
        )
        .where(db.TiltSeries.tag == tag)
        .where(db.DataCollection.tag == db.TiltSeries.tag)
        .where(db.ProcessingJob.id == db.AutoProcProgram.pj_id)
        .where(db.ProcessingJob.dc_id == db.DataCollection.id)
        .where(db.ClientEnvironment.session_id == db.TiltSeries.session_id)
    ).all()
    return JobIDs(
        dcid=results[0][3].id,
        pid=results[0][2].id,
        appid=results[0][1].id,
        client_id=results[0][4].client_id,
    )


def get_tomo_proc_params(client_id: int, *args) -> db.TomographyProcessingParameters:
    client = murfey_db.exec(
        select(db.ClientEnvironment).where(db.ClientEnvironment.client_id == client_id)
    ).one()
    session_id = client.session_id
    results = murfey_db.exec(
        select(db.TomographyProcessingParameters).where(
            db.TomographyProcessingParameters.session_id == session_id
        )
    ).one()
    return results


def respond_with_template(filename: str, parameters: dict[str, Any] | None = None):
    template_parameters = {
        "hostname": get_hostname(),
        "microscope": get_microscope(),
        "version": murfey.__version__,
    }
    if parameters:
        template_parameters.update(parameters)
    return templates.TemplateResponse(filename, template_parameters)


class LogFilter(logging.Filter):
    """A filter to limit messages going to Graylog"""

    def __repr__(self):
        return "<murfey.server.LogFilter>"

    def __init__(self):
        self._filter_levels = {
            "murfey": logging.DEBUG,
            "ispyb": logging.DEBUG,
            "zocalo": logging.DEBUG,
            "uvicorn": logging.INFO,
            "fastapi": logging.INFO,
            "starlette": logging.INFO,
            "sqlalchemy": logging.INFO,
        }

    @staticmethod
    def install() -> LogFilter:
        logfilter = LogFilter()
        root_logger = logging.getLogger()
        for handler in root_logger.handlers:
            handler.addFilter(logfilter)
        return logfilter

    def filter(self, record: logging.LogRecord) -> bool:
        logger_name = record.name
        while True:
            if logger_name in self._filter_levels:
                return record.levelno >= self._filter_levels[logger_name]
            if "." not in logger_name:
                return False
            logger_name = logger_name.rsplit(".", maxsplit=1)[0]


def run():
    parser = argparse.ArgumentParser(description="Start the Murfey server")
    parser.add_argument(
        "--host",
        help="Listen for incoming connections on a specific interface (IP address or hostname; default: all)",
        default="0.0.0.0",
    )
    parser.add_argument(
        "--port",
        help="Listen for incoming TCP connections on this port (default: 8000)",
        type=int,
        default=8000,
    )
    parser.add_argument(
        "--demo",
        action="store_true",
    )
    parser.add_argument(
        "--feedback",
        action="store_true",
    )
    parser.add_argument(
        "--temporary",
        action="store_true",
    )
    verbosity = parser.add_mutually_exclusive_group()
    verbosity.add_argument(
        "-q",
        "--quiet",
        action="store_true",
        default=False,
        help="Decrease logging output verbosity",
    )
    verbosity.add_argument(
        "-v",
        "--verbose",
        action="count",
        help="Increase logging output verbosity",
        default=0,
    )

    # setup logging
    zc = zocalo.configuration.from_file()
    zc.activate()

    # Install a log filter to all existing handlers.
    # At this stage this will exclude console loggers, but will cover
    # any Graylog logging set up by the environment activation
    LogFilter.install()

    zc.add_command_line_options(parser)
    workflows.transport.add_command_line_options(parser, transport_argument=True)

    args = parser.parse_args()

    # Set up Zocalo connection
    if args.demo:
        os.environ["MURFEY_DEMO"] = "1"
    else:
        _set_up_transport(args.transport)

    # Set up logging now that the desired verbosity is known
    _set_up_logging(quiet=args.quiet, verbosity=args.verbose)

    machine_config = get_machine_config()
    if not args.temporary and _transport_object:
        _transport_object.feedback_queue = machine_config.feedback_queue
    rabbit_thread = Thread(
        target=feedback_listen,
        daemon=True,
    )
    logger.info("Starting Murfey RabbitMQ thread")
    if args.feedback:
        rabbit_thread.start()

    logger.info(
        f"Starting Murfey server version {murfey.__version__} for beamline {get_microscope()}, listening on {args.host}:{args.port}"
    )
    global _running_server
    config = uvicorn.Config(
        "murfey.server.main:app",
        host=args.host,
        port=args.port,
        log_config=None,
        ws_ping_interval=300,
        ws_ping_timeout=300,
    )

    _running_server = uvicorn.Server(config=config)
    _running_server.run()
    logger.info("Server shutting down")


def shutdown():
    global _running_server
    if _running_server:
        _running_server.should_exit = True
        _running_server.force_exit = True


<<<<<<< HEAD
=======
def get_microscope(machine_config: MachineConfig | None = None) -> str:
    try:
        hostname = get_hostname()
        microscope_from_hostname = hostname.split(".")[0]
    except OSError:
        microscope_from_hostname = "Unknown"
    if machine_config:
        microscope_name = machine_config.machine_override or os.getenv(
            "BEAMLINE", microscope_from_hostname
        )
    else:
        microscope_name = os.getenv("BEAMLINE", microscope_from_hostname)
    return microscope_name


@lru_cache()
def get_hostname():
    return socket.gethostname()


>>>>>>> d9f37eea
def _set_up_logging(quiet: bool, verbosity: int):
    rich_handler = RichHandler(enable_link_path=False)
    if quiet:
        rich_handler.setLevel(logging.INFO)
        log_levels = {
            "murfey": logging.INFO,
            "uvicorn": logging.WARNING,
            "fastapi": logging.INFO,
            "starlette": logging.INFO,
            "sqlalchemy": logging.WARNING,
        }
    elif verbosity <= 0:
        rich_handler.setLevel(logging.INFO)
        log_levels = {
            "murfey": logging.DEBUG,
            "uvicorn": logging.INFO,
            "uvicorn.access": logging.WARNING,
            "fastapi": logging.INFO,
            "starlette": logging.INFO,
            "sqlalchemy": logging.WARNING,
        }
    elif verbosity <= 1:
        rich_handler.setLevel(logging.DEBUG)
        log_levels = {
            "": logging.INFO,
            "murfey": logging.DEBUG,
            "uvicorn": logging.INFO,
            "fastapi": logging.INFO,
            "starlette": logging.INFO,
            "sqlalchemy": logging.WARNING,
        }
    elif verbosity <= 2:
        rich_handler.setLevel(logging.DEBUG)
        log_levels = {
            "": logging.INFO,
            "murfey": logging.DEBUG,
            "uvicorn": logging.DEBUG,
            "fastapi": logging.DEBUG,
            "starlette": logging.DEBUG,
            "sqlalchemy": logging.WARNING,
        }
    else:
        rich_handler.setLevel(logging.DEBUG)
        log_levels = {
            "": logging.DEBUG,
            "murfey": logging.DEBUG,
            "uvicorn": logging.DEBUG,
            "fastapi": logging.DEBUG,
            "starlette": logging.DEBUG,
            "sqlalchemy": logging.DEBUG,
        }

    logging.getLogger().addHandler(rich_handler)
    for logger_name, log_level in log_levels.items():
        logging.getLogger(logger_name).setLevel(log_level)


def _set_up_transport(transport_type):
    global _transport_object
    _transport_object = TransportManager(transport_type)


def _murfey_id(app_id: int, _db, number: int = 1, close: bool = True) -> List[int]:
    murfey_ledger = [db.MurfeyLedger(app_id=app_id) for _ in range(number)]
    for ml in murfey_ledger:
        _db.add(ml)
    _db.commit()
    res = [m.id for m in murfey_ledger if m.id is not None]
    if close:
        _db.close()
    return res


def _murfey_class2ds(
    murfey_ids: List[int], particles_file: str, app_id: int, _db, close: bool = False
):
    pj_id = (
        _db.exec(select(db.AutoProcProgram).where(db.AutoProcProgram.id == app_id))
        .one()
        .pj_id
    )
    class2ds = [
        db.Class2D(
            class_number=i,
            particles_file=particles_file,
            pj_id=pj_id,
            murfey_id=mid,
        )
        for i, mid in enumerate(murfey_ids)
    ]
    for c in class2ds:
        _db.add(c)
    _db.commit()
    if close:
        _db.close()


def _murfey_class3ds(murfey_ids: List[int], particles_file: str, app_id: int, _db):
    pj_id = (
        _db.exec(select(db.AutoProcProgram).where(db.AutoProcProgram.id == app_id))
        .one()
        .pj_id
    )
    class3ds = [
        db.Class3D(
            class_number=i,
            particles_file=particles_file,
            pj_id=pj_id,
            murfey_id=mid,
        )
        for i, mid in enumerate(murfey_ids)
    ]
    for c in class3ds:
        _db.add(c)
    _db.commit()
    _db.close()


def _2d_class_murfey_ids(particles_file: str, app_id: int, _db) -> Dict[str, int]:
    pj_id = (
        _db.exec(select(db.AutoProcProgram).where(db.AutoProcProgram.id == app_id))
        .one()
        .pj_id
    )
    classes = _db.exec(
        select(db.Class2D).where(
            db.Class2D.particles_file == particles_file and db.Class2D.pj_id == pj_id
        )
    ).all()
    return {str(cl.class_number): cl.murfey_id for cl in classes}


def _3d_class_murfey_ids(particles_file: str, app_id: int, _db) -> Dict[str, int]:
    pj_id = (
        _db.exec(select(db.AutoProcProgram).where(db.AutoProcProgram.id == app_id))
        .one()
        .pj_id
    )
    classes = _db.exec(
        select(db.Class3D).where(
            db.Class3D.particles_file == particles_file and db.Class3D.pj_id == pj_id
        )
    ).all()
    return {str(cl.class_number): cl.murfey_id for cl in classes}


def _app_id(pj_id: int, _db) -> int:
    return (
        _db.exec(select(db.AutoProcProgram).where(db.AutoProcProgram.pj_id == pj_id))
        .one()
        .id
    )


def _pj_id(app_id: int, _db, recipe: str = "") -> int:
    if recipe:
        dc_id = (
            _db.exec(
                select(db.AutoProcProgram, db.ProcessingJob)
                .where(db.AutoProcProgram.id == app_id)
                .where(db.AutoProcProgram.pj_id == db.ProcessingJob.id)
            )
            .one()[1]
            .dc_id
        )
        pj_id = (
            _db.exec(
                select(db.ProcessingJob)
                .where(db.ProcessingJob.dc_id == dc_id)
                .where(db.ProcessingJob.recipe == recipe)
            )
            .one()
            .id
        )
    else:
        pj_id = (
            _db.exec(select(db.AutoProcProgram).where(db.AutoProcProgram.id == app_id))
            .one()
            .pj_id
        )
    return pj_id


def _get_spa_params(
    app_id: int, _db
) -> Tuple[db.SPARelionParameters, db.SPAFeedbackParameters]:
    pj_id = _pj_id(app_id, _db, recipe="em-spa-preprocess")
    relion_params = _db.exec(
        select(db.SPARelionParameters).where(db.SPARelionParameters.pj_id == pj_id)
    ).one()
    feedback_params = _db.exec(
        select(db.SPAFeedbackParameters).where(db.SPAFeedbackParameters.pj_id == pj_id)
    ).one()
    _db.expunge(relion_params)
    _db.expunge(feedback_params)
    return relion_params, feedback_params


def _register_picked_particles_use_diameter(
    message: dict, _db=murfey_db, demo: bool = False
):
    """Received picked particles from the autopick service"""
    # Add this message to the table of seen messages
    params_to_forward = message.get("extraction_parameters")
    assert isinstance(params_to_forward, dict)
    pj_id = _pj_id(message["program_id"], _db)
    ctf_params = db.CtfParameters(
        pj_id=pj_id,
        micrographs_file=params_to_forward["micrographs_file"],
        extract_file=params_to_forward["extract_file"],
        coord_list_file=params_to_forward["coord_list_file"],
        ctf_image=params_to_forward["ctf_values"]["CtfImage"],
        ctf_max_resolution=params_to_forward["ctf_values"]["CtfMaxResolution"],
        ctf_figure_of_merit=params_to_forward["ctf_values"]["CtfFigureOfMerit"],
        defocus_u=params_to_forward["ctf_values"]["DefocusU"],
        defocus_v=params_to_forward["ctf_values"]["DefocusV"],
        defocus_angle=params_to_forward["ctf_values"]["DefocusAngle"],
    )
    _db.add(ctf_params)
    _db.commit()
    _db.close()

    picking_db_len = _db.exec(
        select(func.count(db.ParticleSizes.id)).where(db.ParticleSizes.pj_id == pj_id)
    ).one()
    if picking_db_len > default_spa_parameters.nr_picks_before_diameter:
        # If there are enough particles to get a diameter
        machine_config = get_machine_config()
        relion_params = _db.exec(
            select(db.SPARelionParameters).where(db.SPARelionParameters.pj_id == pj_id)
        ).one()
        relion_options = dict(relion_params)
        feedback_params = _db.exec(
            select(db.SPAFeedbackParameters).where(
                db.SPAFeedbackParameters.pj_id == pj_id
            )
        ).one()

        particle_diameter = relion_params.particle_diameter

        if feedback_params.picker_ispyb_id is None:
            if demo or not _transport_object:
                feedback_params.picker_ispyb_id = 1000
            else:
                assert feedback_params.picker_murfey_id is not None
                feedback_params.picker_ispyb_id = _transport_object.do_buffer_lookup(
                    message["program_id"], feedback_params.picker_murfey_id
                )
                if feedback_params.picker_ispyb_id is not None:
                    _flush_class2d(message["session_id"], message["program_id"], _db)
            _db.add(feedback_params)
            _db.commit()
            selection_stash = _db.exec(
                select(db.SelectionStash).where(db.SelectionStash.pj_id == pj_id)
            ).all()
            for s in selection_stash:
                _register_class_selection(
                    {
                        "session_id": s.session_id,
                        "class_selection_score": s.class_selection_score,
                    },
                    _db=_db,
                    demo=demo,
                )
                _db.delete(s)
                _db.commit()

        if not particle_diameter:
            # If the diameter has not been calculated then find it
            picking_db = _db.exec(
                select(db.ParticleSizes.particle_size).where(
                    db.ParticleSizes.pj_id == pj_id
                )
            ).all()
            particle_diameter = np.quantile(list(picking_db), 0.75)
            relion_params.particle_diameter = particle_diameter
            _db.add(relion_params)
            _db.commit()

            ctf_db = _db.exec(
                select(db.CtfParameters).where(db.CtfParameters.pj_id == pj_id)
            ).all()
            for saved_message in ctf_db:
                # Send on all saved messages to extraction
                _db.expunge(saved_message)
                zocalo_message = {
                    "parameters": {
                        "micrographs_file": saved_message.micrographs_file,
                        "coord_list_file": saved_message.coord_list_file,
                        "output_file": saved_message.extract_file,
                        "pix_size": relion_options["angpix"],
                        "ctf_image": saved_message.ctf_image,
                        "ctf_max_resolution": saved_message.ctf_max_resolution,
                        "ctf_figure_of_merit": saved_message.ctf_figure_of_merit,
                        "defocus_u": saved_message.defocus_u,
                        "defocus_v": saved_message.defocus_v,
                        "defocus_angle": saved_message.defocus_angle,
                        "particle_diameter": particle_diameter,
                        "downscale": relion_options["downscale"],
                        "fm_dose": relion_options["dose_per_frame"],
                        "kv": relion_options["voltage"],
                        "gain_ref": relion_options["gain_ref"],
                        "feedback_queue": machine_config.feedback_queue,
                        "session_id": message["session_id"],
                        "autoproc_program_id": _app_id(
                            _pj_id(message["program_id"], _db, recipe="em-spa-extract"),
                            _db,
                        ),
                        "batch_size": default_spa_parameters.batch_size_2d,
                    },
                    "recipes": ["em-spa-extract"],
                }
                if _transport_object:
                    _transport_object.send(
                        "processing_recipe", zocalo_message, new_connection=True
                    )
        else:
            # If the diameter is known then just send the new message
            particle_diameter = relion_params.particle_diameter
            zocalo_message = {
                "parameters": {
                    "micrographs_file": params_to_forward["micrographs_file"],
                    "coord_list_file": params_to_forward["coord_list_file"],
                    "output_file": params_to_forward["extract_file"],
                    "pix_size": relion_options["angpix"],
                    "ctf_image": params_to_forward["ctf_values"]["CtfImage"],
                    "ctf_max_resolution": params_to_forward["ctf_values"][
                        "CtfMaxResolution"
                    ],
                    "ctf_figure_of_merit": params_to_forward["ctf_values"][
                        "CtfFigureOfMerit"
                    ],
                    "defocus_u": params_to_forward["ctf_values"]["DefocusU"],
                    "defocus_v": params_to_forward["ctf_values"]["DefocusV"],
                    "defocus_angle": params_to_forward["ctf_values"]["DefocusAngle"],
                    "particle_diameter": particle_diameter,
                    "downscale": relion_options["downscale"],
                    "fm_dose": relion_options["dose_per_frame"],
                    "kv": relion_options["voltage"],
                    "gain_ref": relion_options["gain_ref"],
                    "feedback_queue": machine_config.feedback_queue,
                    "session_id": message["session_id"],
                    "autoproc_program_id": _app_id(
                        _pj_id(message["program_id"], _db, recipe="em-spa-extract"), _db
                    ),
                    "batch_size": default_spa_parameters.batch_size_2d,
                },
                "recipes": ["em-spa-extract"],
            }
            if _transport_object:
                _transport_object.send(
                    "processing_recipe", zocalo_message, new_connection=True
                )
            if demo:
                _register_incomplete_2d_batch(
                    {
                        "session_id": message["session_id"],
                        "class2d_message": {
                            "particles_file": "Select/job009/particles_split_1.star",
                            "class2d_dir": "Class2D",
                            "batch_size": 50000,
                        },
                    },
                    _db=_db,
                    demo=demo,
                )

    else:
        # If not enough particles then save the new sizes
        particle_list = message.get("particle_diameters")
        assert isinstance(particle_list, list)
        for particle in particle_list:
            new_particle = db.ParticleSizes(pj_id=pj_id, particle_size=particle)
            _db.add(new_particle)
            _db.commit()
    _db.close()


def _register_picked_particles_use_boxsize(message: dict, _db=murfey_db):
    """Received picked particles from the autopick service"""
    # Add this message to the table of seen messages
    params_to_forward = message.get("extraction_parameters")
    assert isinstance(params_to_forward, dict)
    pj_id = _pj_id(message["program_id"], _db)
    ctf_params = db.CtfParameters(
        pj_id=pj_id,
        micrographs_file=params_to_forward["micrographs_file"],
        coord_list_file=params_to_forward["coord_list_file"],
        ctf_image=params_to_forward["ctf_values"]["CtfImage"],
        ctf_max_resolution=params_to_forward["ctf_values"]["CtfMaxResolution"],
        ctf_figure_of_merit=params_to_forward["ctf_values"]["CtfFigureOfMerit"],
        defocus_u=params_to_forward["ctf_values"]["DefocusU"],
        defocus_v=params_to_forward["ctf_values"]["DefocusV"],
        defocus_angle=params_to_forward["ctf_values"]["DefocusAngle"],
    )
    murfey_db.add(ctf_params)
    murfey_db.commit()
    murfey_db.close()

    # Set particle diameter as zero and send box sizes
    relion_params = murfey_db.exec(select(db.SPARelionParameters)).one()
    feedback_params = murfey_db.exec(select(db.SPAFeedbackParameters)).one()
    feedback_params.particle_diameter = 0
    murfey_db.add(feedback_params)
    murfey_db.commit()
    murfey_db.close()

    # Send the message to extraction with the box sizes
    zocalo_message = {
        "parameters": {
            "micrographs_file": params_to_forward["micrographs_file"],
            "coord_list_file": params_to_forward["coords_list_file"],
            "output_file": params_to_forward["extract_file"],
            "pix_size": relion_params.angpix,
            "ctf_image": params_to_forward["ctf_image"],
            "ctf_max_resolution": params_to_forward["ctf_max_resolution"],
            "ctf_figure_of_merit": params_to_forward["ctf_figure_of_merit"],
            "defocus_u": params_to_forward["defocus_u"],
            "defocus_v": params_to_forward["defocus_v"],
            "defocus_angle": params_to_forward["defocus_angle"],
            "boxsize": relion_params.boxsize,
            "small_boxsize": relion_params.small_boxsize,
            "downscale": relion_params.downscale,
            "relion_options": dict(relion_params),
        },
        "recipes": ["em-spa-extract"],
    }
    if _transport_object:
        _transport_object.send("processing_recipe", zocalo_message, new_connection=True)


def _release_2d_hold(message: dict, _db=murfey_db):
    relion_params, feedback_params = _get_spa_params(message["program_id"], _db)
    if not feedback_params.star_combination_job:
        feedback_params.star_combination_job = feedback_params.next_job + (
            3 if default_spa_parameters.do_icebreaker_jobs else 2
        )
    pj_id = _pj_id(message["program_id"], _db, recipe="em-spa-class2d")
    if _db.exec(
        select(func.count(db.Class2DParameters.particles_file)).where(
            db.Class2DParameters.pj_id == pj_id
        )
    ).one():
        first_class2d = _db.exec(
            select(db.Class2DParameters).where(db.Class2DParameters.pj_id == pj_id)
        ).first()
        machine_config = get_machine_config()
        zocalo_message = {
            "parameters": {
                "particles_file": first_class2d.particles_file,
                "class2d_dir": message["job_dir"],
                "batch_is_complete": first_class2d.complete,
                "batch_size": first_class2d.batch_size,
                "particle_diameter": relion_params.particle_diameter,
                "mask_diameter": relion_params.mask_diameter,
                "combine_star_job_number": feedback_params.star_combination_job,
                "autoselect_min_score": feedback_params.class_selection_score,
                "autoproc_program_id": message["program_id"],
                "pix_size": relion_params.angpix,
                "fm_dose": relion_params.dose_per_frame,
                "kv": relion_params.voltage,
                "gain_ref": relion_params.gain_ref,
                "nr_iter": default_spa_parameters.nr_iter_2d,
                "nr_classes": default_spa_parameters.nr_classes_2d,
                "downscale": default_spa_parameters.downscale,
                "do_icebreaker_jobs": default_spa_parameters.do_icebreaker_jobs,
                "class2d_fraction_of_classes_to_remove": default_spa_parameters.fraction_of_classes_to_remove_2d,
                "mask_diameter": 0,
                "picker_id": feedback_params.picker_ispyb_id,
                "class_uuids": _2d_class_murfey_ids(
                    first_class2d.particles_file, message["program_id"], _db
                ),
                "class2d_grp_uuid": _db.exec(
                    select(db.Class2DParameters)
                    .where(
                        db.Class2DParameters.particles_file
                        == first_class2d.particles_file
                    )
                    .where(db.Class2DParameters.pj_id == pj_id)
                )
                .one()
                .murfey_id,
                "session_id": message["session_id"],
                "feedback_queue": machine_config.feedback_queue,
            },
            "recipes": ["em-spa-class2d"],
        }
        if first_class2d.complete:
            feedback_params.next_job += (
                4 if default_spa_parameters.do_icebreaker_jobs else 3
            )
        _db.add(feedback_params)
        _db.delete(first_class2d)
        _db.commit()
        _db.close()
        if _transport_object:
            _transport_object.send(
                "processing_recipe", zocalo_message, new_connection=True
            )
    else:
        feedback_params.hold_class2d = False
        _db.add(feedback_params)
        _db.commit()
        _db.close()


def _release_3d_hold(message: dict, _db=murfey_db):
    pj_id_params = _pj_id(message["program_id"], _db, recipe="em-spa-preprocess")
    pj_id = _pj_id(message["program_id"], _db, recipe="em-spa-class3d")
    relion_params = _db.exec(
        select(db.SPARelionParameters).where(
            db.SPARelionParameters.pj_id == pj_id_params
        )
    ).one()
    feedback_params = _db.exec(
        select(db.SPAFeedbackParameters).where(
            db.SPAFeedbackParameters.pj_id == pj_id_params
        )
    ).one()
    class3d_params = _db.exec(
        select(db.Class3DParameters).where(db.Class3DParameters.pj_id == pj_id)
    ).one()
    feedback_params.hold_class3d = False
    if class3d_params.run:
        machine_config = get_machine_config()
        zocalo_message = {
            "parameters": {
                "particles_file": class3d_params.particles_file,
                "class3d_dir": class3d_params.class3d_dir,
                "batch_size": class3d_params.batch_size,
                "particle_diameter": relion_params.particle_diameter,
                "mask_diameter": relion_params.mask_diameter,
                "do_initial_model": True,
                "picker_id": feedback_params.picker_ispyb_id,
                "class_uuids": _3d_class_murfey_ids(
                    class3d_params.particles_file, _app_id(pj_id, _db), _db
                ),
                "class3d_grp_uuid": _db.exec(
                    select(db.Class3DParameters)
                    .where(
                        db.Class3DParameters.particles_file
                        == class3d_params.particles_file
                    )
                    .where(db.Class3DParameters.pj_id == pj_id)
                )
                .one()
                .murfey_id,
                "pix_size": relion_params.angpix,
                "fm_dose": relion_params.dose_per_frame,
                "kv": relion_params.voltage,
                "gain_ref": relion_params.gain_ref,
                "nr_iter": default_spa_parameters.nr_iter_3d,
                "initial_model_iterations": default_spa_parameters.nr_iter_ini_model,
                "nr_classes": default_spa_parameters.nr_classes_3d,
                "downscale": default_spa_parameters.downscale,
                "do_icebreaker_jobs": default_spa_parameters.do_icebreaker_jobs,
                "class2d_fraction_of_classes_to_remove": default_spa_parameters.fraction_of_classes_to_remove_2d,
                "mask_diameter": 0,
                "session_id": message["session_id"],
                "autoproc_program_id": _app_id(
                    _pj_id(message["program_id"], _db, recipe="em-spa-class3d"), _db
                ),
                "feedback_queue": machine_config.feedback_queue,
            },
            "recipes": ["em-spa-class3d"],
        }
        if _transport_object:
            _transport_object.send(
                "processing_recipe", zocalo_message, new_connection=True
            )
        class3d_params.run = False
        _db.add(class3d_params)
    _db.add(feedback_params)
    _db.commit()
    _db.close()


def _register_incomplete_2d_batch(message: dict, _db=murfey_db, demo: bool = False):
    """Received first batch from particle selection service"""
    # the general parameters are stored using the preprocessing auto proc program ID
    logger.info("Registering incomplete particle batch for 2D classification")
    machine_config = get_machine_config()
    pj_id_params = _pj_id(message["program_id"], _db, recipe="em-spa-preprocess")
    pj_id = _pj_id(message["program_id"], _db, recipe="em-spa-class2d")
    relion_params = _db.exec(
        select(db.SPARelionParameters).where(
            db.SPARelionParameters.pj_id == pj_id_params
        )
    ).one()
    feedback_params = _db.exec(
        select(db.SPAFeedbackParameters).where(
            db.SPAFeedbackParameters.pj_id == pj_id_params
        )
    ).one()
    if feedback_params.hold_class2d:
        return
    feedback_params.next_job = 10 if default_spa_parameters.do_icebreaker_jobs else 7
    feedback_params.hold_class2d = True
    relion_options = dict(relion_params)
    other_options = dict(feedback_params)
    if other_options["picker_ispyb_id"] is None:
        logger.info("No ISPyB particle picker ID yet")
        return
    _db.add(feedback_params)
    _db.commit()
    _db.expunge(feedback_params)
    class2d_message = message.get("class2d_message")
    assert isinstance(class2d_message, dict)
    if not _db.exec(
        select(func.count(db.Class2DParameters.particles_file))
        .where(db.Class2DParameters.particles_file == class2d_message["particles_file"])
        .where(db.Class2DParameters.pj_id == pj_id)
    ).one():
        class2d_params = db.Class2DParameters(
            pj_id=pj_id,
            murfey_id=_murfey_id(message["program_id"], _db)[0],
            particles_file=class2d_message["particles_file"],
            class2d_dir=class2d_message["class2d_dir"],
            batch_size=class2d_message["batch_size"],
            complete=False,
        )
        _db.add(class2d_params)
        _db.commit()
        murfey_ids = _murfey_id(message["program_id"], _db, number=50)
        _murfey_class2ds(
            murfey_ids, class2d_message["particles_file"], message["program_id"], _db
        )
    zocalo_message = {
        "parameters": {
            "particles_file": class2d_message["particles_file"],
            "class2d_dir": f"{class2d_message['class2d_dir']}{other_options['next_job']:03}",
            "batch_is_complete": False,
            "particle_diameter": relion_options["particle_diameter"],
            "combine_star_job_number": -1,
            "picker_id": other_options["picker_ispyb_id"],
            "pix_size": relion_options["angpix"],
            "fm_dose": relion_options["dose_per_frame"],
            "kv": relion_options["voltage"],
            "gain_ref": relion_options["gain_ref"],
            "nr_iter": default_spa_parameters.nr_iter_2d,
            "batch_size": default_spa_parameters.batch_size_2d,
            "nr_classes": default_spa_parameters.nr_classes_2d,
            "downscale": default_spa_parameters.downscale,
            "do_icebreaker_jobs": default_spa_parameters.do_icebreaker_jobs,
            "class2d_fraction_of_classes_to_remove": default_spa_parameters.fraction_of_classes_to_remove_2d,
            "mask_diameter": 0,
            "class_uuids": _2d_class_murfey_ids(
                class2d_message["particles_file"], _app_id(pj_id, _db), _db
            ),
            "class2d_grp_uuid": _db.exec(
                select(db.Class2DParameters).where(
                    db.Class2DParameters.particles_file
                    == class2d_message["particles_file"]
                    and db.Class2DParameters.pj_id == pj_id
                )
            )
            .one()
            .murfey_id,
            "session_id": message["session_id"],
            "autoproc_program_id": _app_id(
                _pj_id(message["program_id"], _db, recipe="em-spa-class2d"), _db
            ),
            "feedback_queue": machine_config.feedback_queue,
        },
        "recipes": ["em-spa-class2d"],
    }
    if _transport_object:
        _transport_object.send("processing_recipe", zocalo_message, new_connection=True)
        logger.info("2D classification requested")
    if demo:
        logger.info("Incomplete 2D batch registered in demo mode")
        if not _db.exec(
            select(func.count(db.Class2DParameters.particles_file)).where(
                db.Class2DParameters.particles_file == class2d_message["particles_file"]
                and db.Class2DParameters.pj_id == pj_id
                and db.Class2DParameters.complete
            )
        ).one():
            _register_complete_2d_batch(message, _db=_db, demo=demo)
            message["class2d_message"]["particles_file"] = (
                message["class2d_message"]["particles_file"] + "_new"
            )
            _register_complete_2d_batch(message, _db=_db, demo=demo)
    _db.close()


def _register_complete_2d_batch(message: dict, _db=murfey_db, demo: bool = False):
    """Received full batch from particle selection service"""
    machine_config = get_machine_config()
    class2d_message = message.get("class2d_message")
    assert isinstance(class2d_message, dict)
    pj_id_params = _pj_id(message["program_id"], _db, recipe="em-spa-preprocess")
    pj_id = _pj_id(message["program_id"], _db, recipe="em-spa-class2d")
    relion_params = _db.exec(
        select(db.SPARelionParameters).where(
            db.SPARelionParameters.pj_id == pj_id_params
        )
    ).one()
    feedback_params = _db.exec(
        select(db.SPAFeedbackParameters).where(
            db.SPAFeedbackParameters.pj_id == pj_id_params
        )
    ).one()
    _db.expunge(relion_params)
    _db.expunge(feedback_params)
    if feedback_params.hold_class2d or feedback_params.picker_ispyb_id is None:
        # If waiting then save the message
        if _db.exec(
            select(func.count(db.Class2DParameters.particles_file))
            .where(db.Class2DParameters.pj_id == pj_id)
            .where(
                db.Class2DParameters.particles_file == class2d_message["particles_file"]
            )
        ).one():
            class2d_params = _db.exec(
                select(db.Class2DParameters)
                .where(db.Class2DParameters.pj_id == pj_id)
                .where(
                    db.Class2DParameters.particles_file
                    == class2d_message["particles_file"]
                )
            ).one()
            class2d_params.complete = True
            _db.add(class2d_params)
            _db.commit()
            _db.close()
        else:
            class2d_params = db.Class2DParameters(
                pj_id=pj_id,
                murfey_id=_murfey_id(message["program_id"], _db)[0],
                particles_file=class2d_message["particles_file"],
                class2d_dir=class2d_message["class2d_dir"],
                batch_size=class2d_message["batch_size"],
            )
            _db.add(class2d_params)
            _db.commit()
            _db.close()
            murfey_ids = _murfey_id(_app_id(pj_id, _db), _db, number=50)
            _murfey_class2ds(
                murfey_ids, class2d_message["particles_file"], _app_id(pj_id, _db), _db
            )
        if demo:
            _register_class_selection(
                {"session_id": message["session_id"], "class_selection_score": 0.5},
                _db=_db,
                demo=demo,
            )
    elif not feedback_params.class_selection_score:
        # For the first batch, start a container and set the database to wait
        feedback_params.star_combination_job = feedback_params.next_job + (
            3 if default_spa_parameters.do_icebreaker_jobs else 2
        )
        if _db.exec(
            select(func.count(db.Class2DParameters.particles_file))
            .where(db.Class2DParameters.pj_id == pj_id)
            .where(
                db.Class2DParameters.particles_file == class2d_message["particles_file"]
            )
        ).one():
            class_uuids = _2d_class_murfey_ids(
                class2d_message["particles_file"], _app_id(pj_id, _db), _db
            )
            class2d_grp_uuid = (
                _db.exec(
                    select(db.Class2DParameters)
                    .where(db.Class2DParameters.pj_id == pj_id)
                    .where(
                        db.Class2DParameters.particles_file
                        == class2d_message["particles_file"]
                    )
                )
                .one()
                .murfey_id
            )
        else:
            class_uuids = {
                str(i + 1): m
                for i, m in enumerate(_murfey_id(_app_id(pj_id, _db), _db, number=50))
            }
            class2d_grp_uuid = _murfey_id(_app_id(pj_id, _db), _db)[0]
        zocalo_message = {
            "parameters": {
                "particles_file": class2d_message["particles_file"],
                "class2d_dir": f"{class2d_message['class2d_dir']}{feedback_params.next_job:03}",
                "batch_is_complete": True,
                "particle_diameter": relion_params.particle_diameter,
                "mask_diameter": relion_params.mask_diameter,
                "combine_star_job_number": feedback_params.star_combination_job,
                "picker_id": feedback_params.picker_ispyb_id,
                "class_uuids": class_uuids,
                "class2d_grp_uuid": class2d_grp_uuid,
                "pix_size": relion_params.angpix,
                "fm_dose": relion_params.dose_per_frame,
                "kv": relion_params.voltage,
                "gain_ref": relion_params.gain_ref,
                "nr_iter": default_spa_parameters.nr_iter_2d,
                "batch_size": default_spa_parameters.batch_size_2d,
                "nr_classes": default_spa_parameters.nr_classes_2d,
                "downscale": default_spa_parameters.downscale,
                "do_icebreaker_jobs": default_spa_parameters.do_icebreaker_jobs,
                "class2d_fraction_of_classes_to_remove": default_spa_parameters.fraction_of_classes_to_remove_2d,
                "mask_diameter": 0,
                "session_id": message["session_id"],
                "autoproc_program_id": _app_id(
                    _pj_id(message["program_id"], _db, recipe="em-spa-class2d"), _db
                ),
                "feedback_queue": machine_config.feedback_queue,
            },
            "recipes": ["em-spa-class2d"],
        }
        if _transport_object:
            _transport_object.send(
                "processing_recipe", zocalo_message, new_connection=True
            )
        feedback_params.hold_class2d = True
        feedback_params.next_job += (
            4 if default_spa_parameters.do_icebreaker_jobs else 3
        )
        _db.add(feedback_params)
        _db.commit()
        _db.close()
    else:
        # Send all other messages on to a container
        if _db.exec(
            select(func.count(db.Class2DParameters.particles_file))
            .where(db.Class2DParameters.pj_id == pj_id)
            .where(
                db.Class2DParameters.particles_file == class2d_message["particles_file"]
            )
        ).one():
            class_uuids = _2d_class_murfey_ids(
                class2d_message["particles_file"], _app_id(pj_id, _db), _db
            )
            class2d_grp_uuid = (
                _db.exec(
                    select(db.Class2DParameters)
                    .where(db.Class2DParameters.pj_id == pj_id)
                    .where(
                        db.Class2DParameters.particles_file
                        == class2d_message["particles_file"]
                    )
                )
                .one()
                .murfey_id
            )
        else:
            class_uuids = {
                str(i + 1): m
                for i, m in enumerate(_murfey_id(_app_id(pj_id, _db), _db, number=50))
            }
            class2d_grp_uuid = _murfey_id(_app_id(pj_id, _db), _db)[0]
        zocalo_message = {
            "parameters": {
                "particles_file": class2d_message["particles_file"],
                "class2d_dir": f"{class2d_message['class2d_dir']}{feedback_params.next_job:03}",
                "batch_is_complete": True,
                "particle_diameter": relion_params.particle_diameter,
                "mask_diameter": relion_params.mask_diameter,
                "combine_star_job_number": feedback_params.star_combination_job,
                "autoselect_min_score": feedback_params.class_selection_score,
                "picker_id": feedback_params.picker_ispyb_id,
                "class_uuids": class_uuids,
                "class2d_grp_uuid": class2d_grp_uuid,
                "pix_size": relion_params.angpix,
                "fm_dose": relion_params.dose_per_frame,
                "kv": relion_params.voltage,
                "gain_ref": relion_params.gain_ref,
                "nr_iter": default_spa_parameters.nr_iter_2d,
                "batch_size": default_spa_parameters.batch_size_2d,
                "nr_classes": default_spa_parameters.nr_classes_2d,
                "downscale": default_spa_parameters.downscale,
                "do_icebreaker_jobs": default_spa_parameters.do_icebreaker_jobs,
                "class2d_fraction_of_classes_to_remove": default_spa_parameters.fraction_of_classes_to_remove_2d,
                "mask_diameter": 0,
                "session_id": message["session_id"],
                "autoproc_program_id": _app_id(
                    _pj_id(message["program_id"], _db, recipe="em-spa-class2d"), _db
                ),
                "feedback_queue": machine_config.feedback_queue,
            },
            "recipes": ["em-spa-class2d"],
        }
        if _transport_object:
            _transport_object.send(
                "processing_recipe", zocalo_message, new_connection=True
            )
        feedback_params.next_job += (
            3 if default_spa_parameters.do_icebreaker_jobs else 2
        )
        _db.add(feedback_params)
        _db.commit()
        _db.close()


def _flush_class2d(
    session_id: int,
    app_id: int,
    _db,
    relion_params: db.SPARelionParameters | None = None,
    feedback_params: db.SPAFeedbackParameters | None = None,
):
    machine_config = get_machine_config()
    if not relion_params or feedback_params:
        pj_id_params = _pj_id(app_id, _db, recipe="em-spa-preprocess")
    if not relion_params:
        relion_params = _db.exec(
            select(db.SPARelionParameters).where(
                db.SPARelionParameters.pj_id == pj_id_params
            )
        ).one()
        _db.expunge(relion_params)
    if not feedback_params:
        feedback_params = _db.exec(
            select(db.SPAFeedbackParameters).where(
                db.SPAFeedbackParameters.pj_id == pj_id_params
            )
        ).one()
        _db.expunge(feedback_params)
    if not relion_params or not feedback_params:
        return
    pj_id = _pj_id(app_id, _db, recipe="em-spa-class2d")
    class2d_db = _db.exec(
        select(db.Class2DParameters).where(db.Class2DParameters.pj_id == pj_id)
    ).all()
    for saved_message in class2d_db:
        # Send all held Class2D messages on with the selection score added
        _db.expunge(saved_message)
        zocalo_message = {
            "parameters": {
                "particles_file": saved_message.particles_file,
                "class2d_dir": f"{saved_message.class2d_dir}{feedback_params.next_job:03}",
                "batch_is_complete": True,
                "batch_size": saved_message.batch_size,
                "particle_diameter": relion_params.particle_diameter,
                "mask_diameter": relion_params.mask_diameter,
                "combine_star_job_number": feedback_params.star_combination_job,
                "autoselect_min_score": feedback_params.class_selection_score,
                "picker_id": feedback_params.picker_ispyb_id,
                "class_uuids": _2d_class_murfey_ids(
                    saved_message.particles_file, _app_id(pj_id, _db), _db
                ),
                "class2d_grp_uuid": saved_message.murfey_id,
                "pix_size": relion_params.angpix,
                "fm_dose": relion_params.dose_per_frame,
                "kv": relion_params.voltage,
                "gain_ref": relion_params.gain_ref,
                "nr_iter": default_spa_parameters.nr_iter_2d,
                "nr_classes": default_spa_parameters.nr_classes_2d,
                "downscale": default_spa_parameters.downscale,
                "do_icebreaker_jobs": default_spa_parameters.do_icebreaker_jobs,
                "class2d_fraction_of_classes_to_remove": default_spa_parameters.fraction_of_classes_to_remove_2d,
                "mask_diameter": 0,
                "session_id": session_id,
                "autoproc_program_id": _app_id(pj_id, _db),
                "feedback_queue": machine_config.feedback_queue,
            },
            "recipes": ["em-spa-class2d"],
        }
        if _transport_object:
            _transport_object.send(
                "processing_recipe", zocalo_message, new_connection=True
            )
        feedback_params.next_job += (
            3 if default_spa_parameters.do_icebreaker_jobs else 2
        )
        _db.delete(saved_message)
    _db.add(feedback_params)
    _db.commit()


def _register_class_selection(message: dict, _db=murfey_db, demo: bool = False):
    """Received selection score from class selection service"""
    pj_id_params = _pj_id(message["program_id"], _db, recipe="em-spa-preprocess")
    pj_id = _pj_id(message["program_id"], _db, recipe="em-spa-class2d")
    relion_params = _db.exec(
        select(db.SPARelionParameters).where(
            db.SPARelionParameters.pj_id == pj_id_params
        )
    ).one()
    class2d_db = _db.exec(
        select(db.Class2DParameters).where(db.Class2DParameters.pj_id == pj_id)
    ).all()
    # Add the class selection score to the database
    feedback_params = _db.exec(
        select(db.SPAFeedbackParameters).where(
            db.SPAFeedbackParameters.pj_id == pj_id_params
        )
    ).one()
    _db.expunge(feedback_params)

    if feedback_params.picker_ispyb_id is None:
        selection_stash = db.SelectionStash(
            pj_id=pj_id,
            class_selection_score=message["class_selection_score"],
        )
        _db.add(selection_stash)
        _db.commit()
        _db.close()
        return

    feedback_params.class_selection_score = message.get("class_selection_score")
    feedback_params.hold_class2d = False
    next_job = feedback_params.next_job
    if demo:
        for saved_message in class2d_db:
            # Send all held Class2D messages on with the selection score added
            _db.expunge(saved_message)
            particles_file = saved_message.particles_file
            logger.info("Complete 2D classification registered in demo mode")
            _register_3d_batch(
                {
                    "session_id": message["session_id"],
                    "class3d_message": {
                        "particles_file": particles_file,
                        "class3d_dir": "Class3D",
                        "batch_size": 50000,
                    },
                },
                _db=_db,
                demo=demo,
            )
            logger.info("3D classification registered in demo mode")
            _register_3d_batch(
                {
                    "session_id": message["session_id"],
                    "class3d_message": {
                        "particles_file": particles_file + "_new",
                        "class3d_dir": "Class3D",
                        "batch_size": 50000,
                    },
                },
                _db=_db,
                demo=demo,
            )
            _register_initial_model(
                {
                    "session_id": message["session_id"],
                    "initial_model": "InitialModel/job015/model.mrc",
                },
                _db=_db,
                demo=demo,
            )
            next_job += 3 if default_spa_parameters.do_icebreaker_jobs else 2
        feedback_params.next_job = next_job
        _db.close()
    else:
        _flush_class2d(
            message["session_id"],
            message["program_id"],
            _db,
            relion_params=relion_params,
            feedback_params=feedback_params,
        )
    _db.add(feedback_params)
    for sm in class2d_db:
        _db.delete(sm)
    _db.commit()
    _db.close()


def _register_3d_batch(message: dict, _db=murfey_db, demo: bool = False):
    """Received 3d batch from class selection service"""
    class3d_message = message.get("class3d_message")
    assert isinstance(class3d_message, dict)
    machine_config = get_machine_config()
    pj_id_params = _pj_id(message["program_id"], _db, recipe="em-spa-preprocess")
    pj_id = _pj_id(message["program_id"], _db, recipe="em-spa-class3d")
    relion_params = _db.exec(
        select(db.SPARelionParameters).where(
            db.SPARelionParameters.pj_id == pj_id_params
        )
    ).one()
    relion_options = dict(relion_params)
    feedback_params = _db.exec(
        select(db.SPAFeedbackParameters).where(
            db.SPAFeedbackParameters.pj_id == pj_id_params
        )
    ).one()
    other_options = dict(feedback_params)

    if feedback_params.hold_class3d:
        # If waiting then save the message
        class3d_params = _db.exec(
            select(db.Class3DParameters).where(db.Class3DParameters.pj_id == pj_id)
        ).one()
        class3d_params.run = True
        class3d_params.batch_size = class3d_message["batch_size"]
        _db.add(class3d_params)
        _db.commit()
        _db.close()
    elif not feedback_params.initial_model:
        # For the first batch, start a container and set the database to wait
        next_job = feedback_params.next_job
        class3d_dir = (
            f"{class3d_message['class3d_dir']}{(feedback_params.next_job+1):03}"
        )
        class3d_grp_uuid = _murfey_id(message["program_id"], _db)[0]
        class_uuids = _murfey_id(message["program_id"], _db, number=4)
        class3d_params = db.Class3DParameters(
            pj_id=pj_id,
            murfey_id=class3d_grp_uuid,
            particles_file=class3d_message["particles_file"],
            class3d_dir=class3d_dir,
            batch_size=class3d_message["batch_size"],
        )
        _db.add(class3d_params)
        _db.commit()
        _murfey_class3ds(
            class_uuids, class3d_message["particles_file"], message["program_id"], _db
        )

        feedback_params.star_combination_job = next_job + 2
        feedback_params.hold_class3d = True
        next_job += 2
        feedback_params.next_job = next_job
        zocalo_message = {
            "parameters": {
                "particles_file": class3d_message["particles_file"],
                "class3d_dir": class3d_dir,
                "batch_size": class3d_message["batch_size"],
                "particle_diameter": relion_options["particle_diameter"],
                "mask_diameter": relion_options["mask_diameter"],
                "do_initial_model": True,
                "picker_id": other_options["picker_ispyb_id"],
                "class_uuids": {i + 1: m for i, m in enumerate(class_uuids)},
                "class3d_grp_uuid": class3d_grp_uuid,
                "pix_size": relion_options["angpix"],
                "fm_dose": relion_options["dose_per_frame"],
                "kv": relion_params.voltage,
                "gain_ref": relion_options["gain_ref"],
                "nr_iter": default_spa_parameters.nr_iter_3d,
                "initial_model_iterations": default_spa_parameters.nr_iter_ini_model,
                "nr_classes": default_spa_parameters.nr_classes_3d,
                "downscale": default_spa_parameters.downscale,
                "do_icebreaker_jobs": default_spa_parameters.do_icebreaker_jobs,
                "class2d_fraction_of_classes_to_remove": default_spa_parameters.fraction_of_classes_to_remove_2d,
                "mask_diameter": 0,
                "session_id": message["session_id"],
                "autoproc_program_id": _app_id(
                    _pj_id(message["program_id"], _db, recipe="em-spa-class3d"), _db
                ),
                "feedback_queue": machine_config.feedback_queue,
            },
            "recipes": ["em-spa-class3d"],
        }
        if _transport_object:
            _transport_object.send(
                "processing_recipe", zocalo_message, new_connection=True
            )
        _db.add(feedback_params)
        _db.commit()
        _db.close()
    else:
        # Send all other messages on to a container
        class3d_params = _db.exec(
            select(db.Class3DParameters).where(db.Class3DParameters.pj_id == pj_id)
        ).one()
        zocalo_message = {
            "parameters": {
                "particles_file": class3d_message["particles_file"],
                "class3d_dir": class3d_params.class3d_dir,
                "batch_size": class3d_message["batch_size"],
                "particle_diameter": relion_options["particle_diameter"],
                "mask_diameter": relion_options["mask_diameter"],
                "initial_model_file": other_options["initial_model"],
                "picker_id": other_options["picker_ispyb_id"],
                "class_uuids": _3d_class_murfey_ids(
                    class3d_params.particles_file, _app_id(pj_id, _db), _db
                ),
                "class3d_grp_uuid": class3d_params.murfey_id,
                "pix_size": relion_options["angpix"],
                "fm_dose": relion_options["dose_per_frame"],
                "kv": relion_options["voltage"],
                "gain_ref": relion_options["gain_ref"],
                "nr_iter": default_spa_parameters.nr_iter_3d,
                "initial_model_iterations": default_spa_parameters.nr_iter_ini_model,
                "nr_classes": default_spa_parameters.nr_classes_3d,
                "downscale": default_spa_parameters.downscale,
                "do_icebreaker_jobs": default_spa_parameters.do_icebreaker_jobs,
                "class2d_fraction_of_classes_to_remove": default_spa_parameters.fraction_of_classes_to_remove_2d,
                "mask_diameter": 0,
                "session_id": message["session_id"],
                "autoproc_program_id": _app_id(
                    _pj_id(message["program_id"], _db, recipe="em-spa-class3d"), _db
                ),
                "feedback_queue": machine_config.feedback_queue,
            },
            "recipes": ["em-spa-class3d"],
        }
        if _transport_object:
            _transport_object.send(
                "processing_recipe", zocalo_message, new_connection=True
            )
        feedback_params.next_job += 1
        _db.add(feedback_params)
        _db.commit()
        _db.close()


def _register_initial_model(message: dict, _db=murfey_db, demo: bool = False):
    """Received initial model from 3d classification service"""
    pj_id_params = _pj_id(message["program_id"], _db, recipe="em-spa-preprocess")
    # Add the initial model file to the database
    feedback_params = _db.exec(
        select(db.SPAFeedbackParameters).where(
            db.SPAFeedbackParameters.pj_id == pj_id_params
        )
    ).one()
    feedback_params.initial_model = message.get("initial_model")
    _db.add(feedback_params)
    _db.commit()
    _db.close()


def feedback_callback(header: dict, message: dict) -> None:
    try:
        record = None
        if "environment" in message:
            message = message["payload"]
        if message["register"] == "motion_corrected":
            relevant_tilt = murfey_db.exec(
                select(db.Tilt).where(db.Tilt.movie_path == message.get("movie"))
            ).one()
            relevant_tilt.motion_corrected = True
            murfey_db.add(relevant_tilt)
            murfey_db.commit()
            murfey_db.close()
            if check_tilt_series_mc(relevant_tilt.tilt_series_tag):
                tilts = get_all_tilts(relevant_tilt.tilt_series_tag)
                ids = get_job_ids(relevant_tilt.tilt_series_tag)
                params = get_tomo_proc_params(ids.client_id)
                stack_file = (
                    Path(message["mrc_out"]).parents[1]
                    / "align_output"
                    / f"{relevant_tilt.tilt_series_tag}_stack.mrc"
                )
                if not stack_file.parent.exists():
                    stack_file.parent.mkdir(parents=True)
                zocalo_message = {
                    "recipes": ["em-tomo-align"],
                    "parameters": {
                        "input_file_list": str([[t, str(get_angle(t))] for t in tilts]),
                        "path_pattern": "",  # blank for now so that it works with the tomo_align service changes
                        "dcid": ids.dcid,
                        "appid": ids.appid,
                        "stack_file": str(stack_file),
                        "pix_size": params.pixel_size,
                        "manual_tilt_offset": params.manual_tilt_offset,
                    },
                }
                if _transport_object:
                    logger.info(
                        f"Sending Zocalo message for processing: {zocalo_message}"
                    )
                    _transport_object.send(
                        "processing_recipe", zocalo_message, new_connection=True
                    )

            if _transport_object:
                _transport_object.transport.ack(header)
            return None
        elif message["register"] == "data_collection_group":
            record = DataCollectionGroup(
                sessionId=message["session_id"],
                experimentType=message["experiment_type"],
                experimentTypeId=message["experiment_type_id"],
            )
            dcgid = _register(record, header)
            if _transport_object:
                if dcgid is None:
                    _transport_object.transport.nack(header)
                    return None
                if global_state.get("data_collection_group_ids") and isinstance(
                    global_state["data_collection_group_ids"], dict
                ):
                    global_state["data_collection_group_ids"] = {
                        **global_state["data_collection_group_ids"],
                        message.get("tag"): dcgid,
                    }
                else:
                    global_state["data_collection_group_ids"] = {
                        message.get("tag"): dcgid
                    }
                _transport_object.transport.ack(header)
            client = murfey_db.exec(
                select(db.ClientEnvironment).where(
                    db.ClientEnvironment.client_id == message["client_id"]
                )
            ).one()
            murfey_dcg = db.DataCollectionGroup(
                id=dcgid,
                session_id=client.session_id,
                tag=message.get("tag"),
            )
            murfey_db.add(murfey_dcg)
            murfey_db.commit()
            murfey_db.close()
            return None
        elif message["register"] == "data_collection":
            dcgid = global_state.get("data_collection_group_ids", {}).get(  # type: ignore
                message["source"]
            )
            if dcgid is None:
                raise ValueError(
                    f"No data collection group ID was found for image directory {message['image_directory']}"
                )
            record = DataCollection(
                SESSIONID=message["session_id"],
                experimenttype=message["experiment_type"],
                imageDirectory=message["image_directory"],
                imageSuffix=message["image_suffix"],
                voltage=message["voltage"],
                dataCollectionGroupId=dcgid,
                pixelSizeOnImage=message["pixel_size"],
                imageSizeX=message["image_size_x"],
                imageSizeY=message["image_size_y"],
                slitGapHorizontal=message.get("slit_width"),
                magnification=message.get("magnification"),
                exposureTime=message.get("exposure_time"),
                totalExposedDose=message.get("total_exposed_dose"),
                c2aperture=message.get("c2aperture"),
                phasePlate=int(message.get("phase_plate", 0)),
            )
            dcid = _register(
                record,
                header,
                tag=message.get("tag")
                if message["experiment_type"] == "tomography"
                else "",
            )
            murfey_dc = db.DataCollection(
                id=dcid,
                client=message["client_id"],
                tag=message.get("tag"),
                dcg_id=dcgid,
            )
            murfey_db.add(murfey_dc)
            murfey_db.commit()
            murfey_db.close()
            if dcid is None and _transport_object:
                _transport_object.transport.nack(header)
                return None
            logger.debug(f"registered: {message.get('tag')}")
            if global_state.get("data_collection_ids") and isinstance(
                global_state["data_collection_ids"], dict
            ):
                global_state["data_collection_ids"] = {
                    **global_state["data_collection_ids"],
                    message.get("tag"): dcid,
                }
            else:
                global_state["data_collection_ids"] = {message.get("tag"): dcid}
            if _transport_object:
                _transport_object.transport.ack(header)
            return None
        elif message["register"] == "processing_job":
            logger.info("registering processing job")
            assert isinstance(global_state["data_collection_ids"], dict)
            _dcid = global_state["data_collection_ids"][message["tag"]]
            record = ProcessingJob(dataCollectionId=_dcid, recipe=message["recipe"])
            run_parameters = message.get("parameters", {})
            assert isinstance(run_parameters, dict)
            if not message["experiment_type"] == "spa":
                murfey_processing = db.TomographyProcessingParameters(
                    client_id=message["client_id"],
                    pixel_size=run_parameters["angpix"],
                    manual_tilt_offset=run_parameters["manual_tilt_offset"],
                )
                murfey_db.add(murfey_processing)
                murfey_db.commit()
                murfey_db.close()
            if message.get("job_parameters"):
                job_parameters = [
                    ProcessingJobParameter(parameterKey=k, parameterValue=v)
                    for k, v in message["job_parameters"].items()
                ]
                pid = _register(ExtendedRecord(record, job_parameters), header)
            else:
                pid = _register(record, header)
            murfey_pj = db.ProcessingJob(id=pid, recipe=message["recipe"], dc_id=_dcid)
            murfey_db.add(murfey_pj)
            murfey_db.commit()
            murfey_db.close()
            if pid is None and _transport_object:
                _transport_object.transport.nack(header)
                return None
            if global_state.get("processing_job_ids"):
                global_state["processing_job_ids"] = {
                    **global_state["processing_job_ids"],  # type: ignore
                    message.get("tag"): {
                        **global_state["processing_job_ids"].get(message.get("tag"), {}),  # type: ignore
                        message["recipe"]: pid,
                    },
                }
            else:
                prids = {message["tag"]: {message["recipe"]: pid}}
                global_state["processing_job_ids"] = prids
            if message.get("job_parameters"):
                if _transport_object:
                    _transport_object.transport.ack(header)
                return None
            record = AutoProcProgram(processingJobId=pid)
            appid = _register(record, header)
            if appid is None and _transport_object:
                _transport_object.transport.nack(header)
                return None
            murfey_app = db.AutoProcProgram(id=appid, pj_id=pid)
            murfey_db.add(murfey_app)
            murfey_db.commit()
            murfey_db.close()
            if global_state.get("autoproc_program_ids"):
                assert isinstance(global_state["autoproc_program_ids"], dict)
                global_state["autoproc_program_ids"] = {
                    **global_state["autoproc_program_ids"],
                    message.get("tag"): {
                        **global_state["processing_job_ids"].get(message.get("tag"), {}),  # type: ignore
                        message["recipe"]: appid,
                    },
                }
            else:
                global_state["autoproc_program_ids"] = {
                    message["tag"]: {message["recipe"]: appid}
                }
            if _transport_object:
                _transport_object.transport.ack(header)
            return None
        elif message["register"] == "flush_spa_preprocess":
            session_id = (
                murfey_db.exec(
                    select(db.ClientEnvironment).where(
                        db.ClientEnvironment.client_id == message["client_id"]
                    )
                )
                .one()
                .session_id
            )
            stashed_files = murfey_db.exec(
                select(db.PreprocessStash).where(
                    db.PreprocessStash.client_id == message["client_id"]
                )
            ).all()
            if not stashed_files:
                return
            machine_config = get_machine_config()
            collected_ids = murfey_db.exec(
                select(
                    db.DataCollectionGroup,
                    db.DataCollection,
                    db.ProcessingJob,
                    db.AutoProcProgram,
                )
                .where(db.DataCollectionGroup.session_id == session_id)
                .where(db.DataCollectionGroup.tag == message["tag"])
                .where(db.DataCollection.dcg_id == db.DataCollectionGroup.id)
                .where(db.ProcessingJob.dc_id == db.DataCollection.id)
                .where(db.AutoProcProgram.pj_id == db.ProcessingJob.id)
                .where(db.ProcessingJob.recipe == "em-spa-preprocess")
            ).one()
            params = murfey_db.exec(
                select(db.SPARelionParameters, db.SPAFeedbackParameters)
                .where(db.SPARelionParameters.pj_id == collected_ids[2].id)
                .where(db.SPAFeedbackParameters.pj_id == db.SPARelionParameters.pj_id)
            ).one()
            proc_params = params[0]
            feedback_params = params[1]
            if not proc_params:
                logger.warning(
                    f"No SPA processing parameters found for client processing job ID {collected_ids[2].id}"
                )
                return

            murfey_ids = _murfey_id(
                collected_ids[3].id,
                murfey_db,
                number=2 * len(stashed_files),
                close=False,
            )
            if feedback_params.picker_murfey_id is None:
                feedback_params.picker_murfey_id = murfey_ids[1]
                murfey_db.add(feedback_params)

            for i, f in enumerate(stashed_files):
                mrcp = Path(f.mrc_out)
                ppath = Path(f.file_path)
                if not mrcp.parent.exists():
                    mrcp.parent.mkdir(parents=True)
                movie = db.Movie(murfey_id=murfey_ids[2 * i], path=f.file_path)
                murfey_db.add(movie)
                zocalo_message = {
                    "recipes": ["em-spa-preprocess"],
                    "parameters": {
                        "feedback_queue": machine_config.feedback_queue,
                        "dcid": collected_ids[1].id,
                        "kv": proc_params.voltage,
                        "autoproc_program_id": collected_ids[3].id,
                        "movie": f.file_path,
                        "mrc_out": f.mrc_out,
                        "pix_size": proc_params.angpix,
                        "image_number": f.image_number,
                        "microscope": get_microscope(),
                        "mc_uuid": murfey_ids[2 * i],
                        "ft_bin": proc_params.motion_corr_binning,
                        "fm_dose": proc_params.dose_per_frame,
                        "gain_ref": str(
                            machine_config.rsync_basepath / proc_params.gain_ref
                        )
                        if proc_params.gain_ref
                        else proc_params.gain_ref,
                        "downscale": proc_params.downscale,
                        "picker_uuid": murfey_ids[2 * i + 1],
                        "session_id": session_id,
                        "particle_diameter": proc_params.particle_diameter or 0,
                    },
                }
                if _transport_object:
                    _transport_object.send(
                        "processing_recipe", zocalo_message, new_connection=True
                    )
                    murfey_db.delete(f)
                else:
                    logger.error(
                        f"Pe-processing was requested for {ppath.name} but no Zocalo transport object was found"
                    )
            murfey_db.commit()
            murfey_db.close()
            if _transport_object:
                _transport_object.transport.ack(header)
            return None
        elif message["register"] == "spa_processing_parameters":
            client = murfey_db.exec(
                select(db.ClientEnvironment).where(
                    db.ClientEnvironment.client_id == message["client_id"]
                )
            ).one()
            session_id = client.session_id
            collected_ids = murfey_db.exec(
                select(
                    db.DataCollectionGroup,
                    db.DataCollection,
                    db.ProcessingJob,
                    db.AutoProcProgram,
                )
                .where(db.DataCollectionGroup.session_id == session_id)
                .where(db.DataCollectionGroup.tag == message["tag"])
                .where(db.DataCollection.dcg_id == db.DataCollectionGroup.id)
                .where(db.ProcessingJob.dc_id == db.DataCollection.id)
                .where(db.AutoProcProgram.pj_id == db.ProcessingJob.id)
                .where(db.ProcessingJob.recipe == "em-spa-preprocess")
            ).one()
            params = db.SPARelionParameters(
                pj_id=collected_ids[2].id,
                angpix=message["pixel_size_on_image"],
                dose_per_frame=message["dose_per_frame"],
                gain_ref=message["gain_ref"],
                voltage=message["voltage"],
                motion_corr_binning=message["motion_corr_binning"],
                eer_grouping=message["eer_grouping"],
                symmetry=message["symmetry"],
                particle_diameter=message["particle_diameter"],
                downscale=message["downscale"],
                boxsize=message["boxsize"],
                small_boxsize=message["small_boxsize"],
                mask_diameter=message["mask_diameter"],
            )
            feedback_params = db.SPAFeedbackParameters(
                pj_id=collected_ids[2].id,
                estimate_particle_diameter=not bool(message["particle_diameter"]),
                hold_class2d=False,
                hold_class3d=False,
                class_selection_score=0,
                star_combination_job=0,
                initial_model="",
                next_job=0,
            )
            murfey_db.add(params)
            murfey_db.add(feedback_params)
            murfey_db.commit()
            logger.info(
                f"SPA processing parameters registered for processing job {collected_ids[2].id}, particle_diameter={message['particle_diameter']}"
            )
            murfey_db.close()
            if _transport_object:
                _transport_object.transport.ack(header)
            return None
        elif message["register"] == "picked_particles":
            feedback_params = murfey_db.exec(
                select(db.SPAFeedbackParameters).where(
                    db.SPAFeedbackParameters.pj_id
                    == _pj_id(message["program_id"], murfey_db)
                )
            ).one()
            if feedback_params.estimate_particle_diameter:
                _register_picked_particles_use_diameter(message)
            else:
                _register_picked_particles_use_boxsize(message)
            if _transport_object:
                _transport_object.transport.ack(header)
            return None
        elif message["register"] == "done_incomplete_2d_batch":
            _release_2d_hold(message)
            if _transport_object:
                _transport_object.transport.ack(header)
            return None
        elif message["register"] == "incomplete_particles_file":
            _register_incomplete_2d_batch(message)
            if _transport_object:
                _transport_object.transport.ack(header)
            return None
        elif message["register"] == "complete_particles_file":
            _register_complete_2d_batch(message)
            if _transport_object:
                _transport_object.transport.ack(header)
            return None
        elif message["register"] == "save_class_selection_score":
            _register_class_selection(message)
            if _transport_object:
                _transport_object.transport.ack(header)
            return None
        elif message["register"] == "done_3d_batch":
            _release_3d_hold(message)
            if _transport_object:
                _transport_object.transport.ack(header)
            return None
        elif message["register"] == "run_class3d":
            _register_3d_batch(message)
            if _transport_object:
                _transport_object.transport.ack(header)
            return None
        elif message["register"] == "save_initial_model":
            _register_initial_model(message)
            if _transport_object:
                _transport_object.transport.ack(header)
            return None
        if _transport_object:
            _transport_object.transport.nack(header, requeue=False)
        return None
    except Exception:
        logger.warning(
            "Exception encountered in server RabbitMQ callback", exc_info=True
        )


@singledispatch
def _register(record, header: dict, **kwargs):
    raise NotImplementedError(f"Not method to register {record} or type {type(record)}")


@_register.register  # type: ignore
def _(record: Base, header: dict, **kwargs):
    if not _transport_object:
        logger.error(
            f"No transport object found when processing record {record}. Message header: {header}"
        )
        return None
    try:
        if isinstance(record, DataCollection):
            return _transport_object.do_insert_data_collection(record, **kwargs)[
                "return_value"
            ]
        if isinstance(record, DataCollectionGroup):
            return _transport_object.do_insert_data_collection_group(record)[
                "return_value"
            ]
        if isinstance(record, ProcessingJob):
            return _transport_object.do_create_ispyb_job(record)["return_value"]
        if isinstance(record, AutoProcProgram):
            return _transport_object.do_update_processing_status(record)["return_value"]
        # session = Session()
        # session.add(record)
        # session.commit()
        # _transport_object.transport.ack(header, requeue=False)
        return getattr(record, record.__table__.primary_key.columns[0].name)

    except SQLAlchemyError as e:
        logger.error(f"Murfey failed to insert ISPyB record {record}", e, exc_info=True)
        # _transport_object.transport.nack(header)
        return None
    except AttributeError as e:
        logger.error(
            f"Murfey could not find primary key when inserting record {record}",
            e,
            exc_info=True,
        )
        return None


@_register.register  # type: ignore
def _(extended_record: ExtendedRecord, header: dict, **kwargs):
    return _transport_object.do_create_ispyb_job(
        extended_record.record, params=extended_record.record_params
    )["return_value"]


def feedback_listen():
    if _transport_object:
        if not _transport_object.feedback_queue:
            _transport_object.feedback_queue = (
                _transport_object.transport._subscribe_temporary(
                    channel_hint="", callback=None, sub_id=None
                )
            )
        _transport_object._connection_callback = partial(
            _transport_object.transport.subscribe,
            _transport_object.feedback_queue,
            feedback_callback,
            acknowledgement=True,
        )
        _transport_object.transport.subscribe(
            _transport_object.feedback_queue, feedback_callback, acknowledgement=True
        )<|MERGE_RESOLUTION|>--- conflicted
+++ resolved
@@ -3,7 +3,8 @@
 import argparse
 import logging
 import os
-from functools import partial, singledispatch
+import socket
+from functools import lru_cache, partial, singledispatch
 from pathlib import Path
 from threading import Thread
 from typing import Any, Dict, List, NamedTuple, Tuple
@@ -28,7 +29,7 @@
 
 import murfey
 import murfey.server.websocket
-from murfey.server.config import get_hostname, get_machine_config, get_microscope
+from murfey.server.config import MachineConfig, get_machine_config
 from murfey.server.murfey_db import url  # murfey_db
 
 try:
@@ -276,8 +277,6 @@
         _running_server.force_exit = True
 
 
-<<<<<<< HEAD
-=======
 def get_microscope(machine_config: MachineConfig | None = None) -> str:
     try:
         hostname = get_hostname()
@@ -298,7 +297,6 @@
     return socket.gethostname()
 
 
->>>>>>> d9f37eea
 def _set_up_logging(quiet: bool, verbosity: int):
     rich_handler = RichHandler(enable_link_path=False)
     if quiet:
