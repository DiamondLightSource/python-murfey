--- conflicted
+++ resolved
@@ -1604,6 +1604,8 @@
 
 def _find_initial_model(visit: str, machine_config: MachineConfig) -> Path | None:
     if machine_config.initial_model_search_directory:
+        if not machine_config.rsync_basepath:
+            return None
         visit_directory = (
             machine_config.rsync_basepath
             / (machine_config.rsync_module or "data")
@@ -2688,13 +2690,9 @@
             if dc:
                 _dcid = dc[0][0].id
             else:
-<<<<<<< HEAD
-                logger.warning(f"No data collection ID found for {message['tag']}")
-=======
                 logger.warning(
                     f"No data collection ID found for {sanitise(message['tag'])}"
                 )
->>>>>>> 2c4df3bf
                 if _transport_object:
                     _transport_object.transport.nack(header, requeue=True)
                 return None
@@ -2739,11 +2737,6 @@
             if not murfey_db.exec(
                 select(db.AutoProcProgram).where(db.AutoProcProgram.pj_id == pid)
             ).all():
-<<<<<<< HEAD
-                appid = app_murfey[0].id
-            else:
-=======
->>>>>>> 2c4df3bf
                 if murfey.server.ispyb.Session() is None:
                     murfey_app = db.AutoProcProgram(pj_id=pid)
                 else:
