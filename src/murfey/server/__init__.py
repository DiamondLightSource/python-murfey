from __future__ import annotations

import argparse
import logging
import math
import os
import subprocess
import time
from datetime import datetime
from functools import partial, singledispatch
from importlib.resources import files
from pathlib import Path
from threading import Thread
from typing import Any, Dict, List, Literal, NamedTuple, Tuple

import graypy
import mrcfile
import numpy as np
import uvicorn
from backports.entry_points_selectable import entry_points
from fastapi import Request
from fastapi.templating import Jinja2Templates
from importlib_metadata import EntryPoint  # For type hinting only
from ispyb.sqlalchemy._auto_db_schema import (
    Atlas,
    AutoProcProgram,
    Base,
    DataCollection,
    DataCollectionGroup,
    ProcessingJob,
    ProcessingJobParameter,
)
from rich.logging import RichHandler
from sqlalchemy import func
from sqlalchemy.exc import (
    InvalidRequestError,
    OperationalError,
    PendingRollbackError,
    SQLAlchemyError,
)
from sqlalchemy.orm.exc import ObjectDeletedError
from sqlmodel import Session, create_engine, select
from werkzeug.utils import secure_filename
from workflows.transport.pika_transport import PikaTransport

import murfey
import murfey.server.ispyb
import murfey.server.prometheus as prom
import murfey.server.websocket
import murfey.util.db as db
from murfey.client.contexts.tomo import _midpoint
from murfey.server.murfey_db import url  # murfey_db
from murfey.util import LogFilter
from murfey.util.config import (
    MachineConfig,
    get_global_config,
    get_hostname,
    get_machine_config,
    get_microscope,
)
from murfey.util.processing_params import default_spa_parameters
from murfey.util.state import global_state

try:
    from murfey.server.ispyb import TransportManager  # Session
except AttributeError:
    pass


logger = logging.getLogger("murfey.server")

template_files = files("murfey") / "templates"
templates = Jinja2Templates(directory=template_files)

_running_server: uvicorn.Server | None = None
_transport_object: TransportManager | None = None

try:
    _url = url(get_global_config())
    engine = create_engine(_url)
    murfey_db = Session(engine, expire_on_commit=False)
except Exception:
    murfey_db = None


class ExtendedRecord(NamedTuple):
    record: Base  # type: ignore
    record_params: List[Base]  # type: ignore


class JobIDs(NamedTuple):
    dcgid: int
    dcid: int
    pid: int
    appid: int


def sanitise(in_string: str) -> str:
    return in_string.replace("\r\n", "").replace("\n", "")


def sanitise_path(in_path: Path) -> Path:
    return Path("/".join(secure_filename(p) for p in in_path.parts))


def get_angle(tilt_file_name: str) -> float:
    for p in Path(tilt_file_name).name.split("_"):
        if "." in p:
            return float(p)
    raise ValueError(f"Tilt angle not found for file {tilt_file_name}")


def check_tilt_series_mc(tilt_series_id: int) -> bool:
    results = murfey_db.exec(
        select(db.Tilt, db.TiltSeries)
        .where(db.Tilt.tilt_series_id == db.TiltSeries.id)
        .where(db.TiltSeries.id == tilt_series_id)
    ).all()
    return (
        all(r[0].motion_corrected for r in results)
        and len(results) >= results[0][1].tilt_series_length
        and results[0][1].tilt_series_length > 0
    )


def get_all_tilts(tilt_series_id: int) -> List[str]:
    complete_results = murfey_db.exec(
        select(db.Tilt, db.TiltSeries, db.Session)
        .where(db.Tilt.tilt_series_id == db.TiltSeries.id)
        .where(db.TiltSeries.id == tilt_series_id)
        .where(db.TiltSeries.session_id == db.Session.id)
    ).all()
    if not complete_results:
        return []
    instrument_name = complete_results[0][2].instrument_name
    results = [r[0] for r in complete_results]
    machine_config = get_machine_config(instrument_name=instrument_name)[
        instrument_name
    ]

    def _mc_path(mov_path: Path) -> str:
        for p in mov_path.parts:
            if "-" in p and p.startswith(("bi", "nr", "nt", "cm", "sw")):
                visit_name = p
                break
        else:
            raise ValueError(f"No visit found in {mov_path}")
        visit_idx = Path(mov_path).parts.index(visit_name)
        core = Path(*Path(mov_path).parts[: visit_idx + 1])
        ppath = Path(mov_path)
        sub_dataset = "/".join(ppath.relative_to(core).parts[:-1])
        extra_path = machine_config.processed_extra_directory
        mrc_out = (
            core
            / machine_config.processed_directory_name
            / sub_dataset
            / extra_path
            / "MotionCorr"
            / "job002"
            / "Movies"
            / str(ppath.stem + "_motion_corrected.mrc")
        )
        return str(mrc_out)

    return [_mc_path(Path(r.movie_path)) for r in results]


def get_job_ids(tilt_series_id: int, appid: int) -> JobIDs:
    results = murfey_db.exec(
        select(
            db.TiltSeries,
            db.AutoProcProgram,
            db.ProcessingJob,
            db.DataCollection,
            db.DataCollectionGroup,
            db.Session,
        )
        .where(db.TiltSeries.id == tilt_series_id)
        .where(db.DataCollection.tag == db.TiltSeries.tag)
        .where(db.ProcessingJob.id == db.AutoProcProgram.pj_id)
        .where(db.AutoProcProgram.id == appid)
        .where(db.ProcessingJob.dc_id == db.DataCollection.id)
        .where(db.DataCollectionGroup.id == db.DataCollection.dcg_id)
        .where(db.Session.id == db.TiltSeries.session_id)
    ).all()
    return JobIDs(
        dcgid=results[0][4].id,
        dcid=results[0][3].id,
        pid=results[0][2].id,
        appid=results[0][1].id,
    )


def get_tomo_proc_params(pj_id: int, *args) -> db.TomographyProcessingParameters:
    results = murfey_db.exec(
        select(db.TomographyProcessingParameters).where(
            db.TomographyProcessingParameters.pj_id == pj_id
        )
    ).one()
    return results


def get_tomo_preproc_params(dcg_id: int, *args) -> db.TomographyPreprocessingParameters:
    results = murfey_db.exec(
        select(db.TomographyPreprocessingParameters).where(
            db.TomographyPreprocessingParameters.dcg_id == dcg_id
        )
    ).one()
    return results


def respond_with_template(
    request: Request, filename: str, parameters: dict[str, Any] | None = None
):
    template_parameters = {
        "hostname": get_hostname(),
        "microscope": get_microscope(),
        "version": murfey.__version__,
    }
    if parameters:
        template_parameters.update(parameters)
    return templates.TemplateResponse(
        request=request, name=filename, context=template_parameters
    )


def run():
    # Set up argument parser
    parser = argparse.ArgumentParser(description="Start the Murfey server")
    parser.add_argument(
        "--host",
        help="Listen for incoming connections on a specific interface (IP address or hostname; default: all)",
        default="0.0.0.0",
    )
    parser.add_argument(
        "--port",
        help="Listen for incoming TCP connections on this port (default: 8000)",
        type=int,
        default=8000,
    )
    parser.add_argument(
        "--workers", help="Number of workers for Uvicorn server", type=int, default=2
    )
    parser.add_argument(
        "--demo",
        action="store_true",
    )
    parser.add_argument(
        "--feedback",
        action="store_true",
    )
    parser.add_argument(
        "--temporary",
        action="store_true",
    )
    parser.add_argument(
        "--root-path",
        default="",
        type=str,
        help="Uvicorn root path for use in conjunction with a proxy",
    )
    verbosity = parser.add_mutually_exclusive_group()
    verbosity.add_argument(
        "-q",
        "--quiet",
        action="store_true",
        default=False,
        help="Decrease logging output verbosity",
    )
    verbosity.add_argument(
        "-v",
        "--verbose",
        action="count",
        help="Increase logging output verbosity",
        default=0,
    )
    # Parse and separate known and unknown args
    args, unknown = parser.parse_known_args()

    # Load the security configuration
    security_config = get_security_config()

    # Set up GrayLog handler if provided in the configuration
    if security_config.graylog_host:
        handler = graypy.GELFUDPHandler(
            security_config.graylog_host, security_config.graylog_port, level_names=True
        )
        root_logger = logging.getLogger()
        root_logger.addHandler(handler)
    # Install a log filter to all existing handlers.
    LogFilter.install()

    if args.demo:
        # Run in demo mode with no connections set up
        os.environ["MURFEY_DEMO"] = "1"
    else:
        # Load RabbitMQ configuration and set up the connection
        PikaTransport().load_configuration_file(security_config.rabbitmq_credentials)
        _set_up_transport("PikaTransport")

    # Set up logging now that the desired verbosity is known
    _set_up_logging(quiet=args.quiet, verbosity=args.verbose)

<<<<<<< HEAD
    global_config = get_global_config()
=======
>>>>>>> 4a8210af
    if not args.temporary and _transport_object:
        _transport_object.feedback_queue = global_config.feedback_queue
    rabbit_thread = Thread(
        target=feedback_listen,
        daemon=True,
    )
    logger.info("Starting Murfey RabbitMQ thread")
    if args.feedback:
        rabbit_thread.start()

    logger.info(
        f"Starting Murfey server version {murfey.__version__} for beamline {get_microscope()}, listening on {args.host}:{args.port}"
    )
    global _running_server
    config = uvicorn.Config(
        "murfey.server.main:app",
        host=args.host,
        port=args.port,
        log_config=None,
        ws_ping_interval=300,
        ws_ping_timeout=300,
        workers=args.workers,
        root_path=args.root_path,
    )

    _running_server = uvicorn.Server(config=config)
    _running_server.run()
    logger.info("Server shutting down")


def shutdown():
    global _running_server
    if _running_server:
        _running_server.should_exit = True
        _running_server.force_exit = True


def _set_up_logging(quiet: bool, verbosity: int):
    rich_handler = RichHandler(enable_link_path=False)
    if quiet:
        rich_handler.setLevel(logging.INFO)
        log_levels = {
            "murfey": logging.INFO,
            "uvicorn": logging.WARNING,
            "fastapi": logging.INFO,
            "starlette": logging.INFO,
            "sqlalchemy": logging.WARNING,
        }
    elif verbosity <= 0:
        rich_handler.setLevel(logging.INFO)
        log_levels = {
            "murfey": logging.DEBUG,
            "uvicorn": logging.INFO,
            "uvicorn.access": logging.WARNING,
            "fastapi": logging.INFO,
            "starlette": logging.INFO,
            "sqlalchemy": logging.WARNING,
        }
    elif verbosity <= 1:
        rich_handler.setLevel(logging.DEBUG)
        log_levels = {
            "": logging.INFO,
            "murfey": logging.DEBUG,
            "uvicorn": logging.INFO,
            "fastapi": logging.INFO,
            "starlette": logging.INFO,
            "sqlalchemy": logging.WARNING,
        }
    elif verbosity <= 2:
        rich_handler.setLevel(logging.DEBUG)
        log_levels = {
            "": logging.INFO,
            "murfey": logging.DEBUG,
            "uvicorn": logging.DEBUG,
            "fastapi": logging.DEBUG,
            "starlette": logging.DEBUG,
            "sqlalchemy": logging.WARNING,
        }
    else:
        rich_handler.setLevel(logging.DEBUG)
        log_levels = {
            "": logging.DEBUG,
            "murfey": logging.DEBUG,
            "uvicorn": logging.DEBUG,
            "fastapi": logging.DEBUG,
            "starlette": logging.DEBUG,
            "sqlalchemy": logging.DEBUG,
        }

    logging.getLogger().addHandler(rich_handler)
    for logger_name, log_level in log_levels.items():
        logging.getLogger(logger_name).setLevel(log_level)


def _set_up_transport(transport_type: Literal["PikaTransport"]):
    global _transport_object
    _transport_object = TransportManager(transport_type)


def _murfey_id(app_id: int, _db, number: int = 1, close: bool = True) -> List[int]:
    murfey_ledger = [db.MurfeyLedger(app_id=app_id) for _ in range(number)]
    for ml in murfey_ledger:
        _db.add(ml)
    _db.commit()
    # There is a race condition between the IDs being read back from the database
    # after the insert and the insert being synchronised so allow multiple attempts
    attempts = 0
    while attempts < 100:
        try:
            for m in murfey_ledger:
                _db.refresh(m)
            res = [m.id for m in murfey_ledger if m.id is not None]
            break
        except (ObjectDeletedError, InvalidRequestError):
            pass
        attempts += 1
        time.sleep(0.1)
    else:
        raise RuntimeError(
            "Maximum number of attempts exceeded when producing new Murfey IDs"
        )
    if close:
        _db.close()
    return res


def _murfey_class2ds(
    murfey_ids: List[int], particles_file: str, app_id: int, _db, close: bool = False
):
    pj_id = _pj_id(app_id, _db, recipe="em-spa-class2d")
    class2ds = [
        db.Class2D(
            class_number=i,
            particles_file=particles_file,
            pj_id=pj_id,
            murfey_id=mid,
        )
        for i, mid in enumerate(murfey_ids)
    ]
    for c in class2ds:
        _db.add(c)
    _db.commit()
    if close:
        _db.close()


def _murfey_class3ds(murfey_ids: List[int], particles_file: str, app_id: int, _db):
    pj_id = _pj_id(app_id, _db, recipe="em-spa-class3d")
    class3ds = [
        db.Class3D(
            class_number=i,
            particles_file=str(Path(particles_file).parent),
            pj_id=pj_id,
            murfey_id=mid,
        )
        for i, mid in enumerate(murfey_ids)
    ]
    for c in class3ds:
        _db.add(c)
    _db.commit()
    _db.close()


def _murfey_refine(murfey_id: int, refine_dir: str, tag: str, app_id: int, _db):
    pj_id = _pj_id(app_id, _db, recipe="em-spa-refine")
    refine3d = db.Refine3D(
        tag=tag,
        refine_dir=refine_dir,
        pj_id=pj_id,
        murfey_id=murfey_id,
    )
    _db.add(refine3d)
    _db.commit()
    _db.close()


def _2d_class_murfey_ids(particles_file: str, app_id: int, _db) -> Dict[str, int]:
    pj_id = (
        _db.exec(select(db.AutoProcProgram).where(db.AutoProcProgram.id == app_id))
        .one()
        .pj_id
    )
    classes = _db.exec(
        select(db.Class2D).where(
            db.Class2D.particles_file == particles_file and db.Class2D.pj_id == pj_id
        )
    ).all()
    return {str(cl.class_number): cl.murfey_id for cl in classes}


def _3d_class_murfey_ids(particles_file: str, app_id: int, _db) -> Dict[str, int]:
    pj_id = (
        _db.exec(select(db.AutoProcProgram).where(db.AutoProcProgram.id == app_id))
        .one()
        .pj_id
    )
    classes = _db.exec(
        select(db.Class3D).where(
            db.Class3D.particles_file == str(Path(particles_file).parent)
            and db.Class3D.pj_id == pj_id
        )
    ).all()
    return {str(cl.class_number): cl.murfey_id for cl in classes}


def _refine_murfey_id(refine_dir: str, tag: str, app_id: int, _db) -> Dict[str, int]:
    pj_id = (
        _db.exec(select(db.AutoProcProgram).where(db.AutoProcProgram.id == app_id))
        .one()
        .pj_id
    )
    refined_class = _db.exec(
        select(db.Refine3D)
        .where(db.Refine3D.refine_dir == refine_dir)
        .where(db.Refine3D.pj_id == pj_id)
        .where(db.Refine3D.tag == tag)
    ).one()
    return refined_class.murfey_id


def _app_id(pj_id: int, _db) -> int:
    return (
        _db.exec(select(db.AutoProcProgram).where(db.AutoProcProgram.pj_id == pj_id))
        .one()
        .id
    )


def _pj_id(app_id: int, _db, recipe: str = "") -> int:
    if recipe:
        dc_id = (
            _db.exec(
                select(db.AutoProcProgram, db.ProcessingJob)
                .where(db.AutoProcProgram.id == app_id)
                .where(db.AutoProcProgram.pj_id == db.ProcessingJob.id)
            )
            .one()[1]
            .dc_id
        )
        pj_id = (
            _db.exec(
                select(db.ProcessingJob)
                .where(db.ProcessingJob.dc_id == dc_id)
                .where(db.ProcessingJob.recipe == recipe)
            )
            .one()
            .id
        )
    else:
        pj_id = (
            _db.exec(select(db.AutoProcProgram).where(db.AutoProcProgram.id == app_id))
            .one()
            .pj_id
        )
    return pj_id


def _get_spa_params(
    app_id: int, _db
) -> Tuple[db.SPARelionParameters, db.SPAFeedbackParameters]:
    pj_id = _pj_id(app_id, _db, recipe="em-spa-preprocess")
    relion_params = _db.exec(
        select(db.SPARelionParameters).where(db.SPARelionParameters.pj_id == pj_id)
    ).one()
    feedback_params = _db.exec(
        select(db.SPAFeedbackParameters).where(db.SPAFeedbackParameters.pj_id == pj_id)
    ).one()
    _db.expunge(relion_params)
    _db.expunge(feedback_params)
    return relion_params, feedback_params


def _register_picked_particles_use_diameter(
    message: dict, _db=murfey_db, demo: bool = False
):
    """Received picked particles from the autopick service"""
    # Add this message to the table of seen messages
    params_to_forward = message.get("extraction_parameters")
    assert isinstance(params_to_forward, dict)
    pj_id = _pj_id(message["program_id"], _db)
    ctf_params = db.CtfParameters(
        pj_id=pj_id,
        micrographs_file=params_to_forward["micrographs_file"],
        extract_file=params_to_forward["extract_file"],
        coord_list_file=params_to_forward["coord_list_file"],
        ctf_image=params_to_forward["ctf_values"]["CtfImage"],
        ctf_max_resolution=params_to_forward["ctf_values"]["CtfMaxResolution"],
        ctf_figure_of_merit=params_to_forward["ctf_values"]["CtfFigureOfMerit"],
        defocus_u=params_to_forward["ctf_values"]["DefocusU"],
        defocus_v=params_to_forward["ctf_values"]["DefocusV"],
        defocus_angle=params_to_forward["ctf_values"]["DefocusAngle"],
    )
    _db.add(ctf_params)
    _db.commit()
    _db.close()

    picking_db_len = _db.exec(
        select(func.count(db.ParticleSizes.id)).where(db.ParticleSizes.pj_id == pj_id)
    ).one()
    if picking_db_len > default_spa_parameters.nr_picks_before_diameter:
        # If there are enough particles to get a diameter
        instrument_name = (
            _db.exec(select(db.Session).where(db.Session.id == message["session_id"]))
            .one()
            .instrument_name
        )
        machine_config = get_machine_config(instrument_name=instrument_name)[
            instrument_name
        ]
        relion_params = _db.exec(
            select(db.SPARelionParameters).where(db.SPARelionParameters.pj_id == pj_id)
        ).one()
        relion_options = dict(relion_params)
        feedback_params = _db.exec(
            select(db.SPAFeedbackParameters).where(
                db.SPAFeedbackParameters.pj_id == pj_id
            )
        ).one()

        particle_diameter = relion_params.particle_diameter

        if feedback_params.picker_ispyb_id is None:
            if demo or not _transport_object:
                feedback_params.picker_ispyb_id = 1000
            else:
                assert feedback_params.picker_murfey_id is not None
                feedback_params.picker_ispyb_id = _transport_object.do_buffer_lookup(
                    message["program_id"], feedback_params.picker_murfey_id
                )
                if feedback_params.picker_ispyb_id is not None:
                    _flush_class2d(message["session_id"], message["program_id"], _db)
            _db.add(feedback_params)
            _db.commit()
            selection_stash = _db.exec(
                select(db.SelectionStash).where(db.SelectionStash.pj_id == pj_id)
            ).all()
            for s in selection_stash:
                _register_class_selection(
                    {
                        "session_id": s.session_id,
                        "class_selection_score": s.class_selection_score or 0,
                    },
                    _db=_db,
                    demo=demo,
                )
                _db.delete(s)
                _db.commit()

        if not particle_diameter:
            # If the diameter has not been calculated then find it
            picking_db = _db.exec(
                select(db.ParticleSizes.particle_size).where(
                    db.ParticleSizes.pj_id == pj_id
                )
            ).all()
            particle_diameter = np.quantile(list(picking_db), 0.75)
            relion_params.particle_diameter = particle_diameter
            _db.add(relion_params)
            _db.commit()

            ctf_db = _db.exec(
                select(db.CtfParameters).where(db.CtfParameters.pj_id == pj_id)
            ).all()
            for saved_message in ctf_db:
                # Send on all saved messages to extraction
                _db.expunge(saved_message)
                zocalo_message: dict = {
                    "parameters": {
                        "micrographs_file": saved_message.micrographs_file,
                        "coord_list_file": saved_message.coord_list_file,
                        "output_file": saved_message.extract_file,
                        "pixel_size": (
                            relion_options["angpix"]
                            * relion_options["motion_corr_binning"]
                        ),
                        "ctf_image": saved_message.ctf_image,
                        "ctf_max_resolution": saved_message.ctf_max_resolution,
                        "ctf_figure_of_merit": saved_message.ctf_figure_of_merit,
                        "defocus_u": saved_message.defocus_u,
                        "defocus_v": saved_message.defocus_v,
                        "defocus_angle": saved_message.defocus_angle,
                        "particle_diameter": particle_diameter,
                        "downscale": relion_options["downscale"],
                        "kv": relion_options["voltage"],
                        "node_creator_queue": machine_config.node_creator_queue,
                        "session_id": message["session_id"],
                        "autoproc_program_id": _app_id(
                            _pj_id(message["program_id"], _db, recipe="em-spa-extract"),
                            _db,
                        ),
                        "batch_size": default_spa_parameters.batch_size_2d,
                    },
                    "recipes": ["em-spa-extract"],
                }
                if _transport_object:
                    zocalo_message["parameters"][
                        "feedback_queue"
                    ] = _transport_object.feedback_queue
                    _transport_object.send(
                        "processing_recipe", zocalo_message, new_connection=True
                    )
        else:
            # If the diameter is known then just send the new message
            particle_diameter = relion_params.particle_diameter
            zocalo_message = {
                "parameters": {
                    "micrographs_file": params_to_forward["micrographs_file"],
                    "coord_list_file": params_to_forward["coord_list_file"],
                    "output_file": params_to_forward["extract_file"],
                    "pixel_size": (
                        relion_options["angpix"] * relion_options["motion_corr_binning"]
                    ),
                    "ctf_image": params_to_forward["ctf_values"]["CtfImage"],
                    "ctf_max_resolution": params_to_forward["ctf_values"][
                        "CtfMaxResolution"
                    ],
                    "ctf_figure_of_merit": params_to_forward["ctf_values"][
                        "CtfFigureOfMerit"
                    ],
                    "defocus_u": params_to_forward["ctf_values"]["DefocusU"],
                    "defocus_v": params_to_forward["ctf_values"]["DefocusV"],
                    "defocus_angle": params_to_forward["ctf_values"]["DefocusAngle"],
                    "particle_diameter": particle_diameter,
                    "downscale": relion_options["downscale"],
                    "kv": relion_options["voltage"],
                    "node_creator_queue": machine_config.node_creator_queue,
                    "session_id": message["session_id"],
                    "autoproc_program_id": _app_id(
                        _pj_id(message["program_id"], _db, recipe="em-spa-extract"), _db
                    ),
                    "batch_size": default_spa_parameters.batch_size_2d,
                },
                "recipes": ["em-spa-extract"],
            }
            if _transport_object:
                zocalo_message["parameters"][
                    "feedback_queue"
                ] = _transport_object.feedback_queue
                _transport_object.send(
                    "processing_recipe", zocalo_message, new_connection=True
                )
            if demo:
                _register_incomplete_2d_batch(
                    {
                        "session_id": message["session_id"],
                        "program_id": message["program_id"],
                        "class2d_message": {
                            "particles_file": "Select/job009/particles_split_1.star",
                            "class2d_dir": "Class2D",
                            "batch_size": 50000,
                        },
                    },
                    _db=_db,
                    demo=demo,
                )

    else:
        # If not enough particles then save the new sizes
        particle_list = message.get("particle_diameters")
        assert isinstance(particle_list, list)
        for particle in particle_list:
            new_particle = db.ParticleSizes(pj_id=pj_id, particle_size=particle)
            _db.add(new_particle)
            _db.commit()
    _db.close()


def _register_picked_particles_use_boxsize(message: dict, _db=murfey_db):
    """Received picked particles from the autopick service"""
    # Add this message to the table of seen messages
    params_to_forward = message.get("extraction_parameters")
    assert isinstance(params_to_forward, dict)

    instrument_name = (
        _db.exec(select(db.Session).where(db.Session.id == message["session_id"]))
        .one()
        .instrument_name
    )
    machine_config = get_machine_config(instrument_name=instrument_name)[
        instrument_name
    ]
    pj_id = _pj_id(message["program_id"], _db)
    ctf_params = db.CtfParameters(
        pj_id=pj_id,
        micrographs_file=params_to_forward["micrographs_file"],
        coord_list_file=params_to_forward["coord_list_file"],
        extract_file=params_to_forward["extract_file"],
        ctf_image=params_to_forward["ctf_values"]["CtfImage"],
        ctf_max_resolution=params_to_forward["ctf_values"]["CtfMaxResolution"],
        ctf_figure_of_merit=params_to_forward["ctf_values"]["CtfFigureOfMerit"],
        defocus_u=params_to_forward["ctf_values"]["DefocusU"],
        defocus_v=params_to_forward["ctf_values"]["DefocusV"],
        defocus_angle=params_to_forward["ctf_values"]["DefocusAngle"],
    )
    _db.add(ctf_params)
    _db.commit()
    _db.close()

    # Set particle diameter as zero and send box sizes
    relion_params = _db.exec(
        select(db.SPARelionParameters).where(db.SPARelionParameters.pj_id == pj_id)
    ).one()
    feedback_params = _db.exec(
        select(db.SPAFeedbackParameters).where(db.SPAFeedbackParameters.pj_id == pj_id)
    ).one()

    if feedback_params.picker_ispyb_id is None and _transport_object:
        assert feedback_params.picker_murfey_id is not None
        feedback_params.picker_ispyb_id = _transport_object.do_buffer_lookup(
            message["program_id"], feedback_params.picker_murfey_id
        )
        if feedback_params.picker_ispyb_id is not None:
            _flush_class2d(message["session_id"], message["program_id"], _db)
        _db.add(feedback_params)
        _db.commit()
        selection_stash = _db.exec(
            select(db.SelectionStash).where(db.SelectionStash.pj_id == pj_id)
        ).all()
        for s in selection_stash:
            _register_class_selection(
                {
                    "session_id": s.session_id,
                    "class_selection_score": s.class_selection_score or 0,
                },
                _db=_db,
            )
            _db.delete(s)
            _db.commit()

    # Send the message to extraction with the box sizes
    zocalo_message: dict = {
        "parameters": {
            "micrographs_file": params_to_forward["micrographs_file"],
            "coord_list_file": params_to_forward["coord_list_file"],
            "output_file": params_to_forward["extract_file"],
            "pixel_size": relion_params.angpix * relion_params.motion_corr_binning,
            "ctf_image": params_to_forward["ctf_values"]["CtfImage"],
            "ctf_max_resolution": params_to_forward["ctf_values"]["CtfMaxResolution"],
            "ctf_figure_of_merit": params_to_forward["ctf_values"]["CtfFigureOfMerit"],
            "defocus_u": params_to_forward["ctf_values"]["DefocusU"],
            "defocus_v": params_to_forward["ctf_values"]["DefocusV"],
            "defocus_angle": params_to_forward["ctf_values"]["DefocusAngle"],
            "particle_diameter": relion_params.particle_diameter,
            "boxsize": relion_params.boxsize,
            "small_boxsize": relion_params.small_boxsize,
            "downscale": relion_params.downscale,
            "kv": relion_params.voltage,
            "node_creator_queue": machine_config.node_creator_queue,
            "session_id": message["session_id"],
            "autoproc_program_id": _app_id(
                _pj_id(message["program_id"], _db, recipe="em-spa-extract"), _db
            ),
            "batch_size": default_spa_parameters.batch_size_2d,
        },
        "recipes": ["em-spa-extract"],
    }
    if _transport_object:
        zocalo_message["parameters"][
            "feedback_queue"
        ] = _transport_object.feedback_queue
        _transport_object.send("processing_recipe", zocalo_message, new_connection=True)
    _db.close()


def _release_2d_hold(message: dict, _db=murfey_db):
    relion_params, feedback_params = _get_spa_params(message["program_id"], _db)
    if not feedback_params.star_combination_job:
        feedback_params.star_combination_job = feedback_params.next_job + (
            3 if default_spa_parameters.do_icebreaker_jobs else 2
        )
    pj_id = _pj_id(message["program_id"], _db, recipe="em-spa-class2d")
    if feedback_params.rerun_class2d:
        first_class2d = _db.exec(
            select(db.Class2DParameters).where(db.Class2DParameters.pj_id == pj_id)
        ).first()
        instrument_name = (
            _db.exec(select(db.Session).where(db.Session.id == message["session_id"]))
            .one()
            .instrument_name
        )
        machine_config = get_machine_config(instrument_name=instrument_name)[
            instrument_name
        ]
        zocalo_message: dict = {
            "parameters": {
                "particles_file": first_class2d.particles_file,
                "class2d_dir": message["job_dir"],
                "batch_is_complete": first_class2d.complete,
                "batch_size": first_class2d.batch_size,
                "particle_diameter": relion_params.particle_diameter,
                "mask_diameter": relion_params.mask_diameter or 0,
                "combine_star_job_number": feedback_params.star_combination_job,
                "autoselect_min_score": feedback_params.class_selection_score or 0,
                "autoproc_program_id": message["program_id"],
                "nr_iter": default_spa_parameters.nr_iter_2d,
                "nr_classes": default_spa_parameters.nr_classes_2d,
                "do_icebreaker_jobs": default_spa_parameters.do_icebreaker_jobs,
                "class2d_fraction_of_classes_to_remove": default_spa_parameters.fraction_of_classes_to_remove_2d,
                "picker_id": feedback_params.picker_ispyb_id,
                "class_uuids": _2d_class_murfey_ids(
                    first_class2d.particles_file, message["program_id"], _db
                ),
                "class2d_grp_uuid": _db.exec(
                    select(db.Class2DParameters)
                    .where(
                        db.Class2DParameters.particles_file
                        == first_class2d.particles_file
                    )
                    .where(db.Class2DParameters.pj_id == pj_id)
                )
                .one()
                .murfey_id,
                "session_id": message["session_id"],
                "node_creator_queue": machine_config.node_creator_queue,
            },
            "recipes": ["em-spa-class2d"],
        }
        if first_class2d.complete:
            feedback_params.next_job += (
                4 if default_spa_parameters.do_icebreaker_jobs else 3
            )
        feedback_params.rerun_class2d = False
        _db.add(feedback_params)
        if first_class2d.complete:
            _db.delete(first_class2d)
        _db.commit()
        _db.close()
        if _transport_object:
            zocalo_message["parameters"][
                "feedback_queue"
            ] = _transport_object.feedback_queue
            _transport_object.send(
                "processing_recipe", zocalo_message, new_connection=True
            )
    else:
        feedback_params.hold_class2d = False
        _db.add(feedback_params)
        _db.commit()
        _db.close()


def _release_3d_hold(message: dict, _db=murfey_db):
    pj_id_params = _pj_id(message["program_id"], _db, recipe="em-spa-preprocess")
    pj_id = _pj_id(message["program_id"], _db, recipe="em-spa-class3d")
    relion_params = _db.exec(
        select(db.SPARelionParameters).where(
            db.SPARelionParameters.pj_id == pj_id_params
        )
    ).one()
    feedback_params = _db.exec(
        select(db.SPAFeedbackParameters).where(
            db.SPAFeedbackParameters.pj_id == pj_id_params
        )
    ).one()
    class3d_params = _db.exec(
        select(db.Class3DParameters).where(db.Class3DParameters.pj_id == pj_id)
    ).one()
    if class3d_params.run:
        instrument_name = (
            _db.exec(select(db.Session).where(db.Session.id == message["session_id"]))
            .one()
            .instrument_name
        )
        machine_config = get_machine_config(instrument_name=instrument_name)[
            instrument_name
        ]
        zocalo_message: dict = {
            "parameters": {
                "particles_file": class3d_params.particles_file,
                "class3d_dir": class3d_params.class3d_dir,
                "batch_size": class3d_params.batch_size,
                "symmetry": relion_params.symmetry,
                "particle_diameter": relion_params.particle_diameter,
                "mask_diameter": relion_params.mask_diameter or 0,
                "do_initial_model": False if feedback_params.initial_model else True,
                "initial_model_file": feedback_params.initial_model,
                "picker_id": feedback_params.picker_ispyb_id,
                "class_uuids": _3d_class_murfey_ids(
                    class3d_params.particles_file, _app_id(pj_id, _db), _db
                ),
                "class3d_grp_uuid": _db.exec(
                    select(db.Class3DParameters)
                    .where(
                        db.Class3DParameters.particles_file
                        == class3d_params.particles_file
                    )
                    .where(db.Class3DParameters.pj_id == pj_id)
                )
                .one()
                .murfey_id,
                "nr_iter": default_spa_parameters.nr_iter_3d,
                "initial_model_iterations": default_spa_parameters.nr_iter_ini_model,
                "nr_classes": default_spa_parameters.nr_classes_3d,
                "do_icebreaker_jobs": default_spa_parameters.do_icebreaker_jobs,
                "class2d_fraction_of_classes_to_remove": default_spa_parameters.fraction_of_classes_to_remove_2d,
                "session_id": message["session_id"],
                "autoproc_program_id": _app_id(
                    _pj_id(message["program_id"], _db, recipe="em-spa-class3d"), _db
                ),
                "node_creator_queue": machine_config.node_creator_queue,
            },
            "recipes": ["em-spa-class3d"],
        }
        if _transport_object:
            zocalo_message["parameters"][
                "feedback_queue"
            ] = _transport_object.feedback_queue
            _transport_object.send(
                "processing_recipe", zocalo_message, new_connection=True
            )
        class3d_params.run = False
        _db.add(class3d_params)
    else:
        feedback_params.hold_class3d = False
    _db.add(feedback_params)
    _db.commit()
    _db.close()


def _release_refine_hold(message: dict, _db=murfey_db):
    pj_id_params = _pj_id(message["program_id"], _db, recipe="em-spa-preprocess")
    pj_id = _pj_id(message["program_id"], _db, recipe="em-spa-refine")
    relion_params = _db.exec(
        select(db.SPARelionParameters).where(
            db.SPARelionParameters.pj_id == pj_id_params
        )
    ).one()
    feedback_params = _db.exec(
        select(db.SPAFeedbackParameters).where(
            db.SPAFeedbackParameters.pj_id == pj_id_params
        )
    ).one()
    refine_params = _db.exec(
        select(db.RefineParameters)
        .where(db.RefineParameters.pj_id == pj_id)
        .where(db.RefineParameters.tag == "first")
    ).one()
    symmetry_refine_params = _db.exec(
        select(db.RefineParameters)
        .where(db.RefineParameters.pj_id == pj_id)
        .where(db.RefineParameters.tag == "symmetry")
    ).one()
    if refine_params.run:
        instrument_name = (
            _db.exec(select(db.Session).where(db.Session.id == message["session_id"]))
            .one()
            .instrument_name
        )
        machine_config = get_machine_config(instrument_name=instrument_name)[
            instrument_name
        ]
        zocalo_message: dict = {
            "parameters": {
                "refine_job_dir": refine_params.refine_dir,
                "class3d_dir": refine_params.class3d_dir,
                "class_number": refine_params.class_number,
                "pixel_size": relion_params.angpix,
                "particle_diameter": relion_params.particle_diameter,
                "mask_diameter": relion_params.mask_diameter or 0,
                "symmetry": relion_params.symmetry,
                "node_creator_queue": machine_config.node_creator_queue,
                "nr_iter": default_spa_parameters.nr_iter_3d,
                "picker_id": feedback_params.picker_ispyb_id,
                "refined_class_uuid": _refine_murfey_id(
                    refine_dir=refine_params.refine_dir,
                    tag=refine_params.tag,
                    app_id=_app_id(pj_id, _db),
                    _db=_db,
                ),
                "refined_grp_uuid": refine_params.murfey_id,
                "symmetry_refined_class_uuid": _refine_murfey_id(
                    refine_dir=symmetry_refine_params.refine_dir,
                    tag=symmetry_refine_params.tag,
                    app_id=_app_id(pj_id, _db),
                    _db=_db,
                ),
                "symmetry_refined_grp_uuid": symmetry_refine_params.murfey_id,
                "session_id": message["session_id"],
                "autoproc_program_id": _app_id(
                    _pj_id(message["program_id"], _db, recipe="em-spa-refine"), _db
                ),
            },
            "recipes": ["em-spa-refine"],
        }
        if _transport_object:
            zocalo_message["parameters"][
                "feedback_queue"
            ] = _transport_object.feedback_queue
            _transport_object.send(
                "processing_recipe", zocalo_message, new_connection=True
            )
        refine_params.run = False
        _db.add(refine_params)
    else:
        feedback_params.hold_refine = False
    _db.add(feedback_params)
    _db.commit()
    _db.close()


def _register_incomplete_2d_batch(message: dict, _db=murfey_db, demo: bool = False):
    """Received first batch from particle selection service"""
    # the general parameters are stored using the preprocessing auto proc program ID
    logger.info("Registering incomplete particle batch for 2D classification")
    instrument_name = (
        _db.exec(select(db.Session).where(db.Session.id == message["session_id"]))
        .one()
        .instrument_name
    )
    machine_config = get_machine_config(instrument_name=instrument_name)[
        instrument_name
    ]
    pj_id_params = _pj_id(message["program_id"], _db, recipe="em-spa-preprocess")
    pj_id = _pj_id(message["program_id"], _db, recipe="em-spa-class2d")
    relion_params = _db.exec(
        select(db.SPARelionParameters).where(
            db.SPARelionParameters.pj_id == pj_id_params
        )
    ).one()
    feedback_params = _db.exec(
        select(db.SPAFeedbackParameters).where(
            db.SPAFeedbackParameters.pj_id == pj_id_params
        )
    ).one()
    if feedback_params.hold_class2d:
        feedback_params.rerun_class2d = True
        _db.add(feedback_params)
        _db.commit()
        _db.close()
        return
    feedback_params.next_job = 10 if default_spa_parameters.do_icebreaker_jobs else 7
    feedback_params.hold_class2d = True
    relion_options = dict(relion_params)
    other_options = dict(feedback_params)
    if other_options["picker_ispyb_id"] is None:
        logger.info("No ISPyB particle picker ID yet")
        feedback_params.hold_class2d = False
        _db.add(feedback_params)
        _db.commit()
        _db.expunge(feedback_params)
        return
    _db.add(feedback_params)
    _db.commit()
    _db.expunge(feedback_params)
    class2d_message = message.get("class2d_message")
    assert isinstance(class2d_message, dict)
    if not _db.exec(
        select(func.count(db.Class2DParameters.particles_file))
        .where(db.Class2DParameters.particles_file == class2d_message["particles_file"])
        .where(db.Class2DParameters.pj_id == pj_id)
    ).one():
        class2d_params = db.Class2DParameters(
            pj_id=pj_id,
            murfey_id=_murfey_id(message["program_id"], _db)[0],
            particles_file=class2d_message["particles_file"],
            class2d_dir=class2d_message["class2d_dir"],
            batch_size=class2d_message["batch_size"],
            complete=False,
        )
        _db.add(class2d_params)
        _db.commit()
        murfey_ids = _murfey_id(message["program_id"], _db, number=50)
        _murfey_class2ds(
            murfey_ids, class2d_message["particles_file"], message["program_id"], _db
        )
    zocalo_message: dict = {
        "parameters": {
            "particles_file": class2d_message["particles_file"],
            "class2d_dir": f"{class2d_message['class2d_dir']}{other_options['next_job']:03}",
            "batch_is_complete": False,
            "particle_diameter": relion_options["particle_diameter"],
            "combine_star_job_number": -1,
            "picker_id": other_options["picker_ispyb_id"],
            "nr_iter": default_spa_parameters.nr_iter_2d,
            "batch_size": default_spa_parameters.batch_size_2d,
            "nr_classes": default_spa_parameters.nr_classes_2d,
            "do_icebreaker_jobs": default_spa_parameters.do_icebreaker_jobs,
            "class2d_fraction_of_classes_to_remove": default_spa_parameters.fraction_of_classes_to_remove_2d,
            "mask_diameter": 0,
            "class_uuids": _2d_class_murfey_ids(
                class2d_message["particles_file"], _app_id(pj_id, _db), _db
            ),
            "class2d_grp_uuid": _db.exec(
                select(db.Class2DParameters).where(
                    db.Class2DParameters.particles_file
                    == class2d_message["particles_file"]
                    and db.Class2DParameters.pj_id == pj_id
                )
            )
            .one()
            .murfey_id,
            "session_id": message["session_id"],
            "autoproc_program_id": _app_id(
                _pj_id(message["program_id"], _db, recipe="em-spa-class2d"), _db
            ),
            "node_creator_queue": machine_config.node_creator_queue,
        },
        "recipes": ["em-spa-class2d"],
    }
    if _transport_object:
        zocalo_message["parameters"][
            "feedback_queue"
        ] = _transport_object.feedback_queue
        _transport_object.send("processing_recipe", zocalo_message, new_connection=True)
        logger.info("2D classification requested")
    if demo:
        logger.info("Incomplete 2D batch registered in demo mode")
        if not _db.exec(
            select(func.count(db.Class2DParameters.particles_file)).where(
                db.Class2DParameters.particles_file == class2d_message["particles_file"]
                and db.Class2DParameters.pj_id == pj_id
                and db.Class2DParameters.complete
            )
        ).one():
            _register_complete_2d_batch(message, _db=_db, demo=demo)
            message["class2d_message"]["particles_file"] = (
                message["class2d_message"]["particles_file"] + "_new"
            )
            _register_complete_2d_batch(message, _db=_db, demo=demo)
    _db.close()


def _register_complete_2d_batch(message: dict, _db=murfey_db, demo: bool = False):
    """Received full batch from particle selection service"""
    instrument_name = (
        _db.exec(select(db.Session).where(db.Session.id == message["session_id"]))
        .one()
        .instrument_name
    )
    machine_config = get_machine_config(instrument_name=instrument_name)[
        instrument_name
    ]
    class2d_message = message.get("class2d_message")
    assert isinstance(class2d_message, dict)
    pj_id_params = _pj_id(message["program_id"], _db, recipe="em-spa-preprocess")
    pj_id = _pj_id(message["program_id"], _db, recipe="em-spa-class2d")
    relion_params = _db.exec(
        select(db.SPARelionParameters).where(
            db.SPARelionParameters.pj_id == pj_id_params
        )
    ).one()
    feedback_params = _db.exec(
        select(db.SPAFeedbackParameters).where(
            db.SPAFeedbackParameters.pj_id == pj_id_params
        )
    ).one()
    _db.expunge(relion_params)
    _db.expunge(feedback_params)
    if feedback_params.hold_class2d or feedback_params.picker_ispyb_id is None:
        feedback_params.rerun_class2d = True
        _db.add(feedback_params)
        _db.commit()
        # If waiting then save the message
        if _db.exec(
            select(func.count(db.Class2DParameters.particles_file))
            .where(db.Class2DParameters.pj_id == pj_id)
            .where(
                db.Class2DParameters.particles_file == class2d_message["particles_file"]
            )
        ).one():
            class2d_params = _db.exec(
                select(db.Class2DParameters)
                .where(db.Class2DParameters.pj_id == pj_id)
                .where(
                    db.Class2DParameters.particles_file
                    == class2d_message["particles_file"]
                )
            ).one()
            class2d_params.complete = True
            _db.add(class2d_params)
            _db.commit()
            _db.close()
        else:
            class2d_params = db.Class2DParameters(
                pj_id=pj_id,
                murfey_id=_murfey_id(message["program_id"], _db)[0],
                particles_file=class2d_message["particles_file"],
                class2d_dir=class2d_message["class2d_dir"],
                batch_size=class2d_message["batch_size"],
            )
            _db.add(class2d_params)
            _db.commit()
            _db.close()
            murfey_ids = _murfey_id(_app_id(pj_id, _db), _db, number=50)
            _murfey_class2ds(
                murfey_ids, class2d_message["particles_file"], _app_id(pj_id, _db), _db
            )
        if demo:
            _register_class_selection(
                {"session_id": message["session_id"], "class_selection_score": 0.5},
                _db=_db,
                demo=demo,
            )
    elif not feedback_params.class_selection_score:
        # For the first batch, start a container and set the database to wait
        job_number_after_first_batch = (
            10 if default_spa_parameters.do_icebreaker_jobs else 7
        )
        if (
            feedback_params.next_job is not None
            and feedback_params.next_job < job_number_after_first_batch
        ):
            feedback_params.next_job = job_number_after_first_batch
        if not feedback_params.star_combination_job:
            feedback_params.star_combination_job = feedback_params.next_job + (
                3 if default_spa_parameters.do_icebreaker_jobs else 2
            )
        if _db.exec(
            select(func.count(db.Class2DParameters.particles_file))
            .where(db.Class2DParameters.pj_id == pj_id)
            .where(
                db.Class2DParameters.particles_file == class2d_message["particles_file"]
            )
        ).one():
            class_uuids = _2d_class_murfey_ids(
                class2d_message["particles_file"], _app_id(pj_id, _db), _db
            )
            class2d_grp_uuid = (
                _db.exec(
                    select(db.Class2DParameters)
                    .where(db.Class2DParameters.pj_id == pj_id)
                    .where(
                        db.Class2DParameters.particles_file
                        == class2d_message["particles_file"]
                    )
                )
                .one()
                .murfey_id
            )
        else:
            class_uuids = {
                str(i + 1): m
                for i, m in enumerate(_murfey_id(_app_id(pj_id, _db), _db, number=50))
            }
            class2d_grp_uuid = _murfey_id(_app_id(pj_id, _db), _db)[0]
        zocalo_message: dict = {
            "parameters": {
                "particles_file": class2d_message["particles_file"],
                "class2d_dir": f"{class2d_message['class2d_dir']}{feedback_params.next_job:03}",
                "batch_is_complete": True,
                "particle_diameter": relion_params.particle_diameter,
                "mask_diameter": relion_params.mask_diameter or 0,
                "combine_star_job_number": feedback_params.star_combination_job,
                "autoselect_min_score": 0,
                "picker_id": feedback_params.picker_ispyb_id,
                "class_uuids": class_uuids,
                "class2d_grp_uuid": class2d_grp_uuid,
                "nr_iter": default_spa_parameters.nr_iter_2d,
                "batch_size": default_spa_parameters.batch_size_2d,
                "nr_classes": default_spa_parameters.nr_classes_2d,
                "do_icebreaker_jobs": default_spa_parameters.do_icebreaker_jobs,
                "class2d_fraction_of_classes_to_remove": default_spa_parameters.fraction_of_classes_to_remove_2d,
                "session_id": message["session_id"],
                "autoproc_program_id": _app_id(
                    _pj_id(message["program_id"], _db, recipe="em-spa-class2d"), _db
                ),
                "node_creator_queue": machine_config.node_creator_queue,
            },
            "recipes": ["em-spa-class2d"],
        }
        if _transport_object:
            zocalo_message["parameters"][
                "feedback_queue"
            ] = _transport_object.feedback_queue
            _transport_object.send(
                "processing_recipe", zocalo_message, new_connection=True
            )
        feedback_params.hold_class2d = True
        feedback_params.next_job += (
            4 if default_spa_parameters.do_icebreaker_jobs else 3
        )
        _db.add(feedback_params)
        _db.commit()
        _db.close()
    else:
        # Send all other messages on to a container
        if _db.exec(
            select(func.count(db.Class2DParameters.particles_file))
            .where(db.Class2DParameters.pj_id == pj_id)
            .where(
                db.Class2DParameters.particles_file == class2d_message["particles_file"]
            )
        ).one():
            class_uuids = _2d_class_murfey_ids(
                class2d_message["particles_file"], _app_id(pj_id, _db), _db
            )
            class2d_grp_uuid = (
                _db.exec(
                    select(db.Class2DParameters)
                    .where(db.Class2DParameters.pj_id == pj_id)
                    .where(
                        db.Class2DParameters.particles_file
                        == class2d_message["particles_file"]
                    )
                )
                .one()
                .murfey_id
            )
        else:
            class_uuids = {
                str(i + 1): m
                for i, m in enumerate(_murfey_id(_app_id(pj_id, _db), _db, number=50))
            }
            class2d_grp_uuid = _murfey_id(_app_id(pj_id, _db), _db)[0]
        zocalo_message = {
            "parameters": {
                "particles_file": class2d_message["particles_file"],
                "class2d_dir": f"{class2d_message['class2d_dir']}{feedback_params.next_job:03}",
                "batch_is_complete": True,
                "particle_diameter": relion_params.particle_diameter,
                "mask_diameter": relion_params.mask_diameter or 0,
                "combine_star_job_number": feedback_params.star_combination_job,
                "autoselect_min_score": feedback_params.class_selection_score or 0,
                "picker_id": feedback_params.picker_ispyb_id,
                "class_uuids": class_uuids,
                "class2d_grp_uuid": class2d_grp_uuid,
                "nr_iter": default_spa_parameters.nr_iter_2d,
                "batch_size": default_spa_parameters.batch_size_2d,
                "nr_classes": default_spa_parameters.nr_classes_2d,
                "do_icebreaker_jobs": default_spa_parameters.do_icebreaker_jobs,
                "class2d_fraction_of_classes_to_remove": default_spa_parameters.fraction_of_classes_to_remove_2d,
                "session_id": message["session_id"],
                "autoproc_program_id": _app_id(
                    _pj_id(message["program_id"], _db, recipe="em-spa-class2d"), _db
                ),
                "node_creator_queue": machine_config.node_creator_queue,
            },
            "recipes": ["em-spa-class2d"],
        }
        if _transport_object:
            zocalo_message["parameters"][
                "feedback_queue"
            ] = _transport_object.feedback_queue
            _transport_object.send(
                "processing_recipe", zocalo_message, new_connection=True
            )
        feedback_params.next_job += (
            3 if default_spa_parameters.do_icebreaker_jobs else 2
        )
        _db.add(feedback_params)
        _db.commit()
        _db.close()


def _flush_class2d(
    session_id: int,
    app_id: int,
    _db,
    relion_params: db.SPARelionParameters | None = None,
    feedback_params: db.SPAFeedbackParameters | None = None,
):
    instrument_name = (
        _db.exec(select(db.Session).where(db.Session.id == session_id))
        .one()
        .instrument_name
    )
    machine_config = get_machine_config(instrument_name=instrument_name)[
        instrument_name
    ]
    if not relion_params or feedback_params:
        pj_id_params = _pj_id(app_id, _db, recipe="em-spa-preprocess")
    if not relion_params:
        relion_params = _db.exec(
            select(db.SPARelionParameters).where(
                db.SPARelionParameters.pj_id == pj_id_params
            )
        ).one()
        _db.expunge(relion_params)
    if not feedback_params:
        feedback_params = _db.exec(
            select(db.SPAFeedbackParameters).where(
                db.SPAFeedbackParameters.pj_id == pj_id_params
            )
        ).one()
        _db.expunge(feedback_params)
    if not relion_params or not feedback_params:
        return
    pj_id = _pj_id(app_id, _db, recipe="em-spa-class2d")
    class2d_db = _db.exec(
        select(db.Class2DParameters)
        .where(db.Class2DParameters.pj_id == pj_id)
        .where(db.Class2DParameters.complete)
    ).all()
    if not feedback_params.next_job:
        feedback_params.next_job = (
            10 if default_spa_parameters.do_icebreaker_jobs else 7
        )
    if not feedback_params.star_combination_job:
        feedback_params.star_combination_job = feedback_params.next_job + (
            3 if default_spa_parameters.do_icebreaker_jobs else 2
        )
    for saved_message in class2d_db:
        # Send all held Class2D messages on with the selection score added
        _db.expunge(saved_message)
        zocalo_message: dict = {
            "parameters": {
                "particles_file": saved_message.particles_file,
                "class2d_dir": f"{saved_message.class2d_dir}{feedback_params.next_job:03}",
                "batch_is_complete": True,
                "batch_size": saved_message.batch_size,
                "particle_diameter": relion_params.particle_diameter,
                "mask_diameter": relion_params.mask_diameter or 0,
                "combine_star_job_number": feedback_params.star_combination_job,
                "autoselect_min_score": feedback_params.class_selection_score or 0,
                "picker_id": feedback_params.picker_ispyb_id,
                "class_uuids": _2d_class_murfey_ids(
                    saved_message.particles_file, _app_id(pj_id, _db), _db
                ),
                "class2d_grp_uuid": saved_message.murfey_id,
                "nr_iter": default_spa_parameters.nr_iter_2d,
                "nr_classes": default_spa_parameters.nr_classes_2d,
                "do_icebreaker_jobs": default_spa_parameters.do_icebreaker_jobs,
                "class2d_fraction_of_classes_to_remove": default_spa_parameters.fraction_of_classes_to_remove_2d,
                "session_id": session_id,
                "autoproc_program_id": _app_id(pj_id, _db),
                "node_creator_queue": machine_config.node_creator_queue,
            },
            "recipes": ["em-spa-class2d"],
        }
        if _transport_object:
            zocalo_message["parameters"][
                "feedback_queue"
            ] = _transport_object.feedback_queue
            _transport_object.send(
                "processing_recipe", zocalo_message, new_connection=True
            )
        feedback_params.next_job += (
            3 if default_spa_parameters.do_icebreaker_jobs else 2
        )
        _db.delete(saved_message)
    _db.add(feedback_params)
    _db.commit()


def _register_class_selection(message: dict, _db=murfey_db, demo: bool = False):
    """Received selection score from class selection service"""
    pj_id_params = _pj_id(message["program_id"], _db, recipe="em-spa-preprocess")
    pj_id = _pj_id(message["program_id"], _db, recipe="em-spa-class2d")
    relion_params = _db.exec(
        select(db.SPARelionParameters).where(
            db.SPARelionParameters.pj_id == pj_id_params
        )
    ).one()
    class2d_db = _db.exec(
        select(db.Class2DParameters).where(db.Class2DParameters.pj_id == pj_id)
    ).all()
    # Add the class selection score to the database
    feedback_params = _db.exec(
        select(db.SPAFeedbackParameters).where(
            db.SPAFeedbackParameters.pj_id == pj_id_params
        )
    ).one()
    _db.expunge(feedback_params)

    if feedback_params.picker_ispyb_id is None:
        selection_stash = db.SelectionStash(
            pj_id=pj_id,
            class_selection_score=message["class_selection_score"] or 0,
        )
        _db.add(selection_stash)
        _db.commit()
        _db.close()
        return

    feedback_params.class_selection_score = message.get("class_selection_score") or 0
    feedback_params.hold_class2d = False
    next_job = feedback_params.next_job
    if demo:
        for saved_message in class2d_db:
            # Send all held Class2D messages on with the selection score added
            _db.expunge(saved_message)
            particles_file = saved_message.particles_file
            logger.info("Complete 2D classification registered in demo mode")
            _register_3d_batch(
                {
                    "session_id": message["session_id"],
                    "class3d_message": {
                        "particles_file": particles_file,
                        "class3d_dir": "Class3D",
                        "batch_size": 50000,
                    },
                },
                _db=_db,
                demo=demo,
            )
            logger.info("3D classification registered in demo mode")
            _register_3d_batch(
                {
                    "session_id": message["session_id"],
                    "class3d_message": {
                        "particles_file": particles_file + "_new",
                        "class3d_dir": "Class3D",
                        "batch_size": 50000,
                    },
                },
                _db=_db,
                demo=demo,
            )
            _register_initial_model(
                {
                    "session_id": message["session_id"],
                    "initial_model": "InitialModel/job015/model.mrc",
                },
                _db=_db,
                demo=demo,
            )
            next_job += 3 if default_spa_parameters.do_icebreaker_jobs else 2
        feedback_params.next_job = next_job
        _db.close()
    else:
        _flush_class2d(
            message["session_id"],
            message["program_id"],
            _db,
            relion_params=relion_params,
            feedback_params=feedback_params,
        )
    _db.add(feedback_params)
    for sm in class2d_db:
        _db.delete(sm)
    _db.commit()
    _db.close()


def _find_initial_model(visit: str, machine_config: MachineConfig) -> Path | None:
    if machine_config.initial_model_search_directory:
        visit_directory = (
            machine_config.rsync_basepath
            / (machine_config.rsync_module or "data")
            / str(datetime.now().year)
            / visit
        )
        possible_models = [
            p
            for p in (
                visit_directory / machine_config.initial_model_search_directory
            ).glob("*.mrc")
            if "rescaled" not in p.name
        ]
        if possible_models:
            return sorted(possible_models, key=lambda x: x.stat().st_ctime)[-1]
    return None


def _downscaled_box_size(
    particle_diameter: int, pixel_size: float
) -> Tuple[int, float]:
    box_size = int(math.ceil(1.2 * particle_diameter))
    box_size = box_size + box_size % 2
    for small_box_pix in (
        48,
        64,
        96,
        128,
        160,
        192,
        256,
        288,
        300,
        320,
        360,
        384,
        400,
        420,
        450,
        480,
        512,
        640,
        768,
        896,
        1024,
    ):
        # Don't go larger than the original box
        if small_box_pix > box_size:
            return box_size, pixel_size
        # If Nyquist freq. is better than 8.5 A, use this downscaled box, else step size
        small_box_angpix = pixel_size * box_size / small_box_pix
        if small_box_angpix < 4.25:
            return small_box_pix, small_box_angpix
    raise ValueError(f"Box size is too large: {box_size}")


def _resize_intial_model(
    downscaled_box_size: int,
    downscaled_pixel_size: float,
    input_path: Path,
    output_path: Path,
    executables: Dict[str, Path],
    env: Dict[str, str],
) -> None:
    if executables.get("relion_image_handler"):
        comp_proc = subprocess.run(
            [
                f"{str(executables['relion_image_handler'])}",
                "--i",
                str(input_path),
                "--new_box",
                str(downscaled_box_size),
                "--rescale_angpix",
                str(downscaled_pixel_size),
                "--o",
                str(output_path),
            ],
            capture_output=True,
            text=True,
            env=env,
        )
        with mrcfile.open(output_path) as rescaled_mrc:
            rescaled_mrc.header.cella = (
                downscaled_pixel_size,
                downscaled_pixel_size,
                downscaled_pixel_size,
            )
        if comp_proc.returncode:
            logger.error(
                f"Resizing initial model {input_path} failed \n {comp_proc.stdout}"
            )
    return None


def _register_3d_batch(message: dict, _db=murfey_db, demo: bool = False):
    """Received 3d batch from class selection service"""
    class3d_message = message.get("class3d_message")
    assert isinstance(class3d_message, dict)
    instrument_name = (
        _db.exec(select(db.Session).where(db.Session.id == message["session_id"]))
        .one()
        .instrument_name
    )
    machine_config = get_machine_config(instrument_name=instrument_name)[
        instrument_name
    ]
    pj_id_params = _pj_id(message["program_id"], _db, recipe="em-spa-preprocess")
    pj_id = _pj_id(message["program_id"], _db, recipe="em-spa-class3d")
    relion_params = _db.exec(
        select(db.SPARelionParameters).where(
            db.SPARelionParameters.pj_id == pj_id_params
        )
    ).one()
    relion_options = dict(relion_params)
    feedback_params = _db.exec(
        select(db.SPAFeedbackParameters).where(
            db.SPAFeedbackParameters.pj_id == pj_id_params
        )
    ).one()
    other_options = dict(feedback_params)

    visit_name = (
        _db.exec(select(db.Session).where(db.Session.id == message["session_id"]))
        .one()
        .visit
    )

    provided_initial_model = _find_initial_model(visit_name, machine_config)
    if provided_initial_model and not feedback_params.initial_model:
        rescaled_initial_model_path = (
            provided_initial_model.parent
            / f"{provided_initial_model.stem}_rescaled_{pj_id}{provided_initial_model.suffix}"
        )
        if not rescaled_initial_model_path.is_file():
            _resize_intial_model(
                *_downscaled_box_size(
                    message["particle_diameter"],
                    relion_options["angpix"],
                ),
                provided_initial_model,
                rescaled_initial_model_path,
                machine_config.external_executables,
                machine_config.external_environment,
            )
            feedback_params.initial_model = str(rescaled_initial_model_path)
            other_options["initial_model"] = str(rescaled_initial_model_path)
            next_job = feedback_params.next_job
            class3d_dir = (
                f"{class3d_message['class3d_dir']}{(feedback_params.next_job+1):03}"
            )
            feedback_params.next_job += 1
            _db.add(feedback_params)
            _db.commit()

            class3d_grp_uuid = _murfey_id(message["program_id"], _db)[0]
            class_uuids = _murfey_id(message["program_id"], _db, number=4)
            class3d_params = db.Class3DParameters(
                pj_id=pj_id,
                murfey_id=class3d_grp_uuid,
                particles_file=class3d_message["particles_file"],
                class3d_dir=class3d_dir,
                batch_size=class3d_message["batch_size"],
            )
            _db.add(class3d_params)
            _db.commit()
            _murfey_class3ds(
                class_uuids,
                class3d_message["particles_file"],
                message["program_id"],
                _db,
            )

    if feedback_params.hold_class3d:
        # If waiting then save the message
        class3d_params = _db.exec(
            select(db.Class3DParameters).where(db.Class3DParameters.pj_id == pj_id)
        ).one()
        class3d_params.run = True
        class3d_params.particles_file = class3d_message["particles_file"]
        class3d_params.batch_size = class3d_message["batch_size"]
        _db.add(class3d_params)
        _db.commit()
        _db.close()
    elif not feedback_params.initial_model:
        # For the first batch, start a container and set the database to wait
        next_job = feedback_params.next_job
        class3d_dir = (
            f"{class3d_message['class3d_dir']}{(feedback_params.next_job+1):03}"
        )
        class3d_grp_uuid = _murfey_id(message["program_id"], _db)[0]
        class_uuids = _murfey_id(message["program_id"], _db, number=4)
        class3d_params = db.Class3DParameters(
            pj_id=pj_id,
            murfey_id=class3d_grp_uuid,
            particles_file=class3d_message["particles_file"],
            class3d_dir=class3d_dir,
            batch_size=class3d_message["batch_size"],
        )
        _db.add(class3d_params)
        _db.commit()
        _murfey_class3ds(
            class_uuids, class3d_message["particles_file"], message["program_id"], _db
        )

        feedback_params.hold_class3d = True
        next_job += 2
        feedback_params.next_job = next_job
        zocalo_message: dict = {
            "parameters": {
                "particles_file": class3d_message["particles_file"],
                "class3d_dir": class3d_dir,
                "batch_size": class3d_message["batch_size"],
                "symmetry": relion_options["symmetry"],
                "particle_diameter": relion_options["particle_diameter"],
                "mask_diameter": relion_options["mask_diameter"] or 0,
                "do_initial_model": True,
                "picker_id": other_options["picker_ispyb_id"],
                "class_uuids": {i + 1: m for i, m in enumerate(class_uuids)},
                "class3d_grp_uuid": class3d_grp_uuid,
                "nr_iter": default_spa_parameters.nr_iter_3d,
                "initial_model_iterations": default_spa_parameters.nr_iter_ini_model,
                "nr_classes": default_spa_parameters.nr_classes_3d,
                "do_icebreaker_jobs": default_spa_parameters.do_icebreaker_jobs,
                "class2d_fraction_of_classes_to_remove": default_spa_parameters.fraction_of_classes_to_remove_2d,
                "session_id": message["session_id"],
                "autoproc_program_id": _app_id(
                    _pj_id(message["program_id"], _db, recipe="em-spa-class3d"), _db
                ),
                "node_creator_queue": machine_config.node_creator_queue,
            },
            "recipes": ["em-spa-class3d"],
        }
        if _transport_object:
            zocalo_message["parameters"][
                "feedback_queue"
            ] = _transport_object.feedback_queue
            _transport_object.send(
                "processing_recipe", zocalo_message, new_connection=True
            )
        _db.add(feedback_params)
        _db.commit()
        _db.close()
    else:
        # Send all other messages on to a container
        class3d_params = _db.exec(
            select(db.Class3DParameters).where(db.Class3DParameters.pj_id == pj_id)
        ).one()
        zocalo_message = {
            "parameters": {
                "particles_file": class3d_message["particles_file"],
                "class3d_dir": class3d_params.class3d_dir,
                "batch_size": class3d_message["batch_size"],
                "symmetry": relion_options["symmetry"],
                "particle_diameter": relion_options["particle_diameter"],
                "mask_diameter": relion_options["mask_diameter"] or 0,
                "do_initial_model": False,
                "initial_model_file": other_options["initial_model"],
                "picker_id": other_options["picker_ispyb_id"],
                "class_uuids": _3d_class_murfey_ids(
                    class3d_params.particles_file, _app_id(pj_id, _db), _db
                ),
                "class3d_grp_uuid": class3d_params.murfey_id,
                "nr_iter": default_spa_parameters.nr_iter_3d,
                "initial_model_iterations": default_spa_parameters.nr_iter_ini_model,
                "nr_classes": default_spa_parameters.nr_classes_3d,
                "do_icebreaker_jobs": default_spa_parameters.do_icebreaker_jobs,
                "class2d_fraction_of_classes_to_remove": default_spa_parameters.fraction_of_classes_to_remove_2d,
                "session_id": message["session_id"],
                "autoproc_program_id": _app_id(
                    _pj_id(message["program_id"], _db, recipe="em-spa-class3d"), _db
                ),
                "node_creator_queue": machine_config.node_creator_queue,
            },
            "recipes": ["em-spa-class3d"],
        }
        if _transport_object:
            zocalo_message["parameters"][
                "feedback_queue"
            ] = _transport_object.feedback_queue
            _transport_object.send(
                "processing_recipe", zocalo_message, new_connection=True
            )
        feedback_params.hold_class3d = True
        _db.add(feedback_params)
        _db.commit()
        _db.close()


def _register_initial_model(message: dict, _db=murfey_db, demo: bool = False):
    """Received initial model from 3d classification service"""
    pj_id_params = _pj_id(message["program_id"], _db, recipe="em-spa-preprocess")
    # Add the initial model file to the database
    feedback_params = _db.exec(
        select(db.SPAFeedbackParameters).where(
            db.SPAFeedbackParameters.pj_id == pj_id_params
        )
    ).one()
    feedback_params.initial_model = message.get("initial_model")
    _db.add(feedback_params)
    _db.commit()
    _db.close()


def _flush_spa_preprocessing(message: dict):
    session_id = message["session_id"]
    stashed_files = murfey_db.exec(
        select(db.PreprocessStash)
        .where(db.PreprocessStash.session_id == session_id)
        .where(db.PreprocessStash.tag == message["tag"])
    ).all()
    if not stashed_files:
        return None
    instrument_name = (
        murfey_db.exec(select(db.Session).where(db.Session.id == message["session_id"]))
        .one()
        .instrument_name
    )
    machine_config = get_machine_config(instrument_name=instrument_name)[
        instrument_name
    ]
    collected_ids = murfey_db.exec(
        select(
            db.DataCollectionGroup,
            db.DataCollection,
            db.ProcessingJob,
            db.AutoProcProgram,
        )
        .where(db.DataCollectionGroup.session_id == session_id)
        .where(db.DataCollectionGroup.tag == message["tag"])
        .where(db.DataCollection.dcg_id == db.DataCollectionGroup.id)
        .where(db.ProcessingJob.dc_id == db.DataCollection.id)
        .where(db.AutoProcProgram.pj_id == db.ProcessingJob.id)
        .where(db.ProcessingJob.recipe == "em-spa-preprocess")
    ).one()
    params = murfey_db.exec(
        select(db.SPARelionParameters, db.SPAFeedbackParameters)
        .where(db.SPARelionParameters.pj_id == collected_ids[2].id)
        .where(db.SPAFeedbackParameters.pj_id == db.SPARelionParameters.pj_id)
    ).one()
    proc_params = params[0]
    feedback_params = params[1]
    if not proc_params:
        logger.warning(
            f"No SPA processing parameters found for client processing job ID {collected_ids[2].id}"
        )
        raise ValueError(
            "No processing parameters were foudn in the database when flushing SPA preprocessing"
        )

    murfey_ids = _murfey_id(
        collected_ids[3].id,
        murfey_db,
        number=2 * len(stashed_files),
        close=False,
    )
    if feedback_params.picker_murfey_id is None:
        feedback_params.picker_murfey_id = murfey_ids[1]
        murfey_db.add(feedback_params)

    for i, f in enumerate(stashed_files):
        mrcp = Path(f.mrc_out)
        ppath = Path(f.file_path)
        if not mrcp.parent.exists():
            mrcp.parent.mkdir(parents=True)
        movie = db.Movie(
            murfey_id=murfey_ids[2 * i],
            path=f.file_path,
            image_number=f.image_number,
            tag=f.tag,
            foil_hole_id=f.foil_hole_id,
        )
        murfey_db.add(movie)
        zocalo_message: dict = {
            "recipes": ["em-spa-preprocess"],
            "parameters": {
                "node_creator_queue": machine_config.node_creator_queue,
                "dcid": collected_ids[1].id,
                "kv": proc_params.voltage,
                "autoproc_program_id": collected_ids[3].id,
                "movie": f.file_path,
                "mrc_out": f.mrc_out,
                "pixel_size": proc_params.angpix,
                "image_number": f.image_number,
                "microscope": get_microscope(),
                "mc_uuid": murfey_ids[2 * i],
                "ft_bin": proc_params.motion_corr_binning,
                "fm_dose": proc_params.dose_per_frame,
                "gain_ref": proc_params.gain_ref,
                "picker_uuid": murfey_ids[2 * i + 1],
                "session_id": session_id,
                "particle_diameter": proc_params.particle_diameter or 0,
                "fm_int_file": f.eer_fractionation_file,
                "do_icebreaker_jobs": default_spa_parameters.do_icebreaker_jobs,
            },
        }
        if _transport_object:
            zocalo_message["parameters"][
                "feedback_queue"
            ] = _transport_object.feedback_queue
            _transport_object.send(
                "processing_recipe", zocalo_message, new_connection=True
            )
            murfey_db.delete(f)
        else:
            logger.error(
                f"Pre-processing was requested for {ppath.name} but no Zocalo transport object was found"
            )
    murfey_db.commit()
    murfey_db.close()
    return None


def _flush_tomography_preprocessing(message: dict):
    session_id = message["session_id"]
    instrument_name = (
        murfey_db.exec(select(db.Session).where(db.Session.id == session_id))
        .one()
        .instrument_name
    )
    machine_config = get_machine_config(instrument_name=instrument_name)[
        instrument_name
    ]
    stashed_files = murfey_db.exec(
        select(db.PreprocessStash)
        .where(db.PreprocessStash.session_id == session_id)
        .where(db.PreprocessStash.group_tag == message["data_collection_group_tag"])
    ).all()
    if not stashed_files:
        return
    collected_ids = murfey_db.exec(
        select(
            db.DataCollectionGroup,
        )
        .where(db.DataCollectionGroup.session_id == session_id)
        .where(db.DataCollectionGroup.tag == message["data_collection_group_tag"])
    ).first()
    proc_params = murfey_db.exec(
        select(db.TomographyPreprocessingParameters).where(
            db.TomographyPreprocessingParameters.dcg_id == collected_ids.id
        )
    ).one()
    if not proc_params:
        visit_name = message["visit_name"].replace("\r\n", "").replace("\n", "")
        logger.warning(
            f"No tomography processing parameters found for Murfey session {sanitise(str(message['session_id']))} on visit {sanitise(visit_name)}"
        )
        return

    for f in stashed_files:
        collected_ids = murfey_db.exec(
            select(
                db.DataCollectionGroup,
                db.DataCollection,
                db.ProcessingJob,
                db.AutoProcProgram,
            )
            .where(db.DataCollectionGroup.session_id == session_id)
            .where(db.DataCollectionGroup.tag == message["data_collection_group_tag"])
            .where(db.DataCollection.dcg_id == db.DataCollectionGroup.id)
            .where(db.DataCollection.tag == f.tag)
            .where(db.ProcessingJob.dc_id == db.DataCollection.id)
            .where(db.AutoProcProgram.pj_id == db.ProcessingJob.id)
            .where(db.ProcessingJob.recipe == "em-tomo-preprocess")
        ).one()
        detached_ids = [c.id for c in collected_ids]

        murfey_ids = _murfey_id(detached_ids[3], murfey_db, number=1, close=False)
        p = Path(f.mrc_out)
        if not p.parent.exists():
            p.parent.mkdir(parents=True)
        movie = db.Movie(
            murfey_id=murfey_ids[0],
            path=f.file_path,
            image_number=f.image_number,
            tag=f.tag,
        )
        murfey_db.add(movie)
        zocalo_message: dict = {
            "recipes": ["em-tomo-preprocess"],
            "parameters": {
                "node_creator_queue": machine_config.node_creator_queue,
                "dcid": detached_ids[1],
                "autoproc_program_id": detached_ids[3],
                "movie": f.file_path,
                "mrc_out": f.mrc_out,
                "pixel_size": proc_params.pixel_size,
                "kv": proc_params.voltage,
                "image_number": f.image_number,
                "microscope": get_microscope(),
                "mc_uuid": murfey_ids[0],
                "ft_bin": proc_params.motion_corr_binning,
                "fm_dose": proc_params.dose_per_frame,
                "gain_ref": (
                    str(machine_config.rsync_basepath / proc_params.gain_ref)
                    if proc_params.gain_ref
                    else proc_params.gain_ref
                ),
                "fm_int_file": proc_params.eer_fractionation_file or "",
            },
        }
        logger.info(
            f"Launching tomography preprocessing with Zocalo message: {zocalo_message}"
        )
        if _transport_object:
            zocalo_message["parameters"][
                "feedback_queue"
            ] = _transport_object.feedback_queue
            _transport_object.send(
                "processing_recipe", zocalo_message, new_connection=True
            )
        else:
            feedback_callback(
                {},
                {
                    "register": "motion_corrected",
                    "movie": f.file_path,
                    "mrc_out": f.mrc_out,
                    "movie_id": murfey_ids[0],
                    "program_id": detached_ids[3],
                },
            )
        murfey_db.delete(f)
        murfey_db.commit()
        murfey_db.close()


def _flush_grid_square_records(message: dict, _db=murfey_db, demo: bool = False):
    tag = message["tag"]
    session_id = message["session_id"]
    gs_ids = []
    for gs in _db.exec(
        select(db.GridSquare)
        .where(db.GridSquare.session_id == session_id)
        .where(db.GridSquare.tag == tag)
    ).all():
        gs_ids.append(gs.id)
        if demo:
            logger.info(f"Flushing grid square {gs.name}")
    for i in gs_ids:
        _flush_foil_hole_records(i, _db=_db, demo=demo)


def _flush_foil_hole_records(grid_square_id: int, _db=murfey_db, demo: bool = False):
    for fh in _db.exec(
        select(db.FoilHole).where(db.FoilHole.grid_square_id == grid_square_id)
    ).all():
        if demo:
            logger.info(f"Flushing foil hole: {fh.name}")


def _register_refinement(message: dict, _db=murfey_db, demo: bool = False):
    """Received class to refine from 3D classification"""
    instrument_name = (
        _db.exec(select(db.Session).where(db.Session.id == message["session_id"]))
        .one()
        .instrument_name
    )
    machine_config = get_machine_config(instrument_name=instrument_name)[
        instrument_name
    ]
    pj_id_params = _pj_id(message["program_id"], _db, recipe="em-spa-preprocess")
    pj_id = _pj_id(message["program_id"], _db, recipe="em-spa-refine")
    relion_params = _db.exec(
        select(db.SPARelionParameters).where(
            db.SPARelionParameters.pj_id == pj_id_params
        )
    ).one()
    relion_options = dict(relion_params)
    feedback_params = _db.exec(
        select(db.SPAFeedbackParameters).where(
            db.SPAFeedbackParameters.pj_id == pj_id_params
        )
    ).one()
    other_options = dict(feedback_params)

    if feedback_params.hold_refine:
        # If waiting then save the message
        refine_params = _db.exec(
            select(db.RefineParameters)
            .where(db.RefineParameters.pj_id == pj_id)
            .where(db.RefineParameters.tag == "first")
        ).one()
        # refine_params.refine_dir is not set as it will be the same as before
        refine_params.run = True
        refine_params.class3d_dir = message["class3d_dir"]
        refine_params.class_number = message["best_class"]
        _db.add(refine_params)
        _db.commit()
        _db.close()
    else:
        # Send all other messages on to a container
        try:
            refine_params = _db.exec(
                select(db.RefineParameters)
                .where(db.RefineParameters.pj_id == pj_id)
                .where(db.RefineParameters.tag == "first")
            ).one()
            symmetry_refine_params = _db.exec(
                select(db.RefineParameters)
                .where(db.RefineParameters.pj_id == pj_id)
                .where(db.RefineParameters.tag == "symmetry")
            ).one()
        except SQLAlchemyError:
            next_job = feedback_params.next_job
            refine_dir = f"{message['refine_dir']}{(feedback_params.next_job + 2):03}"
            refined_grp_uuid = _murfey_id(message["program_id"], _db)[0]
            refined_class_uuid = _murfey_id(message["program_id"], _db)[0]
            symmetry_refined_grp_uuid = _murfey_id(message["program_id"], _db)[0]
            symmetry_refined_class_uuid = _murfey_id(message["program_id"], _db)[0]

            refine_params = db.RefineParameters(
                tag="first",
                pj_id=pj_id,
                murfey_id=refined_grp_uuid,
                refine_dir=refine_dir,
                class3d_dir=message["class3d_dir"],
                class_number=message["best_class"],
            )
            symmetry_refine_params = db.RefineParameters(
                tag="symmetry",
                pj_id=pj_id,
                murfey_id=symmetry_refined_grp_uuid,
                refine_dir=refine_dir,
                class3d_dir=message["class3d_dir"],
                class_number=message["best_class"],
            )
            _db.add(refine_params)
            _db.add(symmetry_refine_params)
            _db.commit()
            _murfey_refine(
                murfey_id=refined_class_uuid,
                refine_dir=refine_dir,
                tag="first",
                app_id=message["program_id"],
                _db=_db,
            )
            _murfey_refine(
                murfey_id=symmetry_refined_class_uuid,
                refine_dir=refine_dir,
                tag="symmetry",
                app_id=message["program_id"],
                _db=_db,
            )

            if relion_options["symmetry"] == "C1":
                # Extra Refine, Mask, PostProcess beyond for determined symmetry
                next_job += 8
            else:
                # Select and Extract particles, then Refine, Mask, PostProcess
                next_job += 5
            feedback_params.next_job = next_job

        zocalo_message: dict = {
            "parameters": {
                "refine_job_dir": refine_params.refine_dir,
                "class3d_dir": message["class3d_dir"],
                "class_number": message["best_class"],
                "pixel_size": relion_options["angpix"],
                "particle_diameter": relion_options["particle_diameter"],
                "mask_diameter": relion_options["mask_diameter"] or 0,
                "symmetry": relion_options["symmetry"],
                "node_creator_queue": machine_config.node_creator_queue,
                "nr_iter": default_spa_parameters.nr_iter_3d,
                "picker_id": other_options["picker_ispyb_id"],
                "refined_class_uuid": _refine_murfey_id(
                    refine_dir=refine_params.refine_dir,
                    tag=refine_params.tag,
                    app_id=_app_id(pj_id, _db),
                    _db=_db,
                ),
                "refined_grp_uuid": refine_params.murfey_id,
                "symmetry_refined_class_uuid": _refine_murfey_id(
                    refine_dir=symmetry_refine_params.refine_dir,
                    tag=symmetry_refine_params.tag,
                    app_id=_app_id(pj_id, _db),
                    _db=_db,
                ),
                "symmetry_refined_grp_uuid": symmetry_refine_params.murfey_id,
                "session_id": message["session_id"],
                "autoproc_program_id": _app_id(
                    _pj_id(message["program_id"], _db, recipe="em-spa-refine"), _db
                ),
            },
            "recipes": ["em-spa-refine"],
        }
        if _transport_object:
            zocalo_message["parameters"][
                "feedback_queue"
            ] = _transport_object.feedback_queue
            _transport_object.send(
                "processing_recipe", zocalo_message, new_connection=True
            )
        feedback_params.hold_refine = True
        _db.add(feedback_params)
        _db.commit()
        _db.close()


def _register_bfactors(message: dict, _db=murfey_db, demo: bool = False):
    """Received refined class to calculate b-factor"""
    instrument_name = (
        _db.exec(select(db.Session).where(db.Session.id == message["session_id"]))
        .one()
        .instrument_name
    )
    machine_config = get_machine_config(instrument_name=instrument_name)[
        instrument_name
    ]
    pj_id_params = _pj_id(message["program_id"], _db, recipe="em-spa-preprocess")
    pj_id = _pj_id(message["program_id"], _db, recipe="em-spa-refine")
    relion_params = _db.exec(
        select(db.SPARelionParameters).where(
            db.SPARelionParameters.pj_id == pj_id_params
        )
    ).one()
    relion_options = dict(relion_params)
    feedback_params = _db.exec(
        select(db.SPAFeedbackParameters).where(
            db.SPAFeedbackParameters.pj_id == pj_id_params
        )
    ).one()

    if message["symmetry"] != relion_params.symmetry:
        # Currently don't do anything with a symmetrised re-run of the refinement
        logger.info(f"Recieved symmetrised structure of {message['symmetry']}")
        return True

    if not feedback_params.hold_refine:
        logger.warning("B-Factors requested but refine hold is off")
        return False

    # Add b-factor for refinement run
    bfactor_run = db.BFactors(
        pj_id=pj_id,
        bfactor_directory=f"{message['project_dir']}/Refine3D/bfactor_{message['number_of_particles']}",
        number_of_particles=message["number_of_particles"],
        resolution=message["resolution"],
    )
    _db.add(bfactor_run)
    _db.commit()

    # All messages should create b-factor jobs as the refine hold is on at this point
    try:
        bfactor_params = _db.exec(
            select(db.BFactorParameters).where(db.BFactorParameters.pj_id == pj_id)
        ).one()
    except SQLAlchemyError:
        bfactor_params = db.BFactorParameters(
            pj_id=pj_id,
            project_dir=message["project_dir"],
            batch_size=message["number_of_particles"],
            refined_grp_uuid=message["refined_grp_uuid"],
            refined_class_uuid=message["refined_class_uuid"],
            class_reference=message["class_reference"],
            class_number=message["class_number"],
            mask_file=message["mask_file"],
        )
        _db.add(bfactor_params)
        _db.commit()

    bfactor_particle_count = default_spa_parameters.bfactor_min_particles
    while bfactor_particle_count < bfactor_params.batch_size:
        bfactor_run_name = (
            f"{bfactor_params.project_dir}/BFactors/bfactor_{bfactor_particle_count}"
        )
        try:
            bfactor_run = _db.exec(
                select(db.BFactors)
                .where(db.BFactors.pj_id == pj_id)
                .where(db.BFactors.bfactor_directory == bfactor_run_name)
            ).one()
            bfactor_run.resolution = 0
        except SQLAlchemyError:
            bfactor_run = db.BFactors(
                pj_id=pj_id,
                bfactor_directory=bfactor_run_name,
                number_of_particles=bfactor_particle_count,
                resolution=0,
            )
        _db.add(bfactor_run)
        _db.commit()

        bfactor_particle_count *= 2

        zocalo_message: dict = {
            "parameters": {
                "bfactor_directory": bfactor_run.bfactor_directory,
                "class_reference": bfactor_params.class_reference,
                "class_number": bfactor_params.class_number,
                "number_of_particles": bfactor_run.number_of_particles,
                "batch_size": bfactor_params.batch_size,
                "pixel_size": message["pixel_size"],
                "mask": bfactor_params.mask_file,
                "particle_diameter": relion_options["particle_diameter"],
                "mask_diameter": relion_options["mask_diameter"] or 0,
                "node_creator_queue": machine_config.node_creator_queue,
                "picker_id": feedback_params.picker_ispyb_id,
                "refined_grp_uuid": bfactor_params.refined_grp_uuid,
                "refined_class_uuid": bfactor_params.refined_class_uuid,
                "session_id": message["session_id"],
                "autoproc_program_id": _app_id(
                    _pj_id(message["program_id"], _db, recipe="em-spa-refine"), _db
                ),
            },
            "recipes": ["em-spa-bfactor"],
        }
        if _transport_object:
            zocalo_message["parameters"][
                "feedback_queue"
            ] = _transport_object.feedback_queue
            _transport_object.send(
                "processing_recipe", zocalo_message, new_connection=True
            )
    _db.close()
    return True


def _save_bfactor(message: dict, _db=murfey_db, demo: bool = False):
    """Received b-factor from refinement run"""
    pj_id = _pj_id(message["program_id"], _db, recipe="em-spa-refine")
    bfactor_run = _db.exec(
        select(db.BFactors)
        .where(db.BFactors.pj_id == pj_id)
        .where(db.BFactors.number_of_particles == message["number_of_particles"])
    ).one()
    bfactor_run.resolution = message["resolution"]
    _db.add(bfactor_run)
    _db.commit()

    # Find all the resolutions in the b-factors table
    all_bfactors = _db.exec(select(db.BFactors).where(db.BFactors.pj_id == pj_id)).all()
    particle_counts = [bf.number_of_particles for bf in all_bfactors]
    resolutions = [bf.resolution for bf in all_bfactors]

    if all(resolutions):
        # Calculate b-factor and add to ispyb class table
        bfactor_fitting = np.polyfit(
            np.log(particle_counts), 1 / np.array(resolutions) ** 2, 1
        )
        refined_class_uuid = message["refined_class_uuid"]

        # Request an ispyb insert of the b-factor fitting parameters
        if _transport_object:
            _transport_object.send(
                "ispyb_connector",
                {
                    "ispyb_command": "buffer",
                    "buffer_lookup": {
                        "particle_classification_id": refined_class_uuid,
                    },
                    "buffer_command": {
                        "ispyb_command": "insert_particle_classification"
                    },
                    "program_id": message["program_id"],
                    "bfactor_fit_intercept": str(bfactor_fitting[1]),
                    "bfactor_fit_linear": str(bfactor_fitting[0]),
                },
                new_connection=True,
            )

        # Clean up the b-factors table and release the hold
        [_db.delete(bf) for bf in all_bfactors]
        _db.commit()
        _release_refine_hold(message)
    _db.close()


def feedback_callback(header: dict, message: dict) -> None:
    try:
        record = None
        if "environment" in message:
            params = message["recipe"][str(message["recipe-pointer"])].get(
                "parameters", {}
            )
            message = message["payload"]
            message.update(params)
        if message["register"] == "motion_corrected":
            collected_ids = murfey_db.exec(
                select(
                    db.DataCollectionGroup,
                    db.DataCollection,
                    db.ProcessingJob,
                    db.AutoProcProgram,
                )
                .where(db.DataCollection.dcg_id == db.DataCollectionGroup.id)
                .where(db.ProcessingJob.dc_id == db.DataCollection.id)
                .where(db.AutoProcProgram.pj_id == db.ProcessingJob.id)
                .where(db.AutoProcProgram.id == message["program_id"])
            ).one()
            session_id = collected_ids[0].session_id

            # Find the autoprocprogram id for the alignment recipe
            alignment_ids = murfey_db.exec(
                select(
                    db.DataCollection,
                    db.ProcessingJob,
                    db.AutoProcProgram,
                )
                .where(db.ProcessingJob.dc_id == db.DataCollection.id)
                .where(db.AutoProcProgram.pj_id == db.ProcessingJob.id)
                .where(db.DataCollection.id == collected_ids[1].id)
                .where(db.ProcessingJob.recipe == "em-tomo-align")
            ).one()

            relevant_tilt_and_series = murfey_db.exec(
                select(db.Tilt, db.TiltSeries)
                .where(db.Tilt.movie_path == message.get("movie"))
                .where(db.Tilt.tilt_series_id == db.TiltSeries.id)
                .where(db.TiltSeries.session_id == session_id)
            ).one()
            relevant_tilt = relevant_tilt_and_series[0]
            relevant_tilt_series = relevant_tilt_and_series[1]
            relevant_tilt.motion_corrected = True
            murfey_db.add(relevant_tilt)
            murfey_db.commit()
            if (
                check_tilt_series_mc(relevant_tilt_series.id)
                and not relevant_tilt_series.processing_requested
                and relevant_tilt_series.tilt_series_length > 2
            ):
                relevant_tilt_series.processing_requested = True
                murfey_db.add(relevant_tilt_series)

                instrument_name = (
                    murfey_db.exec(
                        select(db.Session).where(db.Session.id == session_id)
                    )
                    .one()
                    .instrument_name
                )
                machine_config = get_machine_config(instrument_name=instrument_name)[
                    instrument_name
                ]
                tilts = get_all_tilts(relevant_tilt_series.id)
                ids = get_job_ids(relevant_tilt_series.id, alignment_ids[2].id)
                preproc_params = get_tomo_preproc_params(ids.dcgid)
                stack_file = (
                    Path(message["mrc_out"]).parents[3]
                    / "Tomograms"
                    / "job006"
                    / "tomograms"
                    / f"{relevant_tilt_series.tag}_stack.mrc"
                )
                if not stack_file.parent.exists():
                    stack_file.parent.mkdir(parents=True)
                tilt_offset = _midpoint([float(get_angle(t)) for t in tilts])
                zocalo_message = {
                    "recipes": ["em-tomo-align"],
                    "parameters": {
                        "input_file_list": str([[t, str(get_angle(t))] for t in tilts]),
                        "path_pattern": "",  # blank for now so that it works with the tomo_align service changes
                        "dcid": ids.dcid,
                        "appid": ids.appid,
                        "stack_file": str(stack_file),
                        "pixel_size": preproc_params.pixel_size,
                        "manual_tilt_offset": -tilt_offset,
                        "node_creator_queue": machine_config.node_creator_queue,
                    },
                }
                if _transport_object:
                    logger.info(
                        f"Sending Zocalo message for processing: {zocalo_message}"
                    )
                    _transport_object.send(
                        "processing_recipe", zocalo_message, new_connection=True
                    )
                else:
                    logger.info(
                        f"No transport object found. Zocalo message would be {zocalo_message}"
                    )

            prom.preprocessed_movies.labels(processing_job=collected_ids[2].id).inc()
            murfey_db.commit()
            murfey_db.close()
            if _transport_object:
                _transport_object.transport.ack(header)
            return None
        elif message["register"] == "data_collection_group":
            ispyb_session_id = murfey.server.ispyb.get_session_id(
                microscope=message["microscope"],
                proposal_code=message["proposal_code"],
                proposal_number=message["proposal_number"],
                visit_number=message["visit_number"],
                db=murfey.server.ispyb.Session(),
            )
            if dcg_murfey := murfey_db.exec(
                select(db.DataCollectionGroup)
                .where(db.DataCollectionGroup.session_id == message["session_id"])
                .where(db.DataCollectionGroup.tag == message.get("tag"))
            ).all():
                dcgid = dcg_murfey[0].id
            else:
                if ispyb_session_id is None:
                    murfey_dcg = db.DataCollectionGroup(
                        session_id=message["session_id"],
                        tag=message.get("tag"),
                    )
                else:
                    record = DataCollectionGroup(
                        sessionId=ispyb_session_id,
                        experimentType=message["experiment_type"],
                        experimentTypeId=message["experiment_type_id"],
                    )
                    dcgid = _register(record, header)
                    atlas_record = Atlas(
                        dataCollectionGroupId=dcgid,
                        atlasImage=message.get("atlas", ""),
                        pixelSize=message.get("atlas_pixel_size", 0),
                        cassetteSlot=message.get("sample"),
                    )
                    if _transport_object:
                        atlas_id = _transport_object.do_insert_atlas(atlas_record)[
                            "return_value"
                        ]
                    murfey_dcg = db.DataCollectionGroup(
                        id=dcgid,
                        atlas_id=atlas_id,
                        session_id=message["session_id"],
                        tag=message.get("tag"),
                    )
                murfey_db.add(murfey_dcg)
                murfey_db.commit()
                murfey_db.close()
            if _transport_object:
                if dcgid is None:
                    time.sleep(2)
                    _transport_object.transport.nack(header, requeue=True)
                    return None
                if global_state.get("data_collection_group_ids") and isinstance(
                    global_state["data_collection_group_ids"], dict
                ):
                    global_state["data_collection_group_ids"] = {
                        **global_state["data_collection_group_ids"],
                        message.get("tag"): dcgid,
                    }
                else:
                    global_state["data_collection_group_ids"] = {
                        message.get("tag"): dcgid
                    }
                _transport_object.transport.ack(header)
            return None
        elif message["register"] == "atlas_update":
            if _transport_object:
                _transport_object.do_update_atlas(
                    message["atlas_id"],
                    message["atlas"],
                    message["atlas_pixel_size"],
                    message["sample"],
                )
        elif message["register"] == "data_collection":
            murfey_session_id = message["session_id"]
            ispyb_session_id = murfey.server.ispyb.get_session_id(
                microscope=message["microscope"],
                proposal_code=message["proposal_code"],
                proposal_number=message["proposal_number"],
                visit_number=message["visit_number"],
                db=murfey.server.ispyb.Session(),
            )
            dcg = murfey_db.exec(
                select(db.DataCollectionGroup)
                .where(db.DataCollectionGroup.session_id == murfey_session_id)
                .where(db.DataCollectionGroup.tag == message["source"])
            ).all()
            if dcg:
                dcgid = dcg[0].id
                # flush_data_collections(message["source"], murfey_db)
            else:
                logger.warning(
                    f"No data collection group ID was found for image directory {sanitise(message['image_directory'])} and source {sanitise(message['source'])}"
                )
                if _transport_object:
                    _transport_object.transport.nack(header, requeue=True)
                return None
            if dc_murfey := murfey_db.exec(
                select(db.DataCollection)
                .where(db.DataCollection.tag == message.get("tag"))
                .where(db.DataCollection.dcg_id == dcgid)
            ).all():
                dcid = dc_murfey[0].id
            else:
                if ispyb_session_id is None:
                    murfey_dc = db.DataCollection(
                        tag=message.get("tag"),
                        dcg_id=dcgid,
                    )
                else:
                    record = DataCollection(
                        SESSIONID=ispyb_session_id,
                        experimenttype=message["experiment_type"],
                        imageDirectory=message["image_directory"],
                        imageSuffix=message["image_suffix"],
                        voltage=message["voltage"],
                        dataCollectionGroupId=dcgid,
                        pixelSizeOnImage=message["pixel_size"],
                        imageSizeX=message["image_size_x"],
                        imageSizeY=message["image_size_y"],
                        slitGapHorizontal=message.get("slit_width"),
                        magnification=message.get("magnification"),
                        exposureTime=message.get("exposure_time"),
                        totalExposedDose=message.get("total_exposed_dose"),
                        c2aperture=message.get("c2aperture"),
                        phasePlate=int(message.get("phase_plate", 0)),
                    )
                    dcid = _register(
                        record,
                        header,
                        tag=(
                            message.get("tag")
                            if message["experiment_type"] == "tomography"
                            else ""
                        ),
                    )
                    murfey_dc = db.DataCollection(
                        id=dcid,
                        tag=message.get("tag"),
                        dcg_id=dcgid,
                    )
                murfey_db.add(murfey_dc)
                murfey_db.commit()
                dcid = murfey_dc.id
                murfey_db.close()
            if dcid is None and _transport_object:
                _transport_object.transport.nack(header, requeue=True)
                return None
            if _transport_object:
                _transport_object.transport.ack(header)
            return None
        elif message["register"] == "processing_job":
            murfey_session_id = message["session_id"]
            logger.info("registering processing job")
            dc = murfey_db.exec(
                select(db.DataCollection, db.DataCollectionGroup)
                .where(db.DataCollection.dcg_id == db.DataCollectionGroup.id)
                .where(db.DataCollectionGroup.session_id == murfey_session_id)
                .where(db.DataCollectionGroup.tag == message["source"])
                .where(db.DataCollection.tag == message["tag"])
            ).all()
            if dc:
                _dcid = dc[0][0].id
            else:
                logger.warning(
                    f"No data collection ID found for {sanitise(message['tag'])}"
                )
                if _transport_object:
                    _transport_object.transport.nack(header, requeue=True)
                return None
            if pj_murfey := murfey_db.exec(
                select(db.ProcessingJob)
                .where(db.ProcessingJob.recipe == message["recipe"])
                .where(db.ProcessingJob.dc_id == _dcid)
            ).all():
                pid = pj_murfey[0].id
            else:
                if murfey.server.ispyb.Session() is None:
                    murfey_pj = db.ProcessingJob(recipe=message["recipe"], dc_id=_dcid)
                else:
                    record = ProcessingJob(
                        dataCollectionId=_dcid, recipe=message["recipe"]
                    )
                    run_parameters = message.get("parameters", {})
                    assert isinstance(run_parameters, dict)
                    if message.get("job_parameters"):
                        job_parameters = [
                            ProcessingJobParameter(parameterKey=k, parameterValue=v)
                            for k, v in message["job_parameters"].items()
                        ]
                        pid = _register(ExtendedRecord(record, job_parameters), header)
                    else:
                        pid = _register(record, header)
                    murfey_pj = db.ProcessingJob(
                        id=pid, recipe=message["recipe"], dc_id=_dcid
                    )
                murfey_db.add(murfey_pj)
                murfey_db.commit()
                pid = murfey_pj.id
                murfey_db.close()
            if pid is None and _transport_object:
                _transport_object.transport.nack(header, requeue=True)
                return None
            prom.preprocessed_movies.labels(processing_job=pid)
            if message.get("job_parameters"):
                if _transport_object:
                    _transport_object.transport.ack(header)
                return None
            if not murfey_db.exec(
                select(db.AutoProcProgram).where(db.AutoProcProgram.pj_id == pid)
            ).all():
                if murfey.server.ispyb.Session() is None:
                    murfey_app = db.AutoProcProgram(pj_id=pid)
                else:
                    record = AutoProcProgram(
                        processingJobId=pid, processingStartTime=datetime.now()
                    )
                    appid = _register(record, header)
                    if appid is None and _transport_object:
                        _transport_object.transport.nack(header, requeue=True)
                        return None
                    murfey_app = db.AutoProcProgram(id=appid, pj_id=pid)
                murfey_db.add(murfey_app)
                murfey_db.commit()
                murfey_db.close()
            if _transport_object:
                _transport_object.transport.ack(header)
            return None
        elif message["register"] == "flush_tomography_preprocess":
            _flush_tomography_preprocessing(message)
            if _transport_object:
                _transport_object.transport.ack(header)
            return None
        elif message["register"] == "flush_spa_preprocess":
            _flush_spa_preprocessing(message)
            if _transport_object:
                _transport_object.transport.ack(header)
            return None
        elif message["register"] == "spa_processing_parameters":
            session_id = message["session_id"]
            collected_ids = murfey_db.exec(
                select(
                    db.DataCollectionGroup,
                    db.DataCollection,
                    db.ProcessingJob,
                    db.AutoProcProgram,
                )
                .where(db.DataCollectionGroup.session_id == session_id)
                .where(db.DataCollectionGroup.tag == message["tag"])
                .where(db.DataCollection.dcg_id == db.DataCollectionGroup.id)
                .where(db.ProcessingJob.dc_id == db.DataCollection.id)
                .where(db.AutoProcProgram.pj_id == db.ProcessingJob.id)
                .where(db.ProcessingJob.recipe == "em-spa-preprocess")
            ).one()
            pj_id = collected_ids[2].id
            if not murfey_db.exec(
                select(db.SPARelionParameters).where(
                    db.SPARelionParameters.pj_id == pj_id
                )
            ).all():
                instrument_name = (
                    murfey_db.exec(
                        select(db.Session).where(db.Session.id == session_id)
                    )
                    .one()
                    .instrument_name
                )
                machine_config = get_machine_config(instrument_name=instrument_name)[
                    instrument_name
                ]
                params = db.SPARelionParameters(
                    pj_id=collected_ids[2].id,
                    angpix=float(message["pixel_size_on_image"]) * 1e10,
                    dose_per_frame=message["dose_per_frame"],
                    gain_ref=(
                        str(machine_config.rsync_basepath / message["gain_ref"])
                        if message["gain_ref"] and machine_config.data_transfer_enabled
                        else message["gain_ref"]
                    ),
                    voltage=message["voltage"],
                    motion_corr_binning=message["motion_corr_binning"],
                    eer_grouping=message["eer_fractionation"],
                    symmetry=message["symmetry"],
                    particle_diameter=message["particle_diameter"],
                    downscale=message["downscale"],
                    boxsize=message["boxsize"],
                    small_boxsize=message["small_boxsize"],
                    mask_diameter=message["mask_diameter"],
                )
                feedback_params = db.SPAFeedbackParameters(
                    pj_id=collected_ids[2].id,
                    estimate_particle_diameter=not bool(message["particle_diameter"]),
                    hold_class2d=False,
                    hold_class3d=False,
                    class_selection_score=0,
                    star_combination_job=0,
                    initial_model="",
                    next_job=0,
                )
                murfey_db.add(params)
                murfey_db.add(feedback_params)
                murfey_db.commit()
                logger.info(
                    f"SPA processing parameters registered for processing job {collected_ids[2].id}"
                )
                murfey_db.close()
            else:
                logger.info(
                    f"SPA processing parameters already exist for processing job ID {pj_id}"
                )
            if _transport_object:
                _transport_object.transport.ack(header)
            return None
        elif message["register"] == "tomography_processing_parameters":
            session_id = message["session_id"]
            collected_ids = murfey_db.exec(
                select(
                    db.DataCollectionGroup,
                    db.DataCollection,
                    db.ProcessingJob,
                    db.AutoProcProgram,
                )
                .where(db.DataCollectionGroup.session_id == session_id)
                .where(db.DataCollectionGroup.tag == message["tag"])
                .where(db.DataCollection.dcg_id == db.DataCollectionGroup.id)
                .where(db.DataCollection.tag == message["tilt_series_tag"])
                .where(db.ProcessingJob.dc_id == db.DataCollection.id)
                .where(db.AutoProcProgram.pj_id == db.ProcessingJob.id)
                .where(db.ProcessingJob.recipe == "em-tomo-preprocess")
            ).one()
            if not murfey_db.exec(
                select(func.count(db.TomographyPreprocessingParameters.dcg_id)).where(
                    db.TomographyPreprocessingParameters.dcg_id == collected_ids[0].id
                )
            ).one():
                params = db.TomographyPreprocessingParameters(
                    dcg_id=collected_ids[0].id,
                    pixel_size=float(message["pixel_size_on_image"]) * 10**10,
                    voltage=message["voltage"],
                    dose_per_frame=message["dose_per_frame"],
                    motion_corr_binning=message["motion_corr_binning"],
                    gain_ref=message["gain_ref"],
                    eer_fractionation_file=message["eer_fractionation_file"],
                )
                murfey_db.add(params)
                murfey_db.commit()
                murfey_db.close()
            if _transport_object:
                _transport_object.transport.ack(header)
            return None
        elif message["register"] == "picked_particles":
            movie = murfey_db.exec(
                select(db.Movie).where(
                    db.Movie.murfey_id == message["motion_correction_id"]
                )
            ).one()
            movie.preprocessed = True
            murfey_db.add(movie)
            murfey_db.commit()
            feedback_params = murfey_db.exec(
                select(db.SPAFeedbackParameters).where(
                    db.SPAFeedbackParameters.pj_id
                    == _pj_id(message["program_id"], murfey_db)
                )
            ).one()
            if feedback_params.estimate_particle_diameter:
                _register_picked_particles_use_diameter(message)
            else:
                _register_picked_particles_use_boxsize(message)
            prom.preprocessed_movies.labels(
                processing_job=_pj_id(message["program_id"], murfey_db)
            ).inc()
            if _transport_object:
                _transport_object.transport.ack(header)
            return None
        elif message["register"] == "done_incomplete_2d_batch":
            _release_2d_hold(message)
            if _transport_object:
                _transport_object.transport.ack(header)
            return None
        elif message["register"] == "incomplete_particles_file":
            _register_incomplete_2d_batch(message)
            if _transport_object:
                _transport_object.transport.ack(header)
            return None
        elif message["register"] == "complete_particles_file":
            _register_complete_2d_batch(message)
            if _transport_object:
                _transport_object.transport.ack(header)
            return None
        elif message["register"] == "save_class_selection_score":
            _register_class_selection(message)
            if _transport_object:
                _transport_object.transport.ack(header)
            return None
        elif message["register"] == "done_3d_batch":
            _release_3d_hold(message)
            if message.get("do_refinement"):
                _register_refinement(message)
            if _transport_object:
                _transport_object.transport.ack(header)
            return None
        elif message["register"] == "run_class3d":
            _register_3d_batch(message)
            if _transport_object:
                _transport_object.transport.ack(header)
            return None
        elif message["register"] == "save_initial_model":
            _register_initial_model(message)
            if _transport_object:
                _transport_object.transport.ack(header)
            return None
        elif message["register"] == "done_particle_selection":
            if _transport_object:
                _transport_object.transport.ack(header)
            return None
        elif message["register"] == "done_class_selection":
            if _transport_object:
                _transport_object.transport.ack(header)
            return None
        elif message["register"] == "atlas_registered":
            _flush_grid_square_records(message)
            if _transport_object:
                _transport_object.transport.ack(header)
            return None
        elif message["register"] == "done_refinement":
            bfactors_registered = _register_bfactors(message)
            if _transport_object:
                if bfactors_registered:
                    _transport_object.transport.ack(header)
                else:
                    _transport_object.transport.nack(header)
            return None
        elif message["register"] == "done_bfactor":
            _save_bfactor(message)
            if _transport_object:
                _transport_object.transport.ack(header)
            return None
        elif (
            message["register"] in entry_points().select(group="murfey.workflows").names
        ):
            # Run the workflow if a match is found
            workflow: EntryPoint = list(  # Returns a list of either 1 or 0
                entry_points().select(
                    group="murfey.workflows", name=message["register"]
                )
            )[0]
            result = workflow.load()(
                message=message,
                db=murfey_db,
            )
            if _transport_object:
                if result:
                    _transport_object.transport.ack(header)
                else:
                    # Send it directly to DLQ without trying to rerun it
                    _transport_object.transport.nack(header, requeue=False)
            return None
        if _transport_object:
            _transport_object.transport.nack(header, requeue=False)
        return None
    except PendingRollbackError:
        murfey_db.rollback()
        murfey_db.close()
        logger.warning("Murfey database required a rollback")
        if _transport_object:
            _transport_object.transport.nack(header, requeue=True)
    except OperationalError:
        logger.warning("Murfey database error encountered", exc_info=True)
        time.sleep(1)
        if _transport_object:
            _transport_object.transport.nack(header, requeue=True)
    except Exception:
        logger.warning(
            "Exception encountered in server RabbitMQ callback", exc_info=True
        )
        if _transport_object:
            _transport_object.transport.nack(header, requeue=False)
    return None


@singledispatch
def _register(record, header: dict, **kwargs):
    raise NotImplementedError(f"Not method to register {record} or type {type(record)}")


@_register.register
def _(record: Base, header: dict, **kwargs):  # type: ignore
    if not _transport_object:
        logger.error(
            f"No transport object found when processing record {record}. Message header: {header}"
        )
        return None
    try:
        if isinstance(record, DataCollection):
            return _transport_object.do_insert_data_collection(record, **kwargs)[
                "return_value"
            ]
        if isinstance(record, DataCollectionGroup):
            return _transport_object.do_insert_data_collection_group(record)[
                "return_value"
            ]
        if isinstance(record, ProcessingJob):
            return _transport_object.do_create_ispyb_job(record)["return_value"]
        if isinstance(record, AutoProcProgram):
            return _transport_object.do_update_processing_status(record)["return_value"]
        # session = Session()
        # session.add(record)
        # session.commit()
        # _transport_object.transport.ack(header, requeue=False)
        return getattr(record, record.__table__.primary_key.columns[0].name)

    except SQLAlchemyError as e:
        logger.error(f"Murfey failed to insert ISPyB record {record}", e, exc_info=True)
        # _transport_object.transport.nack(header)
        return None
    except AttributeError as e:
        logger.error(
            f"Murfey could not find primary key when inserting record {record}",
            e,
            exc_info=True,
        )
        return None


@_register.register
def _(extended_record: ExtendedRecord, header: dict, **kwargs):
    if not _transport_object:
        raise ValueError(
            "Transport object should not be None if a database record is being updated"
        )
    return _transport_object.do_create_ispyb_job(
        extended_record.record, params=extended_record.record_params
    )["return_value"]


def feedback_listen():
    if _transport_object:
        if not _transport_object.feedback_queue:
            _transport_object.feedback_queue = (
                _transport_object.transport._subscribe_temporary(
                    channel_hint="", callback=None, sub_id=None
                )
            )
        _transport_object._connection_callback = partial(
            _transport_object.transport.subscribe,
            _transport_object.feedback_queue,
            feedback_callback,
            acknowledgement=True,
        )
        _transport_object.transport.subscribe(
            _transport_object.feedback_queue, feedback_callback, acknowledgement=True
        )<|MERGE_RESOLUTION|>--- conflicted
+++ resolved
@@ -278,12 +278,12 @@
     args, unknown = parser.parse_known_args()
 
     # Load the security configuration
-    security_config = get_security_config()
+    global_config = get_global_config()
 
     # Set up GrayLog handler if provided in the configuration
-    if security_config.graylog_host:
+    if global_config.graylog_host:
         handler = graypy.GELFUDPHandler(
-            security_config.graylog_host, security_config.graylog_port, level_names=True
+            global_config.graylog_host, global_config.graylog_port, level_names=True
         )
         root_logger = logging.getLogger()
         root_logger.addHandler(handler)
@@ -295,16 +295,13 @@
         os.environ["MURFEY_DEMO"] = "1"
     else:
         # Load RabbitMQ configuration and set up the connection
-        PikaTransport().load_configuration_file(security_config.rabbitmq_credentials)
+        PikaTransport().load_configuration_file(global_config.rabbitmq_credentials)
         _set_up_transport("PikaTransport")
 
     # Set up logging now that the desired verbosity is known
     _set_up_logging(quiet=args.quiet, verbosity=args.verbose)
 
-<<<<<<< HEAD
     global_config = get_global_config()
-=======
->>>>>>> 4a8210af
     if not args.temporary and _transport_object:
         _transport_object.feedback_queue = global_config.feedback_queue
     rabbit_thread = Thread(
