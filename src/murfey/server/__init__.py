--- conflicted
+++ resolved
@@ -1696,15 +1696,7 @@
 
 @record_failure
 def _flush_spa_preprocessing(message: dict):
-    session_id = (
-        murfey_db.exec(
-            select(db.ClientEnvironment).where(
-                db.ClientEnvironment.client_id == message["client_id"]
-            )
-        )
-        .one()
-        .session_id
-    )
+    session_id = message["session_id"]
     stashed_files = murfey_db.exec(
         select(db.PreprocessStash)
         .where(db.PreprocessStash.session_id == session_id)
@@ -2485,106 +2477,6 @@
                 _transport_object.transport.ack(header)
             return None
         elif message["register"] == "flush_spa_preprocess":
-<<<<<<< HEAD
-            session_id = message["session_id"]
-            stashed_files = murfey_db.exec(
-                select(db.PreprocessStash)
-                .where(db.PreprocessStash.session_id == session_id)
-                .where(db.PreprocessStash.tag == message["tag"])
-            ).all()
-            if not stashed_files:
-                if _transport_object:
-                    _transport_object.transport.ack(header)
-                return None
-            machine_config = get_machine_config()
-            collected_ids = murfey_db.exec(
-                select(
-                    db.DataCollectionGroup,
-                    db.DataCollection,
-                    db.ProcessingJob,
-                    db.AutoProcProgram,
-                )
-                .where(db.DataCollectionGroup.session_id == session_id)
-                .where(db.DataCollectionGroup.tag == message["tag"])
-                .where(db.DataCollection.dcg_id == db.DataCollectionGroup.id)
-                .where(db.ProcessingJob.dc_id == db.DataCollection.id)
-                .where(db.AutoProcProgram.pj_id == db.ProcessingJob.id)
-                .where(db.ProcessingJob.recipe == "em-spa-preprocess")
-            ).one()
-            params = murfey_db.exec(
-                select(db.SPARelionParameters, db.SPAFeedbackParameters)
-                .where(db.SPARelionParameters.pj_id == collected_ids[2].id)
-                .where(db.SPAFeedbackParameters.pj_id == db.SPARelionParameters.pj_id)
-            ).one()
-            proc_params = params[0]
-            feedback_params = params[1]
-            if not proc_params:
-                logger.warning(
-                    f"No SPA processing parameters found for client processing job ID {collected_ids[2].id}"
-                )
-                if _transport_object:
-                    _transport_object.transport.nack(header)
-                return None
-
-            murfey_ids = _murfey_id(
-                collected_ids[3].id,
-                murfey_db,
-                number=2 * len(stashed_files),
-                close=False,
-            )
-            if feedback_params.picker_murfey_id is None:
-                feedback_params.picker_murfey_id = murfey_ids[1]
-                murfey_db.add(feedback_params)
-
-            for i, f in enumerate(stashed_files):
-                mrcp = Path(f.mrc_out)
-                ppath = Path(f.file_path)
-                if not mrcp.parent.exists():
-                    mrcp.parent.mkdir(parents=True)
-                movie = db.Movie(
-                    murfey_id=murfey_ids[2 * i],
-                    path=f.file_path,
-                    image_number=f.image_number,
-                    tag=f.tag,
-                    foil_hole_id=f.foil_hole_id,
-                )
-                murfey_db.add(movie)
-                zocalo_message = {
-                    "recipes": ["em-spa-preprocess"],
-                    "parameters": {
-                        "feedback_queue": machine_config.feedback_queue,
-                        "node_creator_queue": machine_config.node_creator_queue,
-                        "dcid": collected_ids[1].id,
-                        "kv": proc_params.voltage,
-                        "autoproc_program_id": collected_ids[3].id,
-                        "movie": f.file_path,
-                        "mrc_out": f.mrc_out,
-                        "pix_size": proc_params.angpix,
-                        "image_number": f.image_number,
-                        "microscope": get_microscope(),
-                        "mc_uuid": murfey_ids[2 * i],
-                        "ft_bin": proc_params.motion_corr_binning,
-                        "fm_dose": proc_params.dose_per_frame,
-                        "gain_ref": proc_params.gain_ref,
-                        "picker_uuid": murfey_ids[2 * i + 1],
-                        "session_id": session_id,
-                        "particle_diameter": proc_params.particle_diameter or 0,
-                        "fm_int_file": f.eer_fractionation_file,
-                        "do_icebreaker_jobs": default_spa_parameters.do_icebreaker_jobs,
-                    },
-                }
-                if _transport_object:
-                    _transport_object.send(
-                        "processing_recipe", zocalo_message, new_connection=True
-                    )
-                    murfey_db.delete(f)
-                else:
-                    logger.error(
-                        f"Pre-processing was requested for {ppath.name} but no Zocalo transport object was found"
-                    )
-            murfey_db.commit()
-            murfey_db.close()
-=======
             thread = Thread(
                 target=_flush_spa_preprocessing,
                 args=message,
@@ -2592,7 +2484,6 @@
                 daemon=True,
             )
             thread.start()
->>>>>>> 3bff7bfa
             if _transport_object:
                 _transport_object.transport.ack(header)
             return None
