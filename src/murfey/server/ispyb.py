from __future__ import annotations

import datetime
import logging
<<<<<<< HEAD
from typing import Callable, List, Optional
=======
import os
from typing import Callable, List, Literal, Optional
>>>>>>> f9739aaf

import ispyb

# import ispyb.sqlalchemy
import sqlalchemy.orm
import workflows.transport
from fastapi import Depends
from ispyb.sqlalchemy import (
    Atlas,
    AutoProcProgram,
    BLSample,
    BLSampleGroup,
    BLSampleGroupHasBLSample,
    BLSampleImage,
    BLSession,
    BLSubSample,
    DataCollection,
    DataCollectionGroup,
    FoilHole,
    GridSquare,
    ProcessingJob,
    ProcessingJobParameter,
    Proposal,
    ZcZocaloBuffer,
    url,
)

from murfey.util.config import get_security_config
from murfey.util.models import FoilHoleParameters, GridSquareParameters, Sample, Visit

log = logging.getLogger("murfey.server.ispyb")
security_config = get_security_config()

try:
    Session = sqlalchemy.orm.sessionmaker(
        bind=sqlalchemy.create_engine(url(), connect_args={"use_pure": True})
    )
except AttributeError:
    Session = lambda: None


def _send_using_new_connection(transport_type: str, queue: str, message: dict) -> None:
    transport = workflows.transport.lookup(transport_type)()
    transport.connect()
    send_call = transport.send(queue, message)
    # send_call may be a concurrent.futures.Future object
    if send_call:
        send_call.result()
    transport.disconnect()
    return None


class TransportManager:
    def __init__(self, transport_type: Literal["PikaTransport"]):
        self._transport_type = transport_type
        self.transport = workflows.transport.lookup(transport_type)()
        self.transport.connect()
        self.feedback_queue = ""
<<<<<<< HEAD
        self.ispyb = (
            ispyb.open(credentials=security_config.ispyb_credentials)
            if security_config.ispyb_credentials
            else None
        )
=======
        self.ispyb = ispyb.open() if os.getenv("ISPYB_CREDENTIALS") else None
>>>>>>> f9739aaf
        self._connection_callback: Callable | None = None

    def reconnect(self):
        try:
            self.transport.disconnect()
        except Exception:
            log.warning(
                "Disconnection of old transport failed when reconnecting",
                exc_info=True,
            )
        self.transport = workflows.transport.lookup(self._transport_type)()
        self.transport.connect()

    def do_insert_data_collection_group(
        self,
        record: DataCollectionGroup,
        message=None,
        **kwargs,
    ):
        try:
            with Session() as db:
                db.add(record)
                db.commit()
                log.info(f"Created DataCollectionGroup {record.dataCollectionGroupId}")
                return {"success": True, "return_value": record.dataCollectionGroupId}
        except ispyb.ISPyBException as e:
            log.error(
                "Inserting Data Collection Group entry caused exception '%s'.",
                e,
                exc_info=True,
            )
        return {"success": False, "return_value": None}

    def do_insert_atlas(self, record: Atlas):
        try:
            with Session() as db:
                db.add(record)
                db.commit()
                log.info(f"Created Atlas {record.atlasId}")
                return {"success": True, "return_value": record.atlasId}
        except ispyb.ISPyBException as e:
            log.error(
                "Inserting Atlas entry caused exception '%s'.",
                e,
                exc_info=True,
            )
        return {"success": False, "return_value": None}

    def do_update_atlas(
        self, atlas_id: int, atlas_image: str, pixel_size: float, slot: int
    ):
        try:
            with Session() as db:
                atlas = db.query(Atlas).filter(Atlas.atlasId == atlas_id).one()
                atlas.atlasImage = atlas_image
                atlas.pixelSize = pixel_size
                atlas.cassetteSlot = slot
                db.add(atlas)
                db.commit()
                return {"success": True, "return_value": atlas.atlasId}
        except ispyb.ISPyBException as e:
            log.error(
                "Updating Atlas entry caused exception '%s'.",
                e,
                exc_info=True,
            )
        return {"success": False, "return_value": None}

    def do_insert_grid_square(
        self,
        atlas_id: int,
        grid_square_id: int,
        grid_square_parameters: GridSquareParameters,
    ):
        # most of this is for mypy
        if (
            grid_square_parameters.pixel_size is not None
            and grid_square_parameters.thumbnail_size_x is not None
            and grid_square_parameters.readout_area_x is not None
        ):
            # currently hard coding the scale factor because of difficulties with
            # guaranteeing we have the atlas jpg and mrc sizes
            grid_square_parameters.pixel_size *= (
                grid_square_parameters.readout_area_x
                / grid_square_parameters.thumbnail_size_x
            )
        grid_square_parameters.height = (
            int(grid_square_parameters.height / 7.8)
            if grid_square_parameters.height
            else None
        )
        grid_square_parameters.width = (
            int(grid_square_parameters.width / 7.8)
            if grid_square_parameters.width
            else None
        )
        grid_square_parameters.x_location = (
            int(grid_square_parameters.x_location / 7.8)
            if grid_square_parameters.x_location
            else None
        )
        grid_square_parameters.y_location = (
            int(grid_square_parameters.y_location / 7.8)
            if grid_square_parameters.y_location
            else None
        )
        record = GridSquare(
            atlasId=atlas_id,
            gridSquareLabel=grid_square_id,
            gridSquareImage=grid_square_parameters.image,
            pixelLocationX=grid_square_parameters.x_location,
            pixelLocationY=grid_square_parameters.y_location,
            height=grid_square_parameters.height,
            width=grid_square_parameters.width,
            angle=grid_square_parameters.angle,
            stageLocationX=grid_square_parameters.x_stage_position,
            stageLocationY=grid_square_parameters.y_stage_position,
            pixelSize=grid_square_parameters.pixel_size,
        )
        try:
            with Session() as db:
                db.add(record)
                db.commit()
                log.info(f"Created GridSquare {record.gridSquareId}")
                return {"success": True, "return_value": record.gridSquareId}
        except ispyb.ISPyBException as e:
            log.error(
                "Inserting GridSquare entry caused exception '%s'.",
                e,
                exc_info=True,
            )
        return {"success": False, "return_value": None}

    def do_update_grid_square(
        self, grid_square_id: int, grid_square_parameters: GridSquareParameters
    ):
        try:
            with Session() as db:
                grid_square = (
                    db.query(GridSquare)
                    .filter(GridSquare.gridSquareId == grid_square_id)
                    .one()
                )
                if (
                    grid_square_parameters.pixel_size is not None
                    and grid_square_parameters.readout_area_x is not None
                    and grid_square_parameters.thumbnail_size_x is not None
                ):
                    grid_square_parameters.pixel_size *= (
                        grid_square_parameters.readout_area_x
                        / grid_square_parameters.thumbnail_size_x
                    )
                grid_square.gridSquareImage = grid_square_parameters.image
                grid_square.pixelLocationX = (
                    int(grid_square_parameters.x_location / 7.8)
                    if grid_square_parameters.x_location
                    else None
                )
                grid_square.pixelLocationY = (
                    int(grid_square_parameters.y_location / 7.8)
                    if grid_square_parameters.y_location
                    else None
                )
                grid_square.pixelLocationY = grid_square_parameters.y_location
                grid_square.height = (
                    int(grid_square_parameters.height / 7.8)
                    if grid_square_parameters.height is not None
                    else None
                )
                grid_square.width = (
                    int(grid_square_parameters.width / 7.8)
                    if grid_square_parameters.width is not None
                    else None
                )
                grid_square.angle = grid_square_parameters.angle
                grid_square.stageLocationX = grid_square_parameters.x_stage_position
                grid_square.stageLocationY = grid_square_parameters.y_stage_position
                grid_square.pixelSize = grid_square_parameters.pixel_size
                db.add(grid_square)
                db.commit()
                return {"success": True, "return_value": grid_square.gridSquareId}
        except ispyb.ISPyBException as e:
            log.error(
                "Updating GridSquare entry caused exception '%s'.",
                e,
                exc_info=True,
            )
        return {"success": False, "return_value": None}

    def do_insert_foil_hole(
        self,
        grid_square_id: int,
        scale_factor: float,
        foil_hole_parameters: FoilHoleParameters,
    ):
        if (
            foil_hole_parameters.thumbnail_size_x is not None
            and foil_hole_parameters.readout_area_x is not None
            and foil_hole_parameters.pixel_size is not None
        ):
            foil_hole_parameters.pixel_size *= (
                foil_hole_parameters.readout_area_x
                / foil_hole_parameters.thumbnail_size_x
            )
        foil_hole_parameters.diameter = (
            int(foil_hole_parameters.diameter * scale_factor)
            if foil_hole_parameters.diameter
            else None
        )
        foil_hole_parameters.x_location = (
            int(foil_hole_parameters.x_location * scale_factor)
            if foil_hole_parameters.x_location
            else None
        )
        foil_hole_parameters.y_location = (
            int(foil_hole_parameters.y_location * scale_factor)
            if foil_hole_parameters.y_location
            else None
        )
        record = FoilHole(
            gridSquareId=grid_square_id,
            foilHoleLabel=foil_hole_parameters.name,
            foilHoleImage=foil_hole_parameters.image,
            pixelLocationX=foil_hole_parameters.x_location,
            pixelLocationY=foil_hole_parameters.y_location,
            diameter=foil_hole_parameters.diameter,
            stageLocationX=foil_hole_parameters.x_stage_position,
            stageLocationY=foil_hole_parameters.y_stage_position,
            pixelSize=foil_hole_parameters.pixel_size,
        )
        try:
            with Session() as db:
                db.add(record)
                db.commit()
                log.info(f"Created FoilHole {record.gridSquareId}")
                return {"success": True, "return_value": record.foilHoleId}
        except ispyb.ISPyBException as e:
            log.error(
                "Inserting FoilHole entry caused exception '%s'.",
                e,
                exc_info=True,
            )
        return {"success": False, "return_value": None}

    def do_update_foil_hole(
        self,
        foil_hole_id: int,
        scale_factor: float,
        foil_hole_parameters: FoilHoleParameters,
    ):
        try:
            with Session() as db:
                foil_hole = (
                    db.query(FoilHole).filter(FoilHole.foilHoleId == foil_hole_id).one()
                )
                foil_hole.foilHoleImage = foil_hole_parameters.image
                foil_hole.pixelLocationX = (
                    int(foil_hole_parameters.x_location * scale_factor)
                    if foil_hole_parameters.x_location
                    else None
                )
                foil_hole.pixelLocationY = (
                    int(foil_hole_parameters.y_location * scale_factor)
                    if foil_hole_parameters.y_location
                    else None
                )
                foil_hole.diameter = (
                    foil_hole_parameters.diameter * scale_factor
                    if foil_hole_parameters.diameter is not None
                    else None
                )
                foil_hole.stageLocationX = foil_hole_parameters.x_stage_position
                foil_hole.stageLocationY = foil_hole_parameters.y_stage_position
                if (
                    foil_hole_parameters.readout_area_x is not None
                    and foil_hole_parameters.thumbnail_size_x is not None
                    and foil_hole_parameters.pixel_size is not None
                ):
                    foil_hole.pixelSize = foil_hole_parameters.pixel_size * (
                        foil_hole_parameters.readout_area_x
                        / foil_hole_parameters.thumbnail_size_x
                    )
                db.add(foil_hole)
                db.commit()
                return {"success": True, "return_value": foil_hole.foilHoleId}
        except ispyb.ISPyBException as e:
            log.error(
                "Updating FoilHole entry caused exception '%s'.",
                e,
                exc_info=True,
            )
        return {"success": False, "return_value": None}

    def send(self, queue: str, message: dict, new_connection: bool = False):
        if self.transport:
            if not self.transport.is_connected():
                self.reconnect()
                if self._connection_callback:
                    self._connection_callback()
            if new_connection:
                _send_using_new_connection(self._transport_type, queue, message)
            else:
                self.transport.send(queue, message)

    def do_insert_data_collection(self, record: DataCollection, message=None, **kwargs):
        comment = (
            f"Tilt series: {kwargs['tag']}"
            if kwargs.get("tag")
            else "Created for Murfey"
        )
        try:
            with Session() as db:
                record.comments = comment
                db.add(record)
                db.commit()
                log.info(f"Created DataCollection {record.dataCollectionId}")
                return {"success": True, "return_value": record.dataCollectionId}
        except ispyb.ISPyBException as e:
            log.error(
                "Inserting Data Collection entry caused exception '%s'.",
                e,
                exc_info=True,
            )
            return {"success": False, "return_value": None}

    def do_insert_sample_group(self, record: BLSampleGroup) -> dict:
        try:
            with Session() as db:
                db.add(record)
                db.commit()
                log.info(f"Created BLSampleGroup {record.blSampleGroupId}")
                return {"success": True, "return_value": record.blSampleGroupId}
        except ispyb.ISPyBException as e:
            log.error(
                "Inserting Sample Group entry caused exception '%s'.",
                e,
                exc_info=True,
            )
            return {"success": False, "return_value": None}

    def do_insert_sample(self, record: BLSample, sample_group_id: int) -> dict:
        try:
            with Session() as db:
                db.add(record)
                db.commit()
                log.info(f"Created BLSample {record.blSampleId}")
                linking_record = BLSampleGroupHasBLSample(
                    blSampleId=record.blSampleId, blSampleGroupId=sample_group_id
                )
                db.add(linking_record)
                db.commit()
                log.info(
                    f"Linked BLSample {record.blSampleId} to BLSampleGroup {sample_group_id}"
                )
                return {"success": True, "return_value": record.blSampleId}
        except ispyb.ISPyBException as e:
            log.error(
                "Inserting Sample entry caused exception '%s'.",
                e,
                exc_info=True,
            )
            return {"success": False, "return_value": None}

    def do_insert_subsample(self, record: BLSubSample) -> dict:
        try:
            with Session() as db:
                db.add(record)
                db.commit()
                log.info(f"Created BLSubSample {record.blSubSampleId}")
                return {"success": True, "return_value": record.blSubSampleId}
        except ispyb.ISPyBException as e:
            log.error(
                "Inserting SubSample entry caused exception '%s'.",
                e,
                exc_info=True,
            )
            return {"success": False, "return_value": None}

    def do_insert_sample_image(self, record: BLSampleImage) -> dict:
        try:
            with Session() as db:
                db.add(record)
                db.commit()
                log.info(f"Created BLSampleImage {record.blSampleImageId}")
                return {"success": True, "return_value": record.blSampleImageId}
        except ispyb.ISPyBException as e:
            log.error(
                "Inserting Sample Image entry caused exception '%s'.",
                e,
                exc_info=True,
            )
            return {"success": False, "return_value": None}

    def do_create_ispyb_job(
        self,
        record: ProcessingJob,
        params: List[ProcessingJobParameter] | None = None,
        rw=None,
        **kwargs,
    ):
        params = params or []
        dcid = record.dataCollectionId
        if not dcid:
            log.error("Can not create job: DCID not specified")
            return False

        jp = self.ispyb.mx_processing.get_job_params()
        jp["automatic"] = record.automatic
        jp["comments"] = record.comments
        jp["datacollectionid"] = dcid
        jp["display_name"] = record.displayName
        jp["recipe"] = record.recipe
        log.info("Creating database entries...")
        try:
            jobid = self.ispyb.mx_processing.upsert_job(list(jp.values()))
            for p in params:
                pp = self.ispyb.mx_processing.get_job_parameter_params()
                pp["job_id"] = jobid
                pp["parameter_key"] = p.parameterKey
                pp["parameter_value"] = p.parameterValue
                self.ispyb.mx_processing.upsert_job_parameter(list(pp.values()))
            log.info(f"All done. Processing job {jobid} created")
            return {"success": True, "return_value": jobid}
        except ispyb.ISPyBException as e:
            log.error(
                "Inserting Processing Job entry caused exception '%s'.",
                e,
                exc_info=True,
            )
            return {"success": False, "return_value": None}

    def do_update_processing_status(self, record: AutoProcProgram, **kwargs):
        ppid = record.autoProcProgramId
        message = record.processingMessage
        status = (
            "success"
            if record.processingStatus
            else ("none" if record.processingStatus is None else "failure")
        )
        try:
            result = self.ispyb.mx_processing.upsert_program_ex(
                program_id=ppid,
                status={"success": 1, "failure": 0, "none": None}.get(status),
                time_start=record.processingStartTime,
                time_update=record.processingEndTime,
                message=message,
                job_id=record.processingJobId,
            )
            log.info(
                f"Updating program {result} with status {status!r}",
            )
            return {"success": True, "return_value": result}
        except ispyb.ISPyBException as e:
            log.error(
                "Updating program %s status: '%s' caused exception '%s'.",
                ppid,
                message,
                e,
                exc_info=True,
            )
            return {"success": False, "return_value": None}

    def do_buffer_lookup(self, app_id: int, uuid: int) -> Optional[int]:
        with Session() as db:
            buffer_objects = (
                db.query(ZcZocaloBuffer)
                .filter_by(AutoProcProgramID=app_id, UUID=uuid)
                .all()
            )
            reference = buffer_objects[0].Reference if buffer_objects else None
        log.info(f"Buffer lookup {uuid} returned {reference}")
        return reference


def _get_session() -> sqlalchemy.orm.Session:
    db = Session()
    if db is None:
        yield None
        return
    try:
        yield db
    finally:
        db.close()


DB = Depends(_get_session)
# Shortcut to access the database in a FastAPI endpoint


def get_session_id(
    microscope: str,
    proposal_code: str,
    proposal_number: str,
    visit_number: str,
    db: sqlalchemy.orm.Session | None,
) -> int | None:
    if db is None:
        return None
    query = (
        db.query(BLSession)
        .join(Proposal)
        .filter(
            BLSession.proposalId == Proposal.proposalId,
            BLSession.beamLineName == microscope,
            Proposal.proposalCode == proposal_code,
            Proposal.proposalNumber == proposal_number,
            BLSession.visit_number == visit_number,
        )
        .add_columns(BLSession.sessionId)
        .all()
    )
    res = query[0][1]
    db.close()
    return res


def get_proposal_id(
    proposal_code: str, proposal_number: str, db: sqlalchemy.orm.Session
) -> int:
    query = (
        db.query(Proposal)
        .filter(
            Proposal.proposalCode == proposal_code,
            Proposal.proposalNumber == proposal_number,
        )
        .all()
    )
    return query[0].proposalId


def get_sub_samples_from_visit(visit: str, db: sqlalchemy.orm.Session) -> List[Sample]:
    proposal_id = get_proposal_id(visit[:2], visit.split("-")[0][2:], db)
    samples = (
        db.query(BLSampleGroup, BLSampleGroupHasBLSample, BLSample, BLSubSample)
        .join(BLSample, BLSample.blSampleId == BLSampleGroupHasBLSample.blSampleId)
        .join(
            BLSampleGroup,
            BLSampleGroup.blSampleGroupId == BLSampleGroupHasBLSample.blSampleGroupId,
        )
        .join(BLSubSample, BLSubSample.blSampleId == BLSample.blSampleId)
        .filter(BLSampleGroup.proposalId == proposal_id)
        .all()
    )
    res = [
        Sample(
            sample_group_id=s[1].blSampleGroupId,
            sample_id=s[2].blSampleId,
            subsample_id=s[3].blSubSampleId,
            image_path=s[3].imgFilePath,
        )
        for s in samples
    ]
    return res


def get_all_ongoing_visits(
    microscope: str, db: sqlalchemy.orm.Session | None
) -> list[Visit]:
    if db is None:
        return []
    query = (
        db.query(BLSession)
        .join(Proposal)
        .filter(
            BLSession.proposalId == Proposal.proposalId,
            BLSession.beamLineName == microscope,
            BLSession.endDate > datetime.datetime.now(),
            BLSession.startDate < datetime.datetime.now(),
        )
        .add_columns(
            BLSession.startDate,
            BLSession.endDate,
            BLSession.sessionId,
            Proposal.proposalCode,
            Proposal.proposalNumber,
            BLSession.visit_number,
            Proposal.title,
        )
        .all()
    )
    return [
        Visit(
            start=row.startDate,
            end=row.endDate,
            session_id=row.sessionId,
            name=f"{row.proposalCode}{row.proposalNumber}-{row.visit_number}",
            proposal_title=row.title,
            beamline=microscope,
        )
        for row in query
    ]


def get_data_collection_group_ids(session_id):
    query = (
        Session()
        .query(DataCollectionGroup)
        .filter(
            DataCollectionGroup.sessionId == session_id,
        )
        .all()
    )
    dcgids = [row.dataCollectionGroupId for row in query]
    return dcgids<|MERGE_RESOLUTION|>--- conflicted
+++ resolved
@@ -2,12 +2,7 @@
 
 import datetime
 import logging
-<<<<<<< HEAD
-from typing import Callable, List, Optional
-=======
-import os
 from typing import Callable, List, Literal, Optional
->>>>>>> f9739aaf
 
 import ispyb
 
@@ -66,15 +61,11 @@
         self.transport = workflows.transport.lookup(transport_type)()
         self.transport.connect()
         self.feedback_queue = ""
-<<<<<<< HEAD
         self.ispyb = (
             ispyb.open(credentials=security_config.ispyb_credentials)
             if security_config.ispyb_credentials
             else None
         )
-=======
-        self.ispyb = ispyb.open() if os.getenv("ISPYB_CREDENTIALS") else None
->>>>>>> f9739aaf
         self._connection_callback: Callable | None = None
 
     def reconnect(self):
