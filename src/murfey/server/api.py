from __future__ import annotations

import datetime
import logging
from functools import lru_cache
from pathlib import Path
from typing import Dict, List

import packaging.version
import sqlalchemy
from fastapi import APIRouter, Request
from fastapi.responses import HTMLResponse
from ispyb.sqlalchemy import AutoProcProgram as ISPyBAutoProcProgram
from ispyb.sqlalchemy import (
    BLSample,
    BLSampleGroup,
    BLSampleImage,
    BLSession,
    BLSubSample,
    Proposal,
)
from PIL import Image
from pydantic import BaseModel
from sqlalchemy import func
from sqlmodel import col, select
from werkzeug.utils import secure_filename

import murfey.server.bootstrap
import murfey.server.ispyb
import murfey.server.prometheus as prom
import murfey.server.websocket as ws
import murfey.util.eer
from murfey.server import (
    _murfey_id,
    _transport_object,
    get_hostname,
    get_machine_config,
    get_microscope,
    templates,
)
from murfey.server.config import from_file, settings
from murfey.server.gain import Camera, prepare_gain
from murfey.server.murfey_db import murfey_db
from murfey.util.db import (
    AutoProcProgram,
    ClientEnvironment,
    DataCollection,
    DataCollectionGroup,
    Movie,
    PreprocessStash,
    ProcessingJob,
    RsyncInstance,
    Session,
    SPAFeedbackParameters,
    SPARelionParameters,
    Tilt,
    TiltSeries,
    TomographyProcessingParameters,
)
from murfey.util.models import (
    BLSampleImageParameters,
    BLSampleParameters,
    BLSubSampleParameters,
    ClearanceKeys,
    ClientInfo,
    CompletedTiltSeries,
    ConnectionFileParameters,
    ContextInfo,
    DCGroupParameters,
    DCParameters,
    File,
    FractionationParameters,
    GainReference,
    MillingParameters,
    PreprocessingParametersTomo,
    ProcessFile,
    ProcessingJobParameters,
    ProcessingParametersSPA,
    ProcessingParametersTomo,
    RegistrationMessage,
    RsyncerInfo,
    Sample,
    SessionInfo,
    SPAProcessFile,
    SPAProcessingParameters,
    SuggestedPathParameters,
    TiltInfo,
    TiltSeriesInfo,
    TiltSeriesProcessingDetails,
    Visit,
)
from murfey.util.state import global_state

log = logging.getLogger("murfey.server.api")

machine_config = get_machine_config()

router = APIRouter()


def sanitise(in_string: str) -> str:
    return in_string.replace("\r\n", "").replace("\n", "")


# This will be the homepage for a given microscope.
@router.get("/", response_class=HTMLResponse)
async def root(request: Request):
    return templates.TemplateResponse(
        "home.html",
        {
            "request": request,
            "hostname": get_hostname(),
            "microscope": get_microscope(),
            "version": murfey.__version__,
        },
    )


@router.get("/health/")
def health_check(db=murfey.server.ispyb.DB):
    conn = db.connection()
    conn.close()
    return {
        "ispyb_connection": True,
        "rabbitmq_connection": _transport_object.transport.is_connected(),
    }


@router.get("/connections/")
def connections_check():
    return {"connections": list(ws.manager.active_connections.keys())}


@lru_cache(maxsize=1)
@router.get("/machine/")
def machine_info():
    if settings.murfey_machine_configuration:
        microscope = get_microscope()
        return from_file(settings.murfey_machine_configuration, microscope)
    return {}


@router.get("/microscope/")
def get_mic():
    microscope = get_microscope()
    return {"microscope": microscope}


@router.get("/visits/")
def all_visit_info(request: Request, db=murfey.server.ispyb.DB):
    microscope = machine_config.machine_override or get_microscope()
    visits = murfey.server.ispyb.get_all_ongoing_visits(microscope, db)

    if visits:
        return_query = [
            {
                "Start date": visit.start,
                "End date": visit.end,
                "Visit name": visit.name,
                "Time remaining": str(visit.end - datetime.datetime.now()),
            }
            for visit in visits
        ]  # "Proposal title": visit.proposal_title
        log.debug(
            f"{len(visits)} visits active for {microscope=}: {', '.join(v.name for v in visits)}"
        )
        return templates.TemplateResponse(
            "activevisits.html",
            {"request": request, "info": return_query, "microscope": microscope},
        )
    else:
        log.debug(f"No visits identified for {microscope=}")
        return templates.TemplateResponse(
            "activevisits.html",
            {"request": request, "info": [], "microscope": microscope},
        )


@router.post("/visits/{visit_name}")
def register_client_to_visit(visit_name: str, client_info: ClientInfo, db=murfey_db):
    client_env = db.exec(
        select(ClientEnvironment).where(ClientEnvironment.client_id == client_info.id)
    ).one()
    if client_env:
        client_env.visit = visit_name
        db.add(client_env)
        db.commit()
        db.close()
    return client_info


@router.post("/visits/{visit_name}/rsyncer")
def register_rsyncer(visit_name: str, rsyncer_info: RsyncerInfo, db=murfey_db):
    rsync_instance = RsyncInstance(
        source=rsyncer_info.source,
        client_id=rsyncer_info.client_id,
        transferring=rsyncer_info.transferring,
        destination=rsyncer_info.destination,
    )
    db.add(rsync_instance)
    db.commit()
    db.close()
    prom.seen_files.labels(rsync_source=rsyncer_info.source)
    prom.seen_data_files.labels(rsync_source=rsyncer_info.source)
    prom.transferred_files.labels(rsync_source=rsyncer_info.source)
    prom.transferred_files_bytes.labels(rsync_source=rsyncer_info.source)
    prom.transferred_data_files.labels(rsync_source=rsyncer_info.source)
    prom.transferred_data_files_bytes.labels(rsync_source=rsyncer_info.source)
    prom.seen_files.labels(rsync_source=rsyncer_info.source).set(0)
    prom.transferred_files.labels(rsync_source=rsyncer_info.source).set(0)
    prom.transferred_files_bytes.labels(rsync_source=rsyncer_info.source).set(0)
    prom.seen_data_files.labels(rsync_source=rsyncer_info.source).set(0)
    prom.transferred_data_files.labels(rsync_source=rsyncer_info.source).set(0)
    prom.transferred_data_files_bytes.labels(rsync_source=rsyncer_info.source).set(0)
    return rsyncer_info


@router.get("/clients/{client_id}/rsyncers", response_model=List[RsyncInstance])
def get_rsyncers_for_client(client_id: int, db=murfey_db):
    rsync_instances = db.exec(
        select(RsyncInstance).where(RsyncInstance.client_id == client_id)
    )
    return rsync_instances.all()


@router.post("/visits/{visit_name}/increment_rsync_file_count")
def increment_rsync_file_count(
    visit_name: str, rsyncer_info: RsyncerInfo, db=murfey_db
):
    rsync_instance = db.exec(
        select(RsyncInstance).where(
            RsyncInstance.source == rsyncer_info.source,
            RsyncInstance.destination == rsyncer_info.destination,
            RsyncInstance.client_id == rsyncer_info.client_id,
        )
    ).one()
    rsync_instance.files_counted += rsyncer_info.increment_count
    db.add(rsync_instance)
    db.commit()
    db.close()
    prom.seen_files.labels(rsync_source=rsyncer_info.source).inc(
        rsyncer_info.increment_count
    )
    prom.seen_data_files.labels(rsync_source=rsyncer_info.source).inc(
        rsyncer_info.increment_data_count
    )


@router.post("/visits/{visit_name}/increment_rsync_transferred_files")
def increment_rsync_transferred_files(
    visit_name: str, rsyncer_info: RsyncerInfo, db=murfey_db
):
    rsync_instance = db.exec(
        select(RsyncInstance).where(
            RsyncInstance.source == rsyncer_info.source,
            RsyncInstance.destination == rsyncer_info.destination,
            RsyncInstance.client_id == rsyncer_info.client_id,
        )
    ).one()
    rsync_instance.files_transferred += rsyncer_info.increment_count
    db.add(rsync_instance)
    db.commit()
    db.close()


@router.post("/visits/{visit_name}/increment_rsync_transferred_files_prometheus")
def increment_rsync_transferred_files_prometheus(
    visit_name: str, rsyncer_info: RsyncerInfo, db=murfey_db
):
    prom.transferred_files.labels(rsync_source=rsyncer_info.source).inc(
        rsyncer_info.increment_count
    )
    prom.transferred_files_bytes.labels(rsync_source=rsyncer_info.source).inc(
        rsyncer_info.bytes
    )
    prom.transferred_data_files.labels(rsync_source=rsyncer_info.source).inc(
        rsyncer_info.increment_data_count
    )
    prom.transferred_data_files_bytes.labels(rsync_source=rsyncer_info.source).inc(
        rsyncer_info.data_bytes
    )


@router.get("/demo/visits_raw", response_model=List[Visit])
def get_current_visits_demo(db=murfey.server.ispyb.DB):
    microscope = "m12"
    return murfey.server.ispyb.get_all_ongoing_visits(microscope, db)


@router.get("/clients/{client_id}/tomography_processing_parameters")
def get_tomo_proc_params(client_id: int, db=murfey_db) -> List[dict]:
    params = db.exec(
        select(TomographyProcessingParameters).where(
            TomographyProcessingParameters.client_id == client_id
        )
    ).all()
    return [p.json() for p in params]


@router.post("/clients/{client_id}/spa_processing_parameters")
def register_spa_proc_params(
    client_id: int, proc_params: ProcessingParametersSPA, db=murfey_db
):
    zocalo_message = {
        "register": "spa_processing_parameters",
        **dict(proc_params),
        "client_id": client_id,
    }
    if _transport_object:
        _transport_object.send(machine_config.feedback_queue, zocalo_message)


@router.post("/clients/{client_id}/tomography_preprocessing_parameters")
def register_tomo_preproc_params(
    client_id: int, proc_params: PreprocessingParametersTomo, db=murfey_db
):
    zocalo_message = {
        "register": "tomography_processing_parameters",
        **dict(proc_params),
        "client_id": client_id,
    }
    if _transport_object:
        _transport_object.send(machine_config.feedback_queue, zocalo_message)


@router.post("/clients/{client_id}/tomography_processing_parameters")
def register_tomo_proc_params(
    client_id: int, proc_params: ProcessingParametersTomo, db=murfey_db
):
    client = db.exec(
        select(ClientEnvironment).where(ClientEnvironment.client_id == client_id)
    ).one()
    session_id = client.session_id
    log.info(
        f"Registering tomography processing parameters {proc_params.tag}, {proc_params.tilt_series_tag}, {session_id}"
    )
    collected_ids = db.exec(
        select(
            DataCollectionGroup,
            DataCollection,
            ProcessingJob,
            AutoProcProgram,
        )
        .where(DataCollectionGroup.session_id == session_id)
        .where(DataCollectionGroup.tag == proc_params.tag)
        .where(DataCollection.tag == proc_params.tilt_series_tag)
        .where(DataCollection.dcg_id == DataCollectionGroup.id)
        .where(ProcessingJob.dc_id == DataCollection.id)
        .where(AutoProcProgram.pj_id == ProcessingJob.id)
        .where(ProcessingJob.recipe == "em-tomo-preprocess")
    ).one()
    if not db.exec(
        select(func.count(TomographyProcessingParameters.pj_id)).where(
            TomographyProcessingParameters.pj_id == collected_ids[2].id
        )
    ).one():
        tomogram_params = TomographyProcessingParameters(
            pj_id=collected_ids[2].id, manual_tilt_offset=proc_params.manual_tilt_offset
        )
        db.add(tomogram_params)
    db.commit()
    db.close()


@router.get("/clients/{client_id}/spa_processing_parameters")
def get_spa_proc_params(client_id: int, db=murfey_db) -> List[dict]:
    params = db.exec(
        select(SPARelionParameters).where(SPARelionParameters.client_id == client_id)
    ).all()
    return [p.json() for p in params]


class Tag(BaseModel):
    tag: str


@router.post("/visits/{visit_name}/{client_id}/flush_spa_processing")
def flush_spa_processing(visit_name: str, client_id: int, tag: Tag, db=murfey_db):
    zocalo_message = {
        "register": "flush_spa_preprocess",
        "client_id": client_id,
        "tag": tag.tag,
    }
    if _transport_object:
        _transport_object.send(machine_config.feedback_queue, zocalo_message)
    return


class Source(BaseModel):
    rsync_source: str


@router.post("/visits/{visit_name}/{client_id}/flush_tomography_processing")
def flush_tomography_processing(
    visit_name: str, client_id: int, rsync_source: Source, db=murfey_db
):
    zocalo_message = {
        "register": "flush_tomography_preprocess",
        "client_id": client_id,
        "visit_name": visit_name,
        "data_collection_group_tag": rsync_source.rsync_source,
    }
    if _transport_object:
        _transport_object.send(machine_config.feedback_queue, zocalo_message)
    return


@router.post("/visits/{visit_name}/tilt_series")
def register_tilt_series(
    visit_name: str, tilt_series_info: TiltSeriesInfo, db=murfey_db
):
    session_id = (
        db.exec(
            select(ClientEnvironment).where(
                ClientEnvironment.client_id == tilt_series_info.client_id
            )
        )
        .one()
        .session_id
    )
    tilt_series = TiltSeries(
        session_id=session_id,
        tag=tilt_series_info.tag,
        rsync_source=tilt_series_info.source,
    )
    db.add(tilt_series)
    db.commit()


@router.post("/visits/{visit_name}/{client_id}/completed_tilt_series")
def register_completed_tilt_series(
    visit_name: str,
    client_id: int,
    completed_tilt_series: CompletedTiltSeries,
    db=murfey_db,
):
    session_id = (
        db.exec(
            select(ClientEnvironment).where(ClientEnvironment.client_id == client_id)
        )
        .one()
        .session_id
    )
    tilt_series_db = db.exec(
        select(TiltSeries)
        .where(col(TiltSeries.tag).in_(completed_tilt_series.tilt_series))
        .where(TiltSeries.rsync_source == completed_tilt_series.rsync_source)
        .where(TiltSeries.session_id == session_id)
    ).all()
    for ts in tilt_series_db:
        ts.complete = True
        db.add(ts)
    db.commit()


<<<<<<< HEAD
@router.get("/clients/{client_id}/tilt_series/{tilt_series_tag}/tilts")
def get_tilts(client_id: int, tilt_series_tag: str, db=murfey_db):
    res = db.exec(
        select(ClientEnvironment, TiltSeries, Tilt)
        .where(ClientEnvironment.client_id == client_id)
        .where(TiltSeries.tag == tilt_series_tag)
        .where(TiltSeries.session_id == ClientEnvironment.session_id)
        .where(Tilt.tilt_series_id == TiltSeries.id)
    ).all()
    tilts: Dict[str, List[str]] = {}
    for el in res:
        if tilts.get(el[1].rsync_source):
            tilts[el[1].rsync_source].append(el[2].movie_path)
        else:
            tilts[el[1].rsync_source] = [el[2].movie_path]
    return tilts


@router.post("/visits/{visit_name}/tilt")
def register_tilt(visit_name: str, tilt_info: TiltInfo, db=murfey_db):
=======
@router.post("/visits/{visit_name}/{client_id}/tilt")
def register_tilt(visit_name: str, client_id: int, tilt_info: TiltInfo, db=murfey_db):
    session_id = (
        db.exec(
            select(ClientEnvironment).where(ClientEnvironment.client_id == client_id)
        )
        .one()
        .session_id
    )
>>>>>>> 67a990d9
    tilt_series = db.exec(
        select(TiltSeries)
        .where(TiltSeries.tag == tilt_info.tilt_series_tag)
        .where(TiltSeries.rsync_source == tilt_info.rsync_source)
        .where(TiltSeries.session_id == session_id)
    ).one()
    tilt = Tilt(movie_path=tilt_info.movie_path, tilt_series_id=tilt_series.id)
    db.add(tilt)
    db.commit()


@router.get("/visits_raw", response_model=List[Visit])
def get_current_visits(db=murfey.server.ispyb.DB):
    microscope = get_microscope(machine_config=machine_config)
    return murfey.server.ispyb.get_all_ongoing_visits(microscope, db)


@router.get("/visit/{visit_name}/samples")
def get_samples(visit_name: str, db=murfey.server.ispyb.DB) -> List[Sample]:
    return murfey.server.ispyb.get_sub_samples_from_visit(visit_name, db=db)


@router.post("/visit/{visit_name}/sample_group")
def register_sample_group(visit_name: str, db=murfey.server.ispyb.DB) -> dict:
    proposal_id = murfey.server.ispyb.get_proposal_id(
        visit_name[:2], visit_name.split("-")[0][2:], db=db
    )
    record = BLSampleGroup(proposalId=proposal_id)
    if _transport_object:
        return _transport_object.do_insert_sample_group(record)
    return {"success": False}


@router.post("/visit/{visit_name}/sample")
def register_sample(visit_name: str, sample_params: BLSampleParameters) -> dict:
    record = BLSample()
    if _transport_object:
        return _transport_object.do_insert_sample(record, sample_params.sample_group_id)
    return {"success": False}


@router.post("/visit/{visit_name}/subsample")
def register_subsample(
    visit_name: str, subsample_params: BLSubSampleParameters
) -> dict:
    record = BLSubSample(
        blSampleId=subsample_params.sample_id, imgFilePath=subsample_params.image_path
    )
    if _transport_object:
        return _transport_object.do_insert_subsample(record)
    return {"success": False}


@router.post("/visit/{visit_name}/sample_image")
def register_sample_image(
    visit_name: str, sample_image_params: BLSampleImageParameters
) -> dict:
    record = BLSampleImage(
        blSampleId=sample_image_params.sample_id,
        imageFullPath=sample_image_params.image_path,
    )
    if _transport_object:
        return _transport_object.do_insert_sample_image(record)
    return {"success": False}


@router.get("/visits/{visit_name}")
def visit_info(request: Request, visit_name: str, db=murfey.server.ispyb.DB):
    microscope = get_microscope(machine_config=machine_config)
    query = (
        db.query(BLSession)
        .join(Proposal)
        .filter(
            BLSession.proposalId == Proposal.proposalId,
            BLSession.beamLineName == microscope,
            BLSession.endDate > datetime.datetime.now(),
            BLSession.startDate < datetime.datetime.now(),
        )
        .add_columns(
            BLSession.startDate,
            BLSession.endDate,
            BLSession.beamLineName,
            Proposal.proposalCode,
            Proposal.proposalNumber,
            BLSession.visit_number,
            Proposal.title,
        )
        .all()
    )
    if query:
        return_query = [
            {
                "Start date": id.startDate,
                "End date": id.endDate,
                "Beamline name": id.beamLineName,
                "Visit name": visit_name,
                "Time remaining": str(id.endDate - datetime.datetime.now()),
            }
            for id in query
            if id.proposalCode + str(id.proposalNumber) + "-" + str(id.visit_number)
            == visit_name
        ]  # "Proposal title": id.title
        return templates.TemplateResponse(
            "visit.html",
            {"request": request, "visit": return_query},
        )
    else:
        return None


@router.post("/visits/{visit_name}/context")
async def register_context(context_info: ContextInfo):
    await ws.manager.broadcast(f"Context registered: {context_info}")
    await ws.manager.set_state("experiment_type", context_info.experiment_type)
    await ws.manager.set_state(
        "acquisition_software", context_info.acquisition_software
    )


@router.post("/visits/{visit_name}/files")
async def add_file(file: File):
    message = f"File {file} transferred"
    log.info(message)
    await ws.manager.broadcast(f"File {file} transferred")
    return file


@router.post("/feedback")
async def send_murfey_message(msg: RegistrationMessage):
    if _transport_object:
        _transport_object.send(
            machine_config.feedback_queue, {"register": msg.registration}
        )


@router.post("/visits/{visit_name}/spa_processing")
async def request_spa_processing(visit_name: str, proc_params: SPAProcessingParameters):
    zocalo_message = {
        "parameters": {"ispyb_process": proc_params.job_id},
        "recipes": ["ispyb-relion"],
    }
    if _transport_object:
        _transport_object.send("processing_recipe", zocalo_message)


@router.post("/visits/{visit_name}/{client_id}/spa_preprocess")
async def request_spa_preprocessing(
    visit_name: str, client_id: int, proc_file: SPAProcessFile, db=murfey_db
):
    parts = [secure_filename(p) for p in Path(proc_file.path).parts]
    visit_idx = parts.index(visit_name)
    core = Path("/") / Path(*parts[: visit_idx + 1])
    ppath = Path("/") / Path(*parts)
    sub_dataset = ppath.relative_to(core).parts[0]
    extra_path = machine_config.processed_extra_directory
    for i, p in enumerate(ppath.parts):
        if p.startswith("raw"):
            movies_path_index = i
            break
    else:
        raise ValueError(f"{proc_file.path} does not contain a raw directory")
    mrc_out = (
        core
        / machine_config.processed_directory_name
        / sub_dataset
        / extra_path
        / "MotionCorr"
        / "job002"
        / "Movies"
        / "/".join(ppath.parts[movies_path_index + 1 : -1])
        / str(ppath.stem + "_motion_corrected.mrc")
    )
    try:
        session_id = (
            db.exec(
                select(ClientEnvironment).where(
                    ClientEnvironment.client_id == client_id
                )
            )
            .one()
            .session_id
        )
        collected_ids = db.exec(
            select(DataCollectionGroup, DataCollection, ProcessingJob, AutoProcProgram)
            .where(DataCollectionGroup.session_id == session_id)
            .where(DataCollectionGroup.tag == proc_file.tag)
            .where(DataCollection.dcg_id == DataCollectionGroup.id)
            .where(ProcessingJob.dc_id == DataCollection.id)
            .where(AutoProcProgram.pj_id == ProcessingJob.id)
            .where(ProcessingJob.recipe == "em-spa-preprocess")
        ).one()
        params = db.exec(
            select(SPARelionParameters, SPAFeedbackParameters)
            .where(SPARelionParameters.pj_id == collected_ids[2].id)
            .where(SPAFeedbackParameters.pj_id == SPARelionParameters.pj_id)
        ).one()
        proc_params: dict | None = dict(params[0])
        feedback_params = params[1]
    except sqlalchemy.exc.NoResultFound:
        proc_params = None
    if proc_params:

        detached_ids = [c.id for c in collected_ids]

        murfey_ids = _murfey_id(detached_ids[3], db, number=2, close=False)

        if feedback_params.picker_murfey_id is None:
            feedback_params.picker_murfey_id = murfey_ids[1]
            db.add(feedback_params)
        movie = Movie(murfey_id=murfey_ids[0], path=proc_file.path)
        db.add(movie)
        db.commit()
        db.close()

        if not mrc_out.parent.exists():
            Path(secure_filename(str(mrc_out))).parent.mkdir(
                parents=True, exist_ok=True
            )
        if not Path(proc_file.path).is_file():
            return proc_file
        zocalo_message = {
            "recipes": ["em-spa-preprocess"],
            "parameters": {
                "feedback_queue": machine_config.feedback_queue,
                "dcid": detached_ids[1],
                "kv": proc_params["voltage"],
                "autoproc_program_id": detached_ids[3],
                "movie": proc_file.path,
                "mrc_out": str(mrc_out),
                "pix_size": proc_params["angpix"],
                "image_number": proc_file.image_number,
                "microscope": get_microscope(),
                "mc_uuid": murfey_ids[0],
                "ft_bin": proc_params["motion_corr_binning"],
                "fm_dose": proc_params["dose_per_frame"],
                "gain_ref": proc_params["gain_ref"],
                "downscale": proc_params["downscale"],
                "picker_uuid": murfey_ids[1],
                "session_id": session_id,
                "particle_diameter": proc_params["particle_diameter"] or 0,
                "fm_int_file": proc_file.eer_fractionation_file,
            },
        }
        # log.info(f"Sending Zocalo message {zocalo_message}")
        if _transport_object:
            _transport_object.send("processing_recipe", zocalo_message)
        else:
            log.error(
                f"Pe-processing was requested for {sanitise(ppath.name)} but no Zocalo transport object was found"
            )
            return proc_file

    else:
        for_stash = PreprocessStash(
            file_path=str(proc_file.path),
            tag=proc_file.tag,
            client_id=client_id,
            image_number=proc_file.image_number,
            mrc_out=str(mrc_out),
            eer_fractionation_file=str(proc_file.eer_fractionation_file),
        )
        db.add(for_stash)
        db.commit()
        db.close()

    return proc_file


@router.post("/visits/{visit_name}/{client_id}/tomography_preprocess")
async def request_tomography_preprocessing(
    visit_name: str, client_id: int, proc_file: ProcessFile, db=murfey_db
):
    visit_idx = Path(proc_file.path).parts.index(visit_name)
    core = Path(*Path(proc_file.path).parts[: visit_idx + 1])
    ppath = Path(proc_file.path)
    sub_dataset = "/".join(ppath.relative_to(core).parts[:-1])
    mrc_out = (
        core
        / machine_config.processed_directory_name
        / sub_dataset
        / "MotionCorr"
        / str(ppath.stem + "_motion_corrected.mrc")
    )
    mrc_out = Path("/".join(secure_filename(p) for p in mrc_out.parts))
    ctf_out = (
        core
        / machine_config.processed_directory_name
        / sub_dataset
        / "CTF"
        / str(ppath.stem + "_ctf.mrc")
    )
    ctf_out = Path("/".join(secure_filename(p) for p in ctf_out.parts))
    session_id = (
        db.exec(
            select(ClientEnvironment).where(ClientEnvironment.client_id == client_id)
        )
        .one()
        .session_id
    )
    data_collection = db.exec(
        select(DataCollectionGroup, DataCollection)
        .where(DataCollectionGroup.session_id == session_id)
        .where(DataCollection.tag == proc_file.tag)
    ).all()
    if data_collection:
        collected_ids = db.exec(
            select(DataCollectionGroup, DataCollection, ProcessingJob, AutoProcProgram)
            .where(DataCollectionGroup.session_id == session_id)
            .where(DataCollectionGroup.tag == proc_file.tag)
            .where(DataCollection.dcg_id == DataCollectionGroup.id)
            .where(ProcessingJob.dc_id == DataCollection.id)
            .where(AutoProcProgram.pj_id == ProcessingJob.id)
            .where(ProcessingJob.recipe == "em-tomo-preprocess")
        ).one()
        dcid = data_collection[0][1].id
        appid = collected_ids[3].id
        murfey_ids = _murfey_id(appid, db, number=1, close=False)
        if not mrc_out.parent.exists():
            mrc_out.parent.mkdir(parents=True, exist_ok=True)
        if not ctf_out.parent.exists():
            ctf_out.parent.mkdir(parents=True, exist_ok=True)
        zocalo_message = {
            "recipes": ["em-tomo-preprocess"],
            "parameters": {
                "feedback_queue": machine_config.feedback_queue,
                "dcid": dcid,
                # "timestamp": datetime.datetime.now(),
                "autoproc_program_id": appid,
                "movie": proc_file.path,
                "mrc_out": str(mrc_out),
                "pix_size": (proc_file.pixel_size) * 10**10,
                "output_image": str(ctf_out),
                "image_number": proc_file.image_number,
                "kv": int(proc_file.voltage),
                "microscope": get_microscope(),
                "mc_uuid": murfey_ids[0],
                "ft_bin": proc_file.mc_binning,
                "fm_dose": proc_file.dose_per_frame,
                "gain_ref": str(machine_config.rsync_basepath / proc_file.gain_ref)
                if proc_file.gain_ref
                else proc_file.gain_ref,
                "fm_int_file": proc_file.eer_fractionation_file,
            },
        }
        if _transport_object:
            _transport_object.send("processing_recipe", zocalo_message)
        else:
            log.error(
                f"Pe-processing was requested for {ppath.name} but no Zocalo transport object was found"
            )
            return proc_file
    else:
        for_stash = PreprocessStash(
            file_path=str(proc_file.path),
            client_id=client_id,
            image_number=proc_file.image_number,
            mrc_out=str(mrc_out),
            tag=proc_file.tag,
        )
        db.add(for_stash)
        db.commit()
        db.close()
    # await ws.manager.broadcast(f"Pre-processing requested for {ppath.name}")
    return proc_file


@router.post("/visits/{visit_name}/align")
async def request_tilt_series_alignment(tilt_series: TiltSeriesProcessingDetails):
    stack_file = (
        Path(tilt_series.motion_corrected_path).parents[1]
        / "align_output"
        / f"{tilt_series.name}_stack.mrc"
    )
    if not stack_file.parent.exists():
        stack_file.parent.mkdir(parents=True)
    zocalo_message = {
        "recipes": ["em-tomo-align"],
        "parameters": {
            "input_file_list": tilt_series.file_tilt_list,
            "path_pattern": "",  # blank for now so that it works with the tomo_align service changes
            "dcid": tilt_series.dcid,
            "appid": tilt_series.autoproc_program_id,
            "stack_file": str(stack_file),
            "pix_size": tilt_series.pixel_size,
            "manual_tilt_offset": tilt_series.manual_tilt_offset,
        },
    }
    if _transport_object:
        _transport_object.send("processing_recipe", zocalo_message)
    else:
        log.error(
            f"Processing was requested for tilt series {sanitise(tilt_series.name)} but no Zocalo transport object was found"
        )
        return tilt_series
    await ws.manager.broadcast(
        f"Processing requested for tilt series {tilt_series.name}"
    )

    return tilt_series


@router.get("/version")
def get_version(client_version: str = ""):
    result = {
        "server": murfey.__version__,
        "oldest-supported-client": murfey.__supported_client_version__,
    }

    if client_version:
        client = packaging.version.parse(client_version)
        server = packaging.version.parse(murfey.__version__)
        minimum_version = packaging.version.parse(murfey.__supported_client_version__)
        result["client-needs-update"] = minimum_version > client
        result["client-needs-downgrade"] = client > server

    return result


@router.post("/visits/{visit_name}/suggested_path")
def suggest_path(visit_name, params: SuggestedPathParameters):
    count: int | None = None
    secure_path_parts = [secure_filename(p) for p in params.base_path.parts]
    base_path = "/".join(secure_path_parts)
    check_path = (
        machine_config.rsync_basepath / base_path
        if machine_config
        else Path(f"/dls/{get_microscope(machine_config=machine_config)}") / base_path
    )
    check_path_name = check_path.name
    while check_path.exists():
        count = count + 1 if count else 2
        check_path = check_path.parent / f"{check_path_name}{count}"
    if params.touch:
        check_path.mkdir()
    return {"suggested_path": check_path.relative_to(machine_config.rsync_basepath)}


@router.post("/visits/{visit_name}/{client_id}/register_data_collection_group")
def register_dc_group(visit_name, client_id: int, dcg_params: DCGroupParameters):
    ispyb_proposal_code = visit_name[:2]
    ispyb_proposal_number = visit_name.split("-")[0][2:]
    ispyb_visit_number = visit_name.split("-")[-1]
    microscope = get_microscope(machine_config=machine_config)
    log.info(f"Registering data collection group on microscope {microscope}")
    dcg_parameters = {
        "session_id": murfey.server.ispyb.get_session_id(
            microscope=microscope,
            proposal_code=ispyb_proposal_code,
            proposal_number=ispyb_proposal_number,
            visit_number=ispyb_visit_number,
            db=murfey.server.ispyb.Session(),
        ),
        "start_time": str(datetime.datetime.now()),
        "experiment_type": dcg_params.experiment_type,
        "experiment_type_id": dcg_params.experiment_type_id,
        "tag": dcg_params.tag,
        "client_id": client_id,
    }

    if _transport_object:
        _transport_object.send(
            machine_config.feedback_queue, {"register": "data_collection_group", **dcg_parameters}  # type: ignore
        )
    return dcg_parameters


@router.post("/visits/{visit_name}/{client_id}/start_data_collection")
def start_dc(visit_name, client_id: int, dc_params: DCParameters):
    ispyb_proposal_code = visit_name[:2]
    ispyb_proposal_number = visit_name.split("-")[0][2:]
    ispyb_visit_number = visit_name.split("-")[-1]
    log.info(
        f"Starting data collection on microscope {get_microscope(machine_config=machine_config)} "
        f"with basepath {machine_config.rsync_basepath} and directory {dc_params.image_directory}"
    )
    dc_parameters = {
        "visit": visit_name,
        "session_id": murfey.server.ispyb.get_session_id(
            microscope=get_microscope(machine_config=machine_config),
            proposal_code=ispyb_proposal_code,
            proposal_number=ispyb_proposal_number,
            visit_number=ispyb_visit_number,
            db=murfey.server.ispyb.Session(),
        ),
        "image_directory": str(
            machine_config.rsync_basepath / dc_params.image_directory
        ),
        "start_time": str(datetime.datetime.now()),
        "voltage": dc_params.voltage,
        "pixel_size": str(float(dc_params.pixel_size_on_image) * 1e9),
        "image_suffix": dc_params.file_extension,
        "experiment_type": dc_params.experiment_type,
        "image_size_x": dc_params.image_size_x,
        "image_size_y": dc_params.image_size_y,
        "acquisition_software": dc_params.acquisition_software,
        "tag": dc_params.tag,
        "source": dc_params.source,
        "magnification": dc_params.magnification,
        "total_exposed_dose": dc_params.total_exposed_dose,
        "c2aperture": dc_params.c2aperture,
        "exposure_time": dc_params.exposure_time,
        "slit_width": dc_params.slit_width,
        "phase_plate": dc_params.phase_plate,
        "client_id": client_id,
    }

    if _transport_object:
        _transport_object.send(
            machine_config.feedback_queue,
            {"register": "data_collection", **dc_parameters},
        )
    if dc_params.exposure_time:
        prom.exposure_time.set(dc_params.exposure_time)
    return dc_params


@router.post("/visits/{visit_name}/{client_id}/register_processing_job")
def register_proc(
    visit_name: str, client_id: int, proc_params: ProcessingJobParameters, db=murfey_db
):
    session_id = (
        db.exec(
            select(ClientEnvironment).where(ClientEnvironment.client_id == client_id)
        )
        .one()
        .session_id
    )
    proc_parameters = {
        "session_id": session_id,
        "experiment_type": proc_params.experiment_type,
        "recipe": proc_params.recipe,
        "tag": proc_params.tag,
        "job_parameters": {
            k: v for k, v in proc_params.parameters.items() if v not in (None, "None")
        },
    }

    if _transport_object:
        _transport_object.send(
            machine_config.feedback_queue,
            {"register": "processing_job", **proc_parameters},
        )
    return proc_params


@router.post("/visits/{visit_name}/write_connections_file")
def write_conn_file(visit_name, params: ConnectionFileParameters):
    filepath = (
        Path(machine_config.rsync_basepath)
        / (machine_config.rsync_module or "data")
        / str(datetime.datetime.now().year)
        / secure_filename(visit_name)
    )
    with open(filepath / secure_filename(params.filename), "w") as f:
        for d in params.destinations:
            f.write(f"{d}\n")


@router.post("/visits/{visit_name}/process_gain")
async def process_gain(visit_name, gain_reference_params: GainReference):
    camera = getattr(Camera, machine_config.camera)
    executables = machine_config.external_executables
    env = machine_config.external_environment
    safe_path_name = secure_filename(gain_reference_params.gain_ref.name)
    filepath = (
        Path(machine_config.rsync_basepath)
        / (machine_config.rsync_module or "data")
        / str(datetime.datetime.now().year)
        / secure_filename(visit_name)
        / machine_config.gain_directory_name
    )
    new_gain_ref, new_gain_ref_superres = await prepare_gain(
        camera,
        filepath / safe_path_name,
        executables,
        env,
        rescale=gain_reference_params.rescale,
    )
    if new_gain_ref and new_gain_ref_superres:
        return {
            "gain_ref": new_gain_ref.relative_to(Path(machine_config.rsync_basepath)),
            "gain_ref_superres": new_gain_ref_superres.relative_to(
                Path(machine_config.rsync_basepath)
            ),
        }
    else:
        return {"gain_ref": str(filepath / safe_path_name), "gain_ref_superres": None}


@router.post("/visits/{visit_name}/eer_fractionation_file")
async def write_eer_fractionation_file(
    visit_name: str, fractionation_params: FractionationParameters
) -> dict:
    file_path = (
        Path(machine_config.rsync_basepath)
        / (machine_config.rsync_module or "data")
        / str(datetime.datetime.now().year)
        / secure_filename(visit_name)
        / "processing"
        / secure_filename(fractionation_params.fractionation_file_name)
    )
    if file_path.is_file():
        return {"eer_fractionation_file": str(file_path)}

    if fractionation_params.num_frames:
        num_eer_frames = fractionation_params.num_frames
    elif (
        fractionation_params.eer_path and Path(fractionation_params.eer_path).is_file()
    ):
        num_eer_frames = murfey.util.eer.num_frames(Path(fractionation_params.eer_path))
    else:
        log.warning(
            f"EER fractionation unable to find {fractionation_params.eer_path} "
            f"or use {fractionation_params.num_frames} frames"
        )
        return {"eer_fractionation_file": None}
    with open(file_path, "w") as frac_file:
        frac_file.write(
            f"{num_eer_frames} {fractionation_params.fractionation} {fractionation_params.dose_per_frame}"
        )
    return {"eer_fractionation_file": str(file_path)}


@router.post("/visits/{year}/{visit_name}/make_milling_gif")
async def make_gif(year, visit_name, gif_params: MillingParameters):
    output_dir = (
        Path(machine_config.rsync_basepath)
        / (machine_config.rsync_module or "data")
        / secure_filename(year)
        / secure_filename(visit_name)
        / "processed"
    )
    output_dir.mkdir(exist_ok=True)
    output_dir = output_dir / secure_filename(gif_params.raw_directory)
    output_dir.mkdir(exist_ok=True)
    output_path = output_dir / f"lamella_{gif_params.lamella_number}_milling.gif"
    image_full_paths = [
        output_dir.parent / gif_params.raw_directory / i for i in gif_params.images
    ]
    images = [Image.open(f) for f in image_full_paths]
    for im in images:
        im.thumbnail((512, 512))
    images[0].save(
        output_path,
        format="GIF",
        append_images=images[1:],
        save_all=True,
        duration=30,
        loop=0,
    )
    return {"output_gif": str(output_path)}


@router.post("/visits/{visit_name}/clean_state")
async def clean_state(visit_name, for_clearance: ClearanceKeys):
    if global_state.get("data_collection_group_ids") and isinstance(
        global_state["data_collection_group_ids"], dict
    ):
        global_state["data_collection_group_ids"] = {
            k: v
            for k, v in global_state["data_collection_group_ids"].items()
            if k not in for_clearance.data_collection_group
        }
    if global_state.get("data_collection_ids") and isinstance(
        global_state["data_collection_ids"], dict
    ):
        global_state["data_collection_ids"] = {
            k: v
            for k, v in global_state["data_collection_ids"].items()
            if k not in for_clearance.data_collection
        }
    if global_state.get("processing_job_ids") and isinstance(
        global_state["processing_job_ids"], dict
    ):
        global_state["processing_job_ids"] = {
            k: v
            for k, v in global_state["processing_job_ids"].items()
            if k not in for_clearance.processing_job
        }
    if global_state.get("autoproc_program_ids") and isinstance(
        global_state["autoproc_program_ids"], dict
    ):
        global_state["autoproc_program_ids"] = {
            k: v
            for k, v in global_state["autoproc_program_ids"].items()
            if k not in for_clearance.autoproc_program
        }


@router.get("/new_client_id/")
async def new_client_id(db=murfey_db):
    clients = db.exec(select(ClientEnvironment)).all()
    if not clients:
        return {"new_id": 0}
    sorted_ids = sorted([c.client_id for c in clients])
    return {"new_id": sorted_ids[-1] + 1}


@router.get("/clients")
async def get_clients(db=murfey_db):
    clients = db.exec(select(ClientEnvironment)).all()
    return clients


@router.get("/sessions")
async def get_sessions(db=murfey_db):
    sessions = db.exec(select(Session)).all()
    clients = db.exec(select(ClientEnvironment)).all()
    res = []
    for sess in sessions:
        r = {"session": sess, "clients": []}
        for cl in clients:
            if cl.session_id == sess.id:
                r["clients"].append(cl)
        res.append(r)
    return res


@router.post("/clients/{client_id}/session")
def link_client_to_session(client_id: int, sess: SessionInfo, db=murfey_db):
    sid = sess.session_id
    if sid is None:
        s = Session(name=sess.session_name)
        db.add(s)
        db.commit()
        sid = s.id
    client = db.exec(
        select(ClientEnvironment).where(ClientEnvironment.client_id == client_id)
    ).one()
    client.session_id = sid
    db.add(client)
    db.commit()
    db.close()
    return sid


@router.post("/clients/{client_id}/successful_processing")
def register_processing_success_in_ispyb(
    client_id: int, db=murfey.server.ispyb.DB, murfey_db=murfey_db
):
    session_id = (
        murfey_db.exec(
            select(ClientEnvironment).where(ClientEnvironment.client_id == client_id)
        )
        .one()
        .session_id
    )
    collected_ids = murfey_db.exec(
        select(DataCollectionGroup, DataCollection, ProcessingJob, AutoProcProgram)
        .where(DataCollectionGroup.session_id == session_id)
        .where(DataCollection.dcg_id == DataCollectionGroup.id)
        .where(ProcessingJob.dc_id == DataCollection.id)
        .where(AutoProcProgram.pj_id == ProcessingJob.id)
    ).all()
    appids = [c[3].id for c in collected_ids]
    if _transport_object:
        apps = db.query(ISPyBAutoProcProgram).filter(
            ISPyBAutoProcProgram.autoProcProgramId.in_(appids)
        )
        for updated in apps:
            updated.processingStatus = True
            _transport_object.do_update_processing_status(updated)


@router.delete("/clients/{client_id}/session")
def remove_session(client_id: int, db=murfey_db):
    client = db.exec(
        select(ClientEnvironment).where(ClientEnvironment.client_id == client_id)
    ).one()
    session_id = client.session_id
    client.session_id = None
    db.add(client)
    db.commit()
    if session_id is None:
        return
    rsync_instances = db.exec(
        select(RsyncInstance).where(RsyncInstance.client_id == client_id)
    ).all()
    for ri in rsync_instances:
        prom.seen_files.remove(ri.source)
        prom.transferred_files.remove(ri.source)
        prom.transferred_files_bytes.remove(ri.source)
        prom.seen_data_files.remove(ri.source)
        prom.transferred_data_files.remove(ri.source)
        prom.transferred_data_files_bytes.remove(ri.source)
    collected_ids = db.exec(
        select(DataCollectionGroup, DataCollection, ProcessingJob)
        .where(DataCollectionGroup.session_id == session_id)
        .where(DataCollection.dcg_id == DataCollectionGroup.id)
        .where(ProcessingJob.dc_id == DataCollection.id)
    ).all()
    for c in collected_ids:
        try:
            prom.preprocessed_movies.remove(c[2].id)
        except KeyError:
            continue
    if (
        len(
            db.exec(
                select(ClientEnvironment).where(
                    ClientEnvironment.session_id == session_id
                )
            ).all()
        )
        > 1
    ):
        return
    session = db.exec(select(Session).where(Session.id == session_id)).one()
    db.delete(session)
    db.commit()
    return<|MERGE_RESOLUTION|>--- conflicted
+++ resolved
@@ -453,7 +453,6 @@
     db.commit()
 
 
-<<<<<<< HEAD
 @router.get("/clients/{client_id}/tilt_series/{tilt_series_tag}/tilts")
 def get_tilts(client_id: int, tilt_series_tag: str, db=murfey_db):
     res = db.exec(
@@ -472,9 +471,6 @@
     return tilts
 
 
-@router.post("/visits/{visit_name}/tilt")
-def register_tilt(visit_name: str, tilt_info: TiltInfo, db=murfey_db):
-=======
 @router.post("/visits/{visit_name}/{client_id}/tilt")
 def register_tilt(visit_name: str, client_id: int, tilt_info: TiltInfo, db=murfey_db):
     session_id = (
@@ -484,14 +480,17 @@
         .one()
         .session_id
     )
->>>>>>> 67a990d9
-    tilt_series = db.exec(
-        select(TiltSeries)
-        .where(TiltSeries.tag == tilt_info.tilt_series_tag)
-        .where(TiltSeries.rsync_source == tilt_info.rsync_source)
-        .where(TiltSeries.session_id == session_id)
-    ).one()
-    tilt = Tilt(movie_path=tilt_info.movie_path, tilt_series_id=tilt_series.id)
+    tilt_series_id = (
+        db.exec(
+            select(TiltSeries)
+            .where(TiltSeries.tag == tilt_info.tilt_series_tag)
+            .where(TiltSeries.session_id == session_id)
+            .where(TiltSeries.rsync_source == tilt_info.source)
+        )
+        .one()
+        .id
+    )
+    tilt = Tilt(movie_path=tilt_info.movie_path, tilt_series_id=tilt_series_id)
     db.add(tilt)
     db.commit()
 
