--- conflicted
+++ resolved
@@ -10,9 +10,6 @@
 import sqlalchemy
 from fastapi import APIRouter, Request
 from fastapi.responses import HTMLResponse
-<<<<<<< HEAD
-from ispyb.sqlalchemy import BLSession, Proposal
-=======
 from ispyb.sqlalchemy import AutoProcProgram as ISPyBAutoProcProgram
 from ispyb.sqlalchemy import (
     BLSample,
@@ -23,7 +20,6 @@
     Proposal,
 )
 from PIL import Image
->>>>>>> aafc9d2a
 from pydantic import BaseModel
 from sqlmodel import col, select
 from werkzeug.utils import secure_filename
@@ -57,10 +53,7 @@
     SPARelionParameters,
     Tilt,
     TiltSeries,
-<<<<<<< HEAD
     TomographyPreprocessStash,
-=======
->>>>>>> aafc9d2a
     TomographyProcessingParameters,
 )
 from murfey.util.models import (
@@ -83,10 +76,7 @@
     ProcessingParametersTomo,
     RegistrationMessage,
     RsyncerInfo,
-<<<<<<< HEAD
-=======
     Sample,
->>>>>>> aafc9d2a
     SessionInfo,
     SPAProcessFile,
     SPAProcessingParameters,
@@ -103,14 +93,11 @@
 machine_config = get_machine_config()
 
 router = APIRouter()
-<<<<<<< HEAD
-=======
 
 
 def sanitise(in_string: str) -> str:
     return in_string.replace("\r\n", "").replace("\n", "")
 
->>>>>>> aafc9d2a
 
 # This will be the homepage for a given microscope.
 @router.get("/", response_class=HTMLResponse)
@@ -210,19 +197,12 @@
     db.add(rsync_instance)
     db.commit()
     db.close()
-<<<<<<< HEAD
-    return rsyncer_info
-
-
-@router.get("/clients/{client_id}/rsyncers")
-=======
     prom.seen_files.labels(rsync_source=rsyncer_info.source)
     prom.transferred_files.labels(rsync_source=rsyncer_info.source)
     return rsyncer_info
 
 
 @router.get("/clients/{client_id}/rsyncers", response_model=List[RsyncInstance])
->>>>>>> aafc9d2a
 def get_rsyncers_for_client(client_id: int, db=murfey_db):
     rsync_instances = db.exec(
         select(RsyncInstance).where(RsyncInstance.client_id == client_id)
@@ -245,12 +225,9 @@
     db.add(rsync_instance)
     db.commit()
     db.close()
-<<<<<<< HEAD
-=======
     prom.seen_files.labels(rsync_source=rsyncer_info.source).inc(
         rsyncer_info.increment_count
     )
->>>>>>> aafc9d2a
 
 
 @router.post("/visits/{visit_name}/increment_rsync_transferred_files")
@@ -268,12 +245,9 @@
     db.add(rsync_instance)
     db.commit()
     db.close()
-<<<<<<< HEAD
-=======
     prom.transferred_files.labels(rsync_source=rsyncer_info.source).inc(
         rsyncer_info.increment_count
     )
->>>>>>> aafc9d2a
 
 
 @router.get("/demo/visits_raw", response_model=List[Visit])
@@ -292,27 +266,6 @@
     return [p.json() for p in params]
 
 
-<<<<<<< HEAD
-=======
-@router.post("/clients/{client_id}/tomography_processing_parameters")
-def register_tomo_proc_params(
-    client_id: int, proc_params: ProcessingParametersTomo, db=murfey_db
-):
-    client = db.exec(
-        select(ClientEnvironment).where(ClientEnvironment.client_id == client_id)
-    ).one()
-    session_id = client.session_id
-    params = TomographyProcessingParameters(
-        session_id=session_id,
-        pixel_size=proc_params.pixel_size_on_image,
-        manual_tilt_offset=proc_params.manual_tilt_offset,
-    )
-    db.add(params)
-    db.commit()
-    db.close()
-
-
->>>>>>> aafc9d2a
 @router.post("/clients/{client_id}/spa_processing_parameters")
 def register_spa_proc_params(
     client_id: int, proc_params: ProcessingParametersSPA, db=murfey_db
@@ -326,7 +279,6 @@
         _transport_object.send(machine_config.feedback_queue, zocalo_message)
 
 
-<<<<<<< HEAD
 @router.post("/clients/{client_id}/tomography_processing_parameters")
 def register_tomo_proc_params(
     client_id: int, proc_params: ProcessingParametersTomo, db=murfey_db
@@ -340,8 +292,6 @@
         _transport_object.send(machine_config.feedback_queue, zocalo_message)
 
 
-=======
->>>>>>> aafc9d2a
 @router.get("/clients/{client_id}/spa_processing_parameters")
 def get_spa_proc_params(client_id: int, db=murfey_db) -> List[dict]:
     params = db.exec(
@@ -553,19 +503,12 @@
 async def request_spa_preprocessing(
     visit_name: str, client_id: int, proc_file: SPAProcessFile, db=murfey_db
 ):
-<<<<<<< HEAD
-    visit_idx = Path(proc_file.path).parts.index(visit_name)
-    core = Path(*Path(proc_file.path).parts[: visit_idx + 1])
-    ppath = Path(proc_file.path)
-    sub_dataset = "/".join(ppath.relative_to(core).parts[:-1])
-=======
     parts = [secure_filename(p) for p in Path(proc_file.path).parts]
     visit_idx = parts.index(visit_name)
     core = Path("/") / Path(*parts[: visit_idx + 1])
     ppath = Path("/") / Path(*parts)
     sub_dataset = ppath.relative_to(core).parts[0]
     extra_path = machine_config.processed_extra_directory
->>>>>>> aafc9d2a
     for i, p in enumerate(ppath.parts):
         if p.startswith("raw"):
             movies_path_index = i
@@ -576,10 +519,7 @@
         core
         / machine_config.processed_directory_name
         / sub_dataset
-<<<<<<< HEAD
-=======
         / extra_path
->>>>>>> aafc9d2a
         / "MotionCorr"
         / "job002"
         / "Movies"
@@ -629,13 +569,9 @@
         db.close()
 
         if not mrc_out.parent.exists():
-<<<<<<< HEAD
-            mrc_out.parent.mkdir(parents=True, exist_ok=True)
-=======
             Path(secure_filename(str(mrc_out))).parent.mkdir(
                 parents=True, exist_ok=True
             )
->>>>>>> aafc9d2a
         zocalo_message = {
             "recipes": ["em-spa-preprocess"],
             "parameters": {
@@ -665,11 +601,7 @@
             _transport_object.send("processing_recipe", zocalo_message)
         else:
             log.error(
-<<<<<<< HEAD
-                f"Pe-processing was requested for {ppath.name} but no Zocalo transport object was found"
-=======
                 f"Pe-processing was requested for {sanitise(ppath.name)} but no Zocalo transport object was found"
->>>>>>> aafc9d2a
             )
             return proc_file
 
@@ -687,15 +619,10 @@
     return proc_file
 
 
-<<<<<<< HEAD
 @router.post("/visits/{visit_name}/{client_id}/tomography_preprocess")
 async def request_tomography_preprocessing(
     visit_name: str, client_id: int, proc_file: ProcessFile, db=murfey_db
 ):
-=======
-@router.post("/visits/{visit_name}/tomography_preprocess")
-async def request_tomography_preprocessing(visit_name: str, proc_file: ProcessFile):
->>>>>>> aafc9d2a
     visit_idx = Path(proc_file.path).parts.index(visit_name)
     core = Path(*Path(proc_file.path).parts[: visit_idx + 1])
     ppath = Path(proc_file.path)
@@ -714,7 +641,6 @@
         / "CTF"
         / str(ppath.stem + "_ctf.mrc")
     )
-<<<<<<< HEAD
     session_id = (
         db.exec(
             select(ClientEnvironment).where(ClientEnvironment.client_id == client_id)
@@ -730,9 +656,9 @@
     if data_collection:
         dcid = data_collection[0][1].id
         if not mrc_out.parent.exists():
-            mrc_out.parent.mkdir(parents=True, exist_ok=True)
+            Path(secure_filename(mrc_out)).parent.mkdir(parents=True, exist_ok=True)
         if not ctf_out.parent.exists():
-            ctf_out.parent.mkdir(parents=True, exist_ok=True)
+            Path(secure_filename(ctf_out)).parent.mkdir(parents=True, exist_ok=True)
         zocalo_message = {
             "recipes": ["em-tomo-preprocess"],
             "parameters": {
@@ -764,38 +690,6 @@
                 f"Pe-processing was requested for {ppath.name} but no Zocalo transport object was found"
             )
             return proc_file
-=======
-    if not mrc_out.parent.exists():
-        Path(secure_filename(mrc_out)).parent.mkdir(parents=True, exist_ok=True)
-    if not ctf_out.parent.exists():
-        Path(secure_filename(ctf_out)).parent.mkdir(parents=True, exist_ok=True)
-    zocalo_message = {
-        "recipes": ["em-tomo-preprocess"],
-        "parameters": {
-            "feedback_queue": machine_config.feedback_queue,
-            "dcid": proc_file.data_collection_id,
-            # "timestamp": datetime.datetime.now(),
-            "autoproc_program_id": proc_file.autoproc_program_id,
-            "movie": proc_file.path,
-            "mrc_out": str(mrc_out),
-            "pix_size": (proc_file.pixel_size) * 10**10,
-            "output_image": str(ctf_out),
-            "image_number": proc_file.image_number,
-            "kv": int(proc_file.voltage),
-            "microscope": get_microscope(),
-            "mc_uuid": proc_file.mc_uuid,
-            "ft_bin": proc_file.mc_binning,
-            "fm_dose": proc_file.dose_per_frame,
-            "gain_ref": str(machine_config.rsync_basepath / proc_file.gain_ref)
-            if proc_file.gain_ref
-            else proc_file.gain_ref,
-            "fm_int_file": proc_file.eer_fractionation_file,
-        },
-    }
-    # log.info(f"Sending Zocalo message {zocalo_message}")
-    if _transport_object:
-        _transport_object.send("processing_recipe", zocalo_message)
->>>>>>> aafc9d2a
     else:
         for_stash = TomographyPreprocessStash(
             file_path=str(proc_file.path),
@@ -1158,8 +1052,6 @@
     return sid
 
 
-<<<<<<< HEAD
-=======
 @router.post("/clients/{client_id}/successful_processing")
 def register_processing_success_in_ispyb(
     client_id: int, db=murfey.server.ispyb.DB, murfey_db=murfey_db
@@ -1188,7 +1080,6 @@
             _transport_object.do_update_processing_status(updated)
 
 
->>>>>>> aafc9d2a
 @router.delete("/clients/{client_id}/session")
 def remove_session(client_id: int, db=murfey_db):
     client = db.exec(
@@ -1200,8 +1091,6 @@
     db.commit()
     if session_id is None:
         return
-<<<<<<< HEAD
-=======
     rsync_instances = db.exec(
         select(RsyncInstance).where(RsyncInstance.client_id == client_id)
     ).all()
@@ -1220,7 +1109,6 @@
             prom.preprocessed_movies.remove(c[2].id)
         except KeyError:
             continue
->>>>>>> aafc9d2a
     if db.exec(
         select(ClientEnvironment).where(ClientEnvironment.session_id == session_id)
     ).all():
