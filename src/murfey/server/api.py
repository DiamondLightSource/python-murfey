from __future__ import annotations

import datetime
import logging
from functools import lru_cache
from pathlib import Path
from typing import List

import packaging.version
from fastapi import APIRouter, Request
from fastapi.responses import HTMLResponse
from ispyb.sqlalchemy import BLSession, Proposal
from pydantic import BaseSettings

import murfey.server.bootstrap
import murfey.server.ispyb
import murfey.server.websocket as ws
from murfey.server import _transport_object, get_hostname, get_microscope
from murfey.server import shutdown as _shutdown
from murfey.server import templates
from murfey.server.config import MachineConfig, from_file
from murfey.server.gain import Camera, prepare_gain
from murfey.util.models import (
    ConnectionFileParameters,
    ContextInfo,
    DCGroupParameters,
    DCParameters,
    File,
    GainReference,
    ProcessFile,
    ProcessingJobParameters,
    RegistrationMessage,
    SPAProcessingParameters,
    SuggestedPathParameters,
    TiltSeries,
    Visit,
)

log = logging.getLogger("murfey.server.api")


class Settings(BaseSettings):
    murfey_machine_configuration: str = ""


settings = Settings()

machine_config: MachineConfig = MachineConfig(
    acquisition_software=[],
    calibrations={},
    data_directories={},
    rsync_basepath=Path("dls/tmp"),
)
if settings.murfey_machine_configuration:
    microscope = get_microscope()
    machine_config = from_file(Path(settings.murfey_machine_configuration), microscope)

router = APIRouter()

# This will be the homepage for a given microscope.
@router.get("/", response_class=HTMLResponse)
async def root(request: Request):
    return templates.TemplateResponse(
        "home.html",
        {
            "request": request,
            "hostname": get_hostname(),
            "microscope": get_microscope(),
            "version": murfey.__version__,
        },
    )


@router.get("/health/")
def health_check(db=murfey.server.ispyb.DB):
    conn = db.connection()
    conn.close()
    return {
        "ispyb_connection": True,
        "rabbitmq_connection": _transport_object.transport.is_connected(),
    }


@lru_cache(maxsize=1)
@router.get("/machine/")
def machine_info():
    if settings.murfey_machine_configuration:
        microscope = get_microscope()
        print(from_file(settings.murfey_machine_configuration, microscope))
        return from_file(settings.murfey_machine_configuration, microscope)
    return {}


@router.get("/microscope/")
def get_mic():
    microscope = get_microscope()
    return {"microscope": microscope}


@router.get("/visits/")
def all_visit_info(request: Request, db=murfey.server.ispyb.DB):
    microscope = get_microscope()
    visits = murfey.server.ispyb.get_all_ongoing_visits(microscope, db)

    if visits:
        return_query = [
            {
                "Start date": visit.start,
                "End date": visit.end,
                "Visit name": visit.name,
                "Time remaining": str(visit.end - datetime.datetime.now()),
            }
            for visit in visits
        ]  # "Proposal title": visit.proposal_title
        log.debug(
            f"{len(visits)} visits active for {microscope=}: {', '.join(v.name for v in visits)}"
        )
        return templates.TemplateResponse(
            "activevisits.html",
            {"request": request, "info": return_query, "microscope": microscope},
        )
    else:
        log.debug(f"No visits identified for {microscope=}")
        return templates.TemplateResponse(
            "activevisits.html",
            {"request": request, "info": [], "microscope": microscope},
        )


@router.get("/demo/visits_raw", response_model=List[Visit])
def get_current_visits_demo(db=murfey.server.ispyb.DB):
    microscope = "m12"
    return murfey.server.ispyb.get_all_ongoing_visits(microscope, db)


@router.get("/visits_raw", response_model=List[Visit])
def get_current_visits(db=murfey.server.ispyb.DB):
    microscope = get_microscope()
    return murfey.server.ispyb.get_all_ongoing_visits(microscope, db)


@router.get("/visits/{visit_name}")
def visit_info(request: Request, visit_name: str, db=murfey.server.ispyb.DB):
    microscope = get_microscope()
    query = (
        db.query(BLSession)
        .join(Proposal)
        .filter(
            BLSession.proposalId == Proposal.proposalId,
            BLSession.beamLineName == microscope,
            BLSession.endDate > datetime.datetime.now(),
            BLSession.startDate < datetime.datetime.now(),
        )
        .add_columns(
            BLSession.startDate,
            BLSession.endDate,
            BLSession.beamLineName,
            Proposal.proposalCode,
            Proposal.proposalNumber,
            BLSession.visit_number,
            Proposal.title,
        )
        .all()
    )
    if query:
        return_query = [
            {
                "Start date": id.startDate,
                "End date": id.endDate,
                "Beamline name": id.beamLineName,
                "Visit name": visit_name,
                "Time remaining": str(id.endDate - datetime.datetime.now()),
            }
            for id in query
            if id.proposalCode + str(id.proposalNumber) + "-" + str(id.visit_number)
            == visit_name
        ]  # "Proposal title": id.title
        return templates.TemplateResponse(
            "visit.html",
            {"request": request, "visit": return_query},
        )
    else:
        return None


@router.post("/visits/{visit_name}/context")
async def register_context(context_info: ContextInfo):
    log.info(
        f"Context {context_info.experiment_type}:{context_info.acquisition_software} registered"
    )
    await ws.manager.broadcast(f"Context registered: {context_info}")
    await ws.manager.set_state("experiment_type", context_info.experiment_type)
    await ws.manager.set_state(
        "acquisition_software", context_info.acquisition_software
    )


@router.post("/visits/{visit_name}/files")
async def add_file(file: File):
    message = f"File {file} transferred"
    log.info(message)
    await ws.manager.broadcast(f"File {file} transferred")
    return file


@router.post("/feedback")
async def send_murfey_message(msg: RegistrationMessage):
    if _transport_object:
        _transport_object.send(
            machine_config.feedback_queue, {"register": msg.registration}
        )


@router.post("/visits/{visit_name}/spa_processing")
async def request_spa_processing(visit_name: str, proc_params: SPAProcessingParameters):
    zocalo_message = {
        "parameters": {"ispyb_process": proc_params.job_id},
        "recipes": ["relion"],
    }
    if _transport_object:
        _transport_object.send("processing_recipe", zocalo_message)


@router.post("/visits/{visit_name}/tomography_preprocess")
async def request_tomography_preprocessing(visit_name: str, proc_file: ProcessFile):
    visit_idx = Path(proc_file.path).parts.index(visit_name)
    core = Path(*Path(proc_file.path).parts[: visit_idx + 1])
    ppath = Path(proc_file.path)
    sub_dataset = "/".join(ppath.relative_to(core).parts[:-1])
    mrc_out = (
        core
        / machine_config.processed_directory_name
        / sub_dataset
        / "MotionCorr"
        / str(ppath.stem + "_motion_corrected.mrc")
    )
    ctf_out = (
        core
        / machine_config.processed_directory_name
        / sub_dataset
        / "CTF"
        / str(ppath.stem + "_ctf.mrc")
    )
    if not mrc_out.parent.exists():
        mrc_out.parent.mkdir(parents=True)
    if not ctf_out.parent.exists():
        ctf_out.parent.mkdir(parents=True)
    zocalo_message = {
        "recipes": ["em-tomo-preprocess"],
        "parameters": {
            "feedback_queue": machine_config.feedback_queue,
            "dcid": proc_file.data_collection_id,
            # "timestamp": datetime.datetime.now(),
            "autoproc_program_id": proc_file.autoproc_program_id,
            "movie": proc_file.path,
            "mrc_out": str(mrc_out),
            "pix_size": (proc_file.pixel_size) * 10**10,
            "output_image": str(ctf_out),
            "image_number": proc_file.image_number,
            "microscope": get_microscope(),
            "mc_uuid": proc_file.mc_uuid,
            "ft_bin": proc_file.mc_binning,
            "fm_dose": proc_file.dose_per_frame,
            "gain_ref": str(machine_config.rsync_basepath / proc_file.gain_ref)
            if proc_file.gain_ref
            else proc_file.gain_ref,
        },
    }
    # log.info(f"Sending Zocalo message {zocalo_message}")
    if _transport_object:
        _transport_object.send("processing_recipe", zocalo_message)
    else:
        log.error(
            f"Pe-processing was requested for {ppath.name} but no Zocalo transport object was found"
        )
        return proc_file
    # await ws.manager.broadcast(f"Pre-processing requested for {ppath.name}")
    return proc_file


@router.post("/visits/{visit_name}/align")
async def request_tilt_series_alignment(tilt_series: TiltSeries):
    stack_file = (
        Path(tilt_series.motion_corrected_path).parents[1]
        / "align_output"
        / f"{tilt_series.name}_stack.mrc"
    )
    if not stack_file.parent.exists():
        stack_file.parent.mkdir(parents=True)
    zocalo_message = {
        "recipes": ["em-tomo-align"],
        "parameters": {
            # "ispyb_process": tilt_series.processing_job, #
            "input_file_list": tilt_series.file_tilt_list,
            "dcid": tilt_series.dcid,
            "appid": tilt_series.autoproc_program_id,
            "stack_file": str(stack_file),
            "movie_id": tilt_series.movie_id,
            "pix_size": tilt_series.pixel_size,
            "manual_tilt_offset": tilt_series.manual_tilt_offset,
        },
    }
    if _transport_object:
        log.info(f"Sending Zocalo message {zocalo_message}")
        _transport_object.send("processing_recipe", zocalo_message)
    else:
        log.error(
            f"Processing was requested for tilt series {tilt_series.name} but no Zocalo transport object was found"
        )
        return tilt_series
    await ws.manager.broadcast(
        f"Processing requested for tilt series {tilt_series.name}"
    )

    return tilt_series


@router.get("/version")
def get_version(client_version: str = ""):
    result = {
        "server": murfey.__version__,
        "oldest-supported-client": murfey.__supported_client_version__,
    }

    if client_version:
        client = packaging.version.parse(client_version)
        server = packaging.version.parse(murfey.__version__)
        minimum_version = packaging.version.parse(murfey.__supported_client_version__)
        result["client-needs-update"] = minimum_version > client
        result["client-needs-downgrade"] = client > server

    return result


@router.get("/shutdown", include_in_schema=False)
def shutdown():
    """A method to stop the server. This should be removed before Murfey is
    deployed in production. To remove it we need to figure out how to control
    to process (eg. systemd) and who to run it as."""
    log.info("Server shutdown request received")
    _shutdown()
    return {"success": True}


@router.post("/visits/{visit_name}/suggested_path")
def suggest_path(visit_name, params: SuggestedPathParameters):
    count: int | None = None
    check_path = (
        machine_config.rsync_basepath / params.base_path
        if machine_config
        else Path(f"/dls/{get_microscope()}") / params.base_path
    )
    check_path_name = check_path.name
    while check_path.exists():
        count = count + 1 if count else 2
        check_path = check_path.parent / f"{check_path_name}{count}"
    if params.touch:
        check_path.mkdir()
    return {"suggested_path": check_path.relative_to(machine_config.rsync_basepath)}


@router.post("/visits/{visit_name}/register_data_collection_group")
def register_dc_group(visit_name, dcg_params: DCGroupParameters):
    ispyb_proposal_code = visit_name[:2]
    ispyb_proposal_number = visit_name.split("-")[0][2:]
    ispyb_visit_number = visit_name.split("-")[-1]
    log.info(f"Registering data collection group on microscope {get_microscope()}")
    dcg_parameters = {
        "session_id": murfey.server.ispyb.get_session_id(
            microscope=get_microscope(),
            proposal_code=ispyb_proposal_code,
            proposal_number=ispyb_proposal_number,
            visit_number=ispyb_visit_number,
            db=murfey.server.ispyb.Session(),
        ),
        "start_time": str(datetime.datetime.now()),
        "experiment_type": dcg_params.experiment_type,
        "experiment_type_id": dcg_params.experiment_type_id,
    }

    if _transport_object:
        _transport_object.send(
            machine_config.feedback_queue, {"register": "data_collection_group", **dcg_parameters}  # type: ignore
        )
    return dcg_parameters


@router.post("/visits/{visit_name}/start_data_collection")
def start_dc(visit_name, dc_params: DCParameters):
    ispyb_proposal_code = visit_name[:2]
    ispyb_proposal_number = visit_name.split("-")[0][2:]
    ispyb_visit_number = visit_name.split("-")[-1]
    log.info(f"Starting data collection on microscope {get_microscope()}")
    dc_parameters = {
        "visit": visit_name,
        "session_id": murfey.server.ispyb.get_session_id(
            microscope=get_microscope(),
            proposal_code=ispyb_proposal_code,
            proposal_number=ispyb_proposal_number,
            visit_number=ispyb_visit_number,
            db=murfey.server.ispyb.Session(),
        ),
        "image_directory": dc_params.image_directory,
        "start_time": str(datetime.datetime.now()),
        "voltage": dc_params.voltage,
        "pixel_size": str(float(dc_params.pixel_size_on_image) * 1e9),
        "image_suffix": dc_params.file_extension,
        "experiment_type": dc_params.experiment_type,
        "image_size_x": dc_params.image_size_x,
        "image_size_y": dc_params.image_size_y,
        "acquisition_software": dc_params.acquisition_software,
        "tag": dc_params.tag,
    }

    if _transport_object:
        log.debug(
            f"Send registration message to {machine_config.feedback_queue}: {dc_parameters}"
        )
        _transport_object.send(
            machine_config.feedback_queue,
            {"register": "data_collection", **dc_parameters},
        )
    return dc_params


@router.post("/visits/{visit_name}/register_processing_job")
def register_proc(visit_name, proc_params: ProcessingJobParameters):
    proc_parameters = {
        "recipe": proc_params.recipe,
        "tag": proc_params.tag,
    }

    if _transport_object:
        log.info(
            f"Send processing registration message to {machine_config.feedback_queue}: {proc_parameters}"
        )
        _transport_object.send(
            machine_config.feedback_queue,
            {"register": "processing_job", **proc_parameters},
        )
    return proc_params


<<<<<<< HEAD
@router.post("/visits/{visit_name}/write_connections_file")
def write_conn_file(visit_name, params: ConnectionFileParameters):
    filepath = (
        Path(machine_config["rsync_basepath"])
        / (machine_config.get("rsync_module") or "data")
        / str(datetime.datetime.now().year)
        / visit_name
    )
    with open(filepath / params.filename, "w") as f:
        for d in params.destinations:
            f.write(f"{d}\n")
=======
@router.post("/visits/{visit_name}/process_gain")
async def process_gain(visit_name, gain_reference_params: GainReference):
    camera = getattr(Camera, machine_config.camera)
    executables = machine_config.external_executables
    new_gain_ref = await prepare_gain(
        camera, gain_reference_params.gain_ref, executables
    )
    return {"gain_ref": new_gain_ref}
>>>>>>> 4709ba4f
<|MERGE_RESOLUTION|>--- conflicted
+++ resolved
@@ -441,7 +441,6 @@
     return proc_params
 
 
-<<<<<<< HEAD
 @router.post("/visits/{visit_name}/write_connections_file")
 def write_conn_file(visit_name, params: ConnectionFileParameters):
     filepath = (
@@ -453,7 +452,8 @@
     with open(filepath / params.filename, "w") as f:
         for d in params.destinations:
             f.write(f"{d}\n")
-=======
+
+
 @router.post("/visits/{visit_name}/process_gain")
 async def process_gain(visit_name, gain_reference_params: GainReference):
     camera = getattr(Camera, machine_config.camera)
@@ -461,5 +461,4 @@
     new_gain_ref = await prepare_gain(
         camera, gain_reference_params.gain_ref, executables
     )
-    return {"gain_ref": new_gain_ref}
->>>>>>> 4709ba4f
+    return {"gain_ref": new_gain_ref}