--- conflicted
+++ resolved
@@ -1653,12 +1653,4 @@
         log.warning(f"TIFF {tiff_path} not found")
         return None
 
-<<<<<<< HEAD
-    def iterfile():
-        with open(processed_dir / tiff_path, mode="rb") as f:
-            yield from f
-
-    return FileResponse(path=processed_dir / tiff_path)
-=======
-    return FileResponse(path=test_path)
->>>>>>> 7b7bc4ce
+    return FileResponse(path=test_path)