from __future__ import annotations

import datetime
import logging
from functools import lru_cache
from pathlib import Path
from typing import List

import packaging.version
import sqlalchemy
from fastapi import APIRouter, Request
from fastapi.responses import HTMLResponse
from ispyb.sqlalchemy import BLSession, Proposal
from sqlmodel import select
from werkzeug.utils import secure_filename

import murfey.server.bootstrap
import murfey.server.ispyb
import murfey.server.websocket as ws
<<<<<<< HEAD
from murfey.server import (
    _murfey_id,
    _transport_object,
    get_hostname,
    get_machine_config,
    get_microscope,
)
from murfey.server import shutdown as _shutdown
from murfey.server import templates
from murfey.server.config import from_file, settings
=======
from murfey.server import _transport_object, get_hostname, get_microscope, templates
from murfey.server.config import MachineConfig, from_file
>>>>>>> 268888c9
from murfey.server.gain import Camera, prepare_gain
from murfey.server.murfey_db import murfey_db
from murfey.util.db import (
    AutoProcProgram,
    ClientEnvironment,
    DataCollection,
    DataCollectionGroup,
    Movie,
    PreprocessStash,
    ProcessingJob,
    RsyncInstance,
    Session,
    SPAFeedbackParameters,
    SPARelionParameters,
    TiltSeries,
    TomographyProcessingParameters,
)
from murfey.util.models import (
    ClearanceKeys,
    ClientInfo,
    ConnectionFileParameters,
    ContextInfo,
    DCGroupParameters,
    DCParameters,
    File,
    FractionationParameters,
    GainReference,
    ProcessFile,
    ProcessingJobParameters,
    ProcessingParametersSPA,
    ProcessingParametersTomo,
    RegistrationMessage,
    RsyncerInfo,
    SessionInfo,
    SPAProcessFile,
    SPAProcessingParameters,
    SuggestedPathParameters,
    TiltSeriesInfo,
    TiltSeriesProcessingDetails,
    Visit,
)
from murfey.util.state import global_state

log = logging.getLogger("murfey.server.api")

machine_config = get_machine_config()

router = APIRouter()

# This will be the homepage for a given microscope.
@router.get("/", response_class=HTMLResponse)
async def root(request: Request):
    return templates.TemplateResponse(
        "home.html",
        {
            "request": request,
            "hostname": get_hostname(),
            "microscope": get_microscope(),
            "version": murfey.__version__,
        },
    )


@router.get("/health/")
def health_check(db=murfey.server.ispyb.DB):
    conn = db.connection()
    conn.close()
    return {
        "ispyb_connection": True,
        "rabbitmq_connection": _transport_object.transport.is_connected(),
    }


@router.get("/connections/")
def connections_check():
    return {"connections": list(ws.manager.active_connections.keys())}


@lru_cache(maxsize=1)
@router.get("/machine/")
def machine_info():
    if settings.murfey_machine_configuration:
        microscope = get_microscope()
        print(from_file(settings.murfey_machine_configuration, microscope))
        return from_file(settings.murfey_machine_configuration, microscope)
    return {}


@router.get("/microscope/")
def get_mic():
    microscope = get_microscope()
    return {"microscope": microscope}


@router.get("/visits/")
def all_visit_info(request: Request, db=murfey.server.ispyb.DB):
    microscope = get_microscope()
    visits = murfey.server.ispyb.get_all_ongoing_visits(microscope, db)

    if visits:
        return_query = [
            {
                "Start date": visit.start,
                "End date": visit.end,
                "Visit name": visit.name,
                "Time remaining": str(visit.end - datetime.datetime.now()),
            }
            for visit in visits
        ]  # "Proposal title": visit.proposal_title
        log.debug(
            f"{len(visits)} visits active for {microscope=}: {', '.join(v.name for v in visits)}"
        )
        return templates.TemplateResponse(
            "activevisits.html",
            {"request": request, "info": return_query, "microscope": microscope},
        )
    else:
        log.debug(f"No visits identified for {microscope=}")
        return templates.TemplateResponse(
            "activevisits.html",
            {"request": request, "info": [], "microscope": microscope},
        )


@router.post("/visits/{visit_name}")
def register_client_to_visit(visit_name: str, client_info: ClientInfo, db=murfey_db):
    client_env = db.exec(
        select(ClientEnvironment).where(ClientEnvironment.client_id == client_info.id)
    ).one()
    if client_env:
        client_env.visit = visit_name
        db.add(client_env)
        db.commit()
        db.close()
    return client_info


@router.post("/visits/{visit_name}/rsyncer")
def register_rsyncer(visit_name: str, rsyncer_info: RsyncerInfo, db=murfey_db):
    rsync_instance = RsyncInstance(
        source=rsyncer_info.source,
        client_id=rsyncer_info.client_id,
        transferring=rsyncer_info.transferring,
        destination=rsyncer_info.destination,
    )
    db.add(rsync_instance)
    db.commit()
    db.close()
    return rsyncer_info


@router.get("/clients/{client_id}/rsyncers")
def get_rsyncers_for_client(client_id: int, db=murfey_db):
    rsync_instances = db.exec(
        select(RsyncInstance).where(RsyncInstance.client_id == client_id)
    )
    return rsync_instances.all()


@router.post("/visits/{visit_name}/increment_rsync_file_count")
def increment_rsync_file_count(
    visit_name: str, rsyncer_info: RsyncerInfo, db=murfey_db
):
    rsync_instance = db.exec(
        select(RsyncInstance).where(
            RsyncInstance.source == rsyncer_info.source,
            RsyncInstance.destination == rsyncer_info.destination,
            RsyncInstance.client_id == rsyncer_info.client_id,
        )
    ).one()
    rsync_instance.files_counted += 1
    db.add(rsync_instance)
    db.commit()
    db.close()


@router.post("/visits/{visit_name}/increment_rsync_transferred_files")
def increment_rsync_transferred_files(
    visit_name: str, rsyncer_info: RsyncerInfo, db=murfey_db
):
    rsync_instance = db.exec(
        select(RsyncInstance).where(
            RsyncInstance.source == rsyncer_info.source,
            RsyncInstance.destination == rsyncer_info.destination,
            RsyncInstance.client_id == rsyncer_info.client_id,
        )
    ).one()
    rsync_instance.files_transferred += 1
    db.add(rsync_instance)
    db.commit()
    db.close()


@router.get("/demo/visits_raw", response_model=List[Visit])
def get_current_visits_demo(db=murfey.server.ispyb.DB):
    microscope = "m12"
    return murfey.server.ispyb.get_all_ongoing_visits(microscope, db)


@router.get("/clients/{client_id}/tomography_processing_parameters")
def get_tomo_proc_params(client_id: int, db=murfey_db) -> List[dict]:
    params = db.exec(
        select(TomographyProcessingParameters).where(
            TomographyProcessingParameters.client_id == client_id
        )
    ).all()
    return [p.json() for p in params]


@router.post("/clients/{client_id}/tomography_processing_parameters")
def register_tomo_proc_params(
    client_id: int, proc_params: ProcessingParametersTomo, db=murfey_db
):
    params = TomographyProcessingParameters(
        client_id=client_id,
        pixel_size=proc_params.pixel_size_on_image,
        manual_tilt_offest=proc_params.manual_tilt_offset,
    )
    db.add(params)
    db.commit()
    db.close()


@router.post("/clients/{client_id}/spa_processing_parameters")
def register_spa_proc_params(
    client_id: int, proc_params: ProcessingParametersSPA, db=murfey_db
):
    params = SPARelionParameters(
        client_id=client_id,
        angpix=proc_params.pixel_size_on_image,
        dose_per_frame=proc_params.dose_per_frame,
        gain_ref=proc_params.gain_ref,
        votage=proc_params.voltage,
        motion_corr_binning=proc_params.motion_corr_binning,
        eer_grouping=proc_params.eer_grouping,
        symmetry=proc_params.symmetry,
        particle_diameter=proc_params.particle_diameter,
        downscale=proc_params.downscale,
        boxsize=proc_params.boxsize,
        small_boxsize=proc_params.small_boxsize,
        mask_diameter=proc_params.mask_diameter,
    )
    db.add(params)
    db.commit()
    db.close()


@router.get("/clients/{client_id}/spa_processing_parameters")
def get_spa_proc_params(client_id: int, db=murfey_db) -> List[dict]:
    params = db.exec(
        select(SPARelionParameters).where(SPARelionParameters.client_id == client_id)
    ).all()
    return [p.json() for p in params]


@router.post("/visits/{visit_name}/{client_id}/flush_spa_processing")
def flush_spa_processing(visit_name: str, client_id: int, db=murfey_db):
    stashed_files = db.exec(
        select(PreprocessStash).where(PreprocessStash.client_id == client_id)
    ).all()
    if not stashed_files:
        return
    params = db.exec(
        select(SPARelionParameters, SPAFeedbackParameters, ClientEnvironment)
        .where(SPARelionParameters.session_id == ClientEnvironment.session_id)
        .where(SPAFeedbackParameters.session_id == ClientEnvironment.session_id)
        .where(ClientEnvironment.client_id == client_id)
    ).one()
    proc_params = params[0]
    feedback_params = params[1]
    if not proc_params:
        log.warning(
            f"No SPA processing parameters found for client {client_id} on visit {visit_name}"
        )
        return
    collected_ids = db.exec(
        select(DataCollectionGroup, DataCollection, ProcessingJob, AutoProcProgram)
        .where(DataCollectionGroup.client_id == client_id)
        .where(DataCollection.dcg_id == DataCollectionGroup.id)
        .where(ProcessingJob.dc_id == DataCollection.id)
        .where(AutoProcProgram.pj_id == ProcessingJob.id)
        .where(ProcessingJob.recipe == "em-spa-preprocess")
    ).one()

    murfey_ids = _murfey_id(
        collected_ids[3].id, db, number=2 * len(stashed_files), close=False
    )
    feedback_params.picker_murfey_id = murfey_ids[1]
    db.add(feedback_params)

    for i, f in enumerate(stashed_files):
        mrcp = Path(f.mrc_out)
        ppath = Path(f.file_path)
        if not mrcp.parent.exists():
            mrcp.parent.mkdir(parents=True)
        movie = Movie(murfey_id=murfey_ids[2 * i], path=f.file_path)
        db.add(movie)
        zocalo_message = {
            "recipes": ["em-spa-preprocess"],
            "parameters": {
                "feedback_queue": machine_config.feedback_queue,
                "dcid": collected_ids[1].id,
                "autoproc_program_id": collected_ids[3].id,
                "movie": f.file_path,
                "mrc_out": f.mrc_out,
                "pix_size": proc_params.angpix,
                "image_number": f.image_number,
                "microscope": get_microscope(),
                "mc_uuid": murfey_ids[2 * i],
                "ft_bin": proc_params.motion_corr_binning,
                "fm_dose": proc_params.dose_per_frame,
                "gain_ref": str(machine_config.rsync_basepath / proc_params.gain_ref)
                if proc_params.gain_ref
                else proc_params.gain_ref,
                "downscale": proc_params.downscale,
                "picker_uuid": murfey_ids[2 * i + 1],
            },
        }
        if _transport_object:
            _transport_object.send("processing_recipe", zocalo_message)
            db.delete(f)
        else:
            log.error(
                f"Pe-processing was requested for {ppath.name} but no Zocalo transport object was found"
            )
    db.commit()
    db.close()
    return


@router.post("/visits/{visit_name}/tilt_series")
def register_tilt_series(
    visit_name: str, tilt_series_info: TiltSeriesInfo, db=murfey_db
):
    tilt_series = TiltSeries(client_id=TiltSeriesInfo.client_id, tag=TiltSeriesInfo.tag)
    db.add(tilt_series)
    db.commit()
    db.close()


@router.get("/visits_raw", response_model=List[Visit])
def get_current_visits(db=murfey.server.ispyb.DB):
    microscope = get_microscope()
    return murfey.server.ispyb.get_all_ongoing_visits(microscope, db)


@router.get("/visits/{visit_name}")
def visit_info(request: Request, visit_name: str, db=murfey.server.ispyb.DB):
    microscope = get_microscope()
    query = (
        db.query(BLSession)
        .join(Proposal)
        .filter(
            BLSession.proposalId == Proposal.proposalId,
            BLSession.beamLineName == microscope,
            BLSession.endDate > datetime.datetime.now(),
            BLSession.startDate < datetime.datetime.now(),
        )
        .add_columns(
            BLSession.startDate,
            BLSession.endDate,
            BLSession.beamLineName,
            Proposal.proposalCode,
            Proposal.proposalNumber,
            BLSession.visit_number,
            Proposal.title,
        )
        .all()
    )
    if query:
        return_query = [
            {
                "Start date": id.startDate,
                "End date": id.endDate,
                "Beamline name": id.beamLineName,
                "Visit name": visit_name,
                "Time remaining": str(id.endDate - datetime.datetime.now()),
            }
            for id in query
            if id.proposalCode + str(id.proposalNumber) + "-" + str(id.visit_number)
            == visit_name
        ]  # "Proposal title": id.title
        return templates.TemplateResponse(
            "visit.html",
            {"request": request, "visit": return_query},
        )
    else:
        return None


@router.post("/visits/{visit_name}/context")
async def register_context(context_info: ContextInfo):
    log.info(
        f"Context {context_info.experiment_type}:{context_info.acquisition_software} registered"
    )
    await ws.manager.broadcast(f"Context registered: {context_info}")
    await ws.manager.set_state("experiment_type", context_info.experiment_type)
    await ws.manager.set_state(
        "acquisition_software", context_info.acquisition_software
    )


@router.post("/visits/{visit_name}/files")
async def add_file(file: File):
    message = f"File {file} transferred"
    log.info(message)
    await ws.manager.broadcast(f"File {file} transferred")
    return file


@router.post("/feedback")
async def send_murfey_message(msg: RegistrationMessage):
    if _transport_object:
        _transport_object.send(
            machine_config.feedback_queue, {"register": msg.registration}
        )


@router.post("/visits/{visit_name}/spa_processing")
async def request_spa_processing(visit_name: str, proc_params: SPAProcessingParameters):
    zocalo_message = {
        "parameters": {"ispyb_process": proc_params.job_id},
        "recipes": ["ispyb-relion"],
    }
    if _transport_object:
        _transport_object.send("processing_recipe", zocalo_message)


@router.post("/visits/{visit_name}/{client_id}/spa_preprocess")
async def request_spa_preprocessing(
    visit_name: str, client_id: int, proc_file: SPAProcessFile, db=murfey_db
):
    visit_idx = Path(proc_file.path).parts.index(visit_name)
    core = Path(*Path(proc_file.path).parts[: visit_idx + 1])
    ppath = Path(proc_file.path)
    sub_dataset = "/".join(ppath.relative_to(core).parts[:-1])
    for i, p in enumerate(ppath.parts):
        if p.startswith("raw"):
            movies_path_index = i
            break
    else:
        raise ValueError(f"{proc_file.path} does not contain a raw directory")
    mrc_out = (
        core
        / machine_config.processed_directory_name
        / sub_dataset
        / "MotionCorr"
        / "job002"
        / "Movies"
        / "/".join(ppath.parts[movies_path_index + 1 : -1])
        / str(ppath.stem + "_motion_corrected.mrc")
    )
    try:
        params = db.exec(
            select(SPARelionParameters, SPAFeedbackParameters, ClientEnvironment)
            .where(SPARelionParameters.session_id == ClientEnvironment.session_id)
            .where(SPAFeedbackParameters.session_id == ClientEnvironment.session_id)
            .where(ClientEnvironment.client_id == client_id)
        ).one()
        proc_params: dict | None = dict(params[0])
        feedback_params = params[1]
    except sqlalchemy.exc.NoResultFound:
        proc_params = None
    if proc_params:
        session_id = (
            db.exec(
                select(ClientEnvironment).where(
                    ClientEnvironment.client_id == client_id
                )
            )
            .one()
            .session_id
        )
        collected_ids = db.exec(
            select(DataCollectionGroup, DataCollection, ProcessingJob, AutoProcProgram)
            .where(
                DataCollectionGroup.session_id == session_id
                and DataCollectionGroup.tag == "spa"
            )
            .where(DataCollection.dcg_id == DataCollectionGroup.id)
            .where(ProcessingJob.dc_id == DataCollection.id)
            .where(AutoProcProgram.pj_id == ProcessingJob.id)
            .where(ProcessingJob.recipe == "em-spa-preprocess")
        ).one()

        detached_ids = [c.id for c in collected_ids]

        murfey_ids = _murfey_id(detached_ids[3], db, number=2)

        feedback_params.picker_murfey_id = murfey_ids[1]
        db.add(feedback_params)
        movie = Movie(murfey_id=murfey_ids[0], path=proc_file.path)
        db.add(movie)
        db.commit()
        db.close()

        if not mrc_out.parent.exists():
            mrc_out.parent.mkdir(parents=True)
        zocalo_message = {
            "recipes": ["em-spa-preprocess"],
            "parameters": {
                "feedback_queue": machine_config.feedback_queue,
                "dcid": detached_ids[1],
                "autoproc_program_id": detached_ids[3],
                "movie": proc_file.path,
                "mrc_out": str(mrc_out),
                "pix_size": proc_params["angpix"],
                "image_number": proc_file.image_number,
                "microscope": get_microscope(),
                "mc_uuid": murfey_ids[0],
                "ft_bin": proc_params["motion_corr_binning"],
                "fm_dose": proc_params["dose_per_frame"],
                "gain_ref": str(machine_config.rsync_basepath / proc_params["gain_ref"])
                if proc_params["gain_ref"]
                else proc_params["gain_ref"],
                "downscale": proc_params["downscale"],
            },
        }
        # log.info(f"Sending Zocalo message {zocalo_message}")
        if _transport_object:
            _transport_object.send("processing_recipe", zocalo_message)
        else:
            log.error(
                f"Pe-processing was requested for {ppath.name} but no Zocalo transport object was found"
            )
            return proc_file

    else:
        for_stash = PreprocessStash(
            file_path=str(proc_file.path),
            client_id=client_id,
            image_number=proc_file.image_number,
            mrc_out=str(mrc_out),
        )
        db.add(for_stash)
        db.commit()
        db.close()

    return proc_file


@router.post("/visits/{visit_name}/tomography_preprocess")
async def request_tomography_preprocessing(visit_name: str, proc_file: ProcessFile):
    visit_idx = Path(proc_file.path).parts.index(visit_name)
    core = Path(*Path(proc_file.path).parts[: visit_idx + 1])
    ppath = Path(proc_file.path)
    sub_dataset = "/".join(ppath.relative_to(core).parts[:-1])
    mrc_out = (
        core
        / machine_config.processed_directory_name
        / sub_dataset
        / "MotionCorr"
        / str(ppath.stem + "_motion_corrected.mrc")
    )
    ctf_out = (
        core
        / machine_config.processed_directory_name
        / sub_dataset
        / "CTF"
        / str(ppath.stem + "_ctf.mrc")
    )
    if not mrc_out.parent.exists():
        mrc_out.parent.mkdir(parents=True)
    if not ctf_out.parent.exists():
        ctf_out.parent.mkdir(parents=True)
    zocalo_message = {
        "recipes": ["em-tomo-preprocess"],
        "parameters": {
            "feedback_queue": machine_config.feedback_queue,
            "dcid": proc_file.data_collection_id,
            # "timestamp": datetime.datetime.now(),
            "autoproc_program_id": proc_file.autoproc_program_id,
            "movie": proc_file.path,
            "mrc_out": str(mrc_out),
            "pix_size": (proc_file.pixel_size) * 10**10,
            "output_image": str(ctf_out),
            "image_number": proc_file.image_number,
            "microscope": get_microscope(),
            "mc_uuid": proc_file.mc_uuid,
            "ft_bin": proc_file.mc_binning,
            "fm_dose": proc_file.dose_per_frame,
            "gain_ref": str(machine_config.rsync_basepath / proc_file.gain_ref)
            if proc_file.gain_ref
            else proc_file.gain_ref,
            "fm_int_file": proc_file.eer_fractionation_file,
        },
    }
    # log.info(f"Sending Zocalo message {zocalo_message}")
    if _transport_object:
        _transport_object.send("processing_recipe", zocalo_message)
    else:
        log.error(
            f"Pe-processing was requested for {ppath.name} but no Zocalo transport object was found"
        )
        return proc_file
    # await ws.manager.broadcast(f"Pre-processing requested for {ppath.name}")
    return proc_file


@router.post("/visits/{visit_name}/align")
async def request_tilt_series_alignment(tilt_series: TiltSeriesProcessingDetails):
    stack_file = (
        Path(tilt_series.motion_corrected_path).parents[1]
        / "align_output"
        / f"{tilt_series.name}_stack.mrc"
    )
    if not stack_file.parent.exists():
        stack_file.parent.mkdir(parents=True)
    zocalo_message = {
        "recipes": ["em-tomo-align"],
        "parameters": {
            "input_file_list": tilt_series.file_tilt_list,
            "path_pattern": "",  # blank for now so that it works with the tomo_align service changes
            "dcid": tilt_series.dcid,
            "appid": tilt_series.autoproc_program_id,
            "stack_file": str(stack_file),
            "pix_size": tilt_series.pixel_size,
            "manual_tilt_offset": tilt_series.manual_tilt_offset,
        },
    }
    if _transport_object:
        log.info(f"Sending Zocalo message {zocalo_message}")
        _transport_object.send("processing_recipe", zocalo_message)
    else:
        log.error(
            f"Processing was requested for tilt series {tilt_series.name} but no Zocalo transport object was found"
        )
        return tilt_series
    await ws.manager.broadcast(
        f"Processing requested for tilt series {tilt_series.name}"
    )

    return tilt_series


@router.get("/version")
def get_version(client_version: str = ""):
    result = {
        "server": murfey.__version__,
        "oldest-supported-client": murfey.__supported_client_version__,
    }

    if client_version:
        client = packaging.version.parse(client_version)
        server = packaging.version.parse(murfey.__version__)
        minimum_version = packaging.version.parse(murfey.__supported_client_version__)
        result["client-needs-update"] = minimum_version > client
        result["client-needs-downgrade"] = client > server

    return result


@router.post("/visits/{visit_name}/suggested_path")
def suggest_path(visit_name, params: SuggestedPathParameters):
    count: int | None = None
    secure_path_parts = [secure_filename(p) for p in params.base_path.parts]
    base_path = "/".join(secure_path_parts)
    check_path = (
        machine_config.rsync_basepath / base_path
        if machine_config
        else Path(f"/dls/{get_microscope()}") / base_path
    )
    check_path_name = check_path.name
    while check_path.exists():
        count = count + 1 if count else 2
        check_path = check_path.parent / f"{check_path_name}{count}"
    if params.touch:
        check_path.mkdir()
    return {"suggested_path": check_path.relative_to(machine_config.rsync_basepath)}


@router.post("/visits/{visit_name}/{client_id}/register_data_collection_group")
def register_dc_group(visit_name, client_id: int, dcg_params: DCGroupParameters):
    ispyb_proposal_code = visit_name[:2]
    ispyb_proposal_number = visit_name.split("-")[0][2:]
    ispyb_visit_number = visit_name.split("-")[-1]
    log.info(f"Registering data collection group on microscope {get_microscope()}")
    dcg_parameters = {
        "session_id": murfey.server.ispyb.get_session_id(
            microscope=get_microscope(),
            proposal_code=ispyb_proposal_code,
            proposal_number=ispyb_proposal_number,
            visit_number=ispyb_visit_number,
            db=murfey.server.ispyb.Session(),
        ),
        "start_time": str(datetime.datetime.now()),
        "experiment_type": dcg_params.experiment_type,
        "experiment_type_id": dcg_params.experiment_type_id,
        "tag": dcg_params.tag,
        "client_id": client_id,
    }

    if _transport_object:
        _transport_object.send(
            machine_config.feedback_queue, {"register": "data_collection_group", **dcg_parameters}  # type: ignore
        )
    return dcg_parameters


@router.post("/visits/{visit_name}/{client_id}/start_data_collection")
def start_dc(visit_name, client_id: int, dc_params: DCParameters):
    ispyb_proposal_code = visit_name[:2]
    ispyb_proposal_number = visit_name.split("-")[0][2:]
    ispyb_visit_number = visit_name.split("-")[-1]
    log.info(f"Starting data collection on microscope {get_microscope()}")
    dc_parameters = {
        "visit": visit_name,
        "session_id": murfey.server.ispyb.get_session_id(
            microscope=get_microscope(),
            proposal_code=ispyb_proposal_code,
            proposal_number=ispyb_proposal_number,
            visit_number=ispyb_visit_number,
            db=murfey.server.ispyb.Session(),
        ),
        "image_directory": str(
            machine_config.rsync_basepath / dc_params.image_directory
        ),
        "start_time": str(datetime.datetime.now()),
        "voltage": dc_params.voltage,
        "pixel_size": str(float(dc_params.pixel_size_on_image) * 1e9),
        "image_suffix": dc_params.file_extension,
        "experiment_type": dc_params.experiment_type,
        "image_size_x": dc_params.image_size_x,
        "image_size_y": dc_params.image_size_y,
        "acquisition_software": dc_params.acquisition_software,
        "tag": dc_params.tag,
        "source": dc_params.source,
        "magnification": dc_params.magnification,
        "total_exposed_dose": dc_params.total_exposed_dose,
        "c2aperture": dc_params.c2aperture,
        "exposure_time": dc_params.exposure_time,
        "slit_width": dc_params.slit_width,
        "phase_plate": dc_params.phase_plate,
        "client_id": client_id,
    }

    if _transport_object:
        log.debug(
            f"Send registration message to {machine_config.feedback_queue}: {dc_parameters}"
        )
        _transport_object.send(
            machine_config.feedback_queue,
            {"register": "data_collection", **dc_parameters},
        )
    return dc_params


@router.post("/visits/{visit_name}/register_processing_job")
def register_proc(visit_name, proc_params: ProcessingJobParameters):
    proc_parameters = {
        "recipe": proc_params.recipe,
        "tag": proc_params.tag,
        "job_parameters": {
            k: v for k, v in proc_params.parameters.items() if v not in (None, "None")
        },
    }

    if _transport_object:
        log.info(
            f"Send processing registration message to {machine_config.feedback_queue}: {proc_parameters}"
        )
        _transport_object.send(
            machine_config.feedback_queue,
            {"register": "processing_job", **proc_parameters},
        )
    return proc_params


@router.post("/visits/{visit_name}/write_connections_file")
def write_conn_file(visit_name, params: ConnectionFileParameters):
    filepath = (
        Path(machine_config.rsync_basepath)
        / (machine_config.rsync_module or "data")
        / str(datetime.datetime.now().year)
        / secure_filename(visit_name)
    )
    with open(filepath / secure_filename(params.filename), "w") as f:
        for d in params.destinations:
            f.write(f"{d}\n")


@router.post("/visits/{visit_name}/process_gain")
async def process_gain(visit_name, gain_reference_params: GainReference):
    camera = getattr(Camera, machine_config.camera)
    executables = machine_config.external_executables
    env = machine_config.external_environment
    safe_path_name = secure_filename(gain_reference_params.gain_ref.name)
    filepath = (
        Path(machine_config.rsync_basepath)
        / (machine_config.rsync_module or "data")
        / str(datetime.datetime.now().year)
        / secure_filename(visit_name)
        / machine_config.gain_directory_name
    )
    new_gain_ref, new_gain_ref_superres = await prepare_gain(
        camera,
        filepath / safe_path_name,
        executables,
        env,
        rescale=gain_reference_params.rescale,
    )
    if new_gain_ref and new_gain_ref_superres:
        return {
            "gain_ref": new_gain_ref.relative_to(Path(machine_config.rsync_basepath)),
            "gain_ref_superres": new_gain_ref_superres.relative_to(
                Path(machine_config.rsync_basepath)
            ),
        }
    else:
        return {"gain_ref": new_gain_ref, "gain_ref_superres": None}


@router.post("/visits/{visit_name}/eer_fractionation_file")
async def write_eer_fractionation_file(
    visit_name: str, fractionation_params: FractionationParameters
) -> dict:
    file_path = (
        Path(machine_config.rsync_basepath)
        / (machine_config.rsync_module or "data")
        / str(datetime.datetime.now().year)
        / secure_filename(visit_name)
        / secure_filename(fractionation_params.fractionation_file_name)
    )
    if file_path.is_file():
        return {"eer_fractionation_file": str(file_path)}
    with open(file_path, "w") as frac_file:
        frac_file.write(
            f"{fractionation_params.num_frames} {fractionation_params.fractionation} {fractionation_params.dose_per_frame}"
        )
    return {"eer_fractionation_file": str(file_path)}


@router.post("/visits/{visit_name}/clean_state")
async def clean_state(visit_name, for_clearance: ClearanceKeys):
    if global_state.get("data_collection_group_ids") and isinstance(
        global_state["data_collection_group_ids"], dict
    ):
        global_state["data_collection_group_ids"] = {
            k: v
            for k, v in global_state["data_collection_group_ids"].items()
            if k not in for_clearance.data_collection_group
        }
    if global_state.get("data_collection_ids") and isinstance(
        global_state["data_collection_ids"], dict
    ):
        global_state["data_collection_ids"] = {
            k: v
            for k, v in global_state["data_collection_ids"].items()
            if k not in for_clearance.data_collection
        }
    if global_state.get("processing_job_ids") and isinstance(
        global_state["processing_job_ids"], dict
    ):
        global_state["processing_job_ids"] = {
            k: v
            for k, v in global_state["processing_job_ids"].items()
            if k not in for_clearance.processing_job
        }
    if global_state.get("autoproc_program_ids") and isinstance(
        global_state["autoproc_program_ids"], dict
    ):
        global_state["autoproc_program_ids"] = {
            k: v
            for k, v in global_state["autoproc_program_ids"].items()
            if k not in for_clearance.autoproc_program
        }


@router.get("/new_client_id/")
async def new_client_id(db=murfey_db):
    clients = db.exec(select(ClientEnvironment)).all()
    if not clients:
        return {"new_id": 0}
    sorted_ids = sorted([c.client_id for c in clients])
    return {"new_id": sorted_ids[-1] + 1}


@router.get("/clients")
async def get_clients(db=murfey_db):
    clients = db.exec(select(ClientEnvironment)).all()
    return clients


@router.post("/clients/{client_id}/session")
def link_client_to_session(client_id: int, sess: SessionInfo, db=murfey_db):
    sid = sess.session_id
    if sid is None:
        s = Session(name=sess.session_name)
        db.add(s)
        db.commit()
        sid = s.id
    client = db.exec(
        select(ClientEnvironment).where(ClientEnvironment.client_id == client_id)
    ).one()
    client.session_id = sid
    db.add(client)
    db.commit()
    db.close()
    return sid


@router.delete("/clients/{client_id}/session")
def remove_session(client_id: int, db=murfey_db):
    client = db.exec(
        select(ClientEnvironment).where(ClientEnvironment.client_id == client_id)
    ).one()
    session_id = client.session_id
    client.session_id = None
    db.add(client)
    db.commit()
    assert session_id is not None
    session = db.exec(select(Session).where(Session.id == session_id)).one()
    db.delete(session)
    db.commit()
    db.close()
    return<|MERGE_RESOLUTION|>--- conflicted
+++ resolved
@@ -17,21 +17,15 @@
 import murfey.server.bootstrap
 import murfey.server.ispyb
 import murfey.server.websocket as ws
-<<<<<<< HEAD
 from murfey.server import (
     _murfey_id,
     _transport_object,
     get_hostname,
     get_machine_config,
     get_microscope,
+    templates,
 )
-from murfey.server import shutdown as _shutdown
-from murfey.server import templates
 from murfey.server.config import from_file, settings
-=======
-from murfey.server import _transport_object, get_hostname, get_microscope, templates
-from murfey.server.config import MachineConfig, from_file
->>>>>>> 268888c9
 from murfey.server.gain import Camera, prepare_gain
 from murfey.server.murfey_db import murfey_db
 from murfey.util.db import (
