from __future__ import annotations

import datetime
import logging
from functools import lru_cache
from pathlib import Path
from typing import Dict, List

import packaging.version
import sqlalchemy
from fastapi import APIRouter, Request
from fastapi.responses import HTMLResponse
from ispyb.sqlalchemy import AutoProcProgram as ISPyBAutoProcProgram
from ispyb.sqlalchemy import (
    BLSample,
    BLSampleGroup,
    BLSampleImage,
    BLSession,
    BLSubSample,
    Proposal,
)
from PIL import Image
from pydantic import BaseModel
from sqlalchemy import func
from sqlmodel import col, select
from werkzeug.utils import secure_filename

import murfey.server.bootstrap
import murfey.server.ispyb
import murfey.server.prometheus as prom
import murfey.server.websocket as ws
from murfey.server import (
    _murfey_id,
    _transport_object,
    get_hostname,
    get_machine_config,
    get_microscope,
    templates,
)
from murfey.server.config import from_file, settings
from murfey.server.gain import Camera, prepare_gain
from murfey.server.murfey_db import murfey_db
from murfey.util.db import (
    AutoProcProgram,
    ClientEnvironment,
    DataCollection,
    DataCollectionGroup,
    Movie,
    PreprocessStash,
    ProcessingJob,
    RsyncInstance,
    Session,
    SPAFeedbackParameters,
    SPARelionParameters,
    Tilt,
    TiltSeries,
    TomographyProcessingParameters,
)
from murfey.util.models import (
    BLSampleImageParameters,
    BLSampleParameters,
    BLSubSampleParameters,
    ClearanceKeys,
    ClientInfo,
    CompletedTiltSeries,
    ConnectionFileParameters,
    ContextInfo,
    DCGroupParameters,
    DCParameters,
    File,
    FractionationParameters,
    GainReference,
    MillingParameters,
    PreprocessingParametersTomo,
    ProcessFile,
    ProcessingJobParameters,
    ProcessingParametersSPA,
    ProcessingParametersTomo,
    RegistrationMessage,
    RsyncerInfo,
    Sample,
    SessionInfo,
    SPAProcessFile,
    SPAProcessingParameters,
    SuggestedPathParameters,
    TiltInfo,
    TiltSeriesInfo,
    TiltSeriesProcessingDetails,
    Visit,
)
from murfey.util.state import global_state

log = logging.getLogger("murfey.server.api")

machine_config = get_machine_config()

router = APIRouter()


def sanitise(in_string: str) -> str:
    return in_string.replace("\r\n", "").replace("\n", "")


# This will be the homepage for a given microscope.
@router.get("/", response_class=HTMLResponse)
async def root(request: Request):
    return templates.TemplateResponse(
        "home.html",
        {
            "request": request,
            "hostname": get_hostname(),
            "microscope": get_microscope(),
            "version": murfey.__version__,
        },
    )


@router.get("/health/")
def health_check(db=murfey.server.ispyb.DB):
    conn = db.connection()
    conn.close()
    return {
        "ispyb_connection": True,
        "rabbitmq_connection": _transport_object.transport.is_connected(),
    }


@router.get("/connections/")
def connections_check():
    return {"connections": list(ws.manager.active_connections.keys())}


@lru_cache(maxsize=1)
@router.get("/machine/")
def machine_info():
    if settings.murfey_machine_configuration:
        microscope = get_microscope()
        return from_file(settings.murfey_machine_configuration, microscope)
    return {}


@router.get("/microscope/")
def get_mic():
    microscope = get_microscope()
    return {"microscope": microscope}


@router.get("/visits/")
def all_visit_info(request: Request, db=murfey.server.ispyb.DB):
    microscope = machine_config.machine_override or get_microscope()
    visits = murfey.server.ispyb.get_all_ongoing_visits(microscope, db)

    if visits:
        return_query = [
            {
                "Start date": visit.start,
                "End date": visit.end,
                "Visit name": visit.name,
                "Time remaining": str(visit.end - datetime.datetime.now()),
            }
            for visit in visits
        ]  # "Proposal title": visit.proposal_title
        log.debug(
            f"{len(visits)} visits active for {microscope=}: {', '.join(v.name for v in visits)}"
        )
        return templates.TemplateResponse(
            "activevisits.html",
            {"request": request, "info": return_query, "microscope": microscope},
        )
    else:
        log.debug(f"No visits identified for {microscope=}")
        return templates.TemplateResponse(
            "activevisits.html",
            {"request": request, "info": [], "microscope": microscope},
        )


@router.post("/visits/{visit_name}")
def register_client_to_visit(visit_name: str, client_info: ClientInfo, db=murfey_db):
    client_env = db.exec(
        select(ClientEnvironment).where(ClientEnvironment.client_id == client_info.id)
    ).one()
    if client_env:
        client_env.visit = visit_name
        db.add(client_env)
        db.commit()
        db.close()
    return client_info


@router.post("/visits/{visit_name}/rsyncer")
def register_rsyncer(visit_name: str, rsyncer_info: RsyncerInfo, db=murfey_db):
    rsync_instance = RsyncInstance(
        source=rsyncer_info.source,
        client_id=rsyncer_info.client_id,
        transferring=rsyncer_info.transferring,
        destination=rsyncer_info.destination,
    )
    db.add(rsync_instance)
    db.commit()
    db.close()
    prom.seen_files.labels(rsync_source=rsyncer_info.source)
    prom.seen_data_files.labels(rsync_source=rsyncer_info.source)
    prom.transferred_files.labels(rsync_source=rsyncer_info.source)
    prom.transferred_files_bytes.labels(rsync_source=rsyncer_info.source)
    prom.transferred_data_files.labels(rsync_source=rsyncer_info.source)
    prom.transferred_data_files_bytes.labels(rsync_source=rsyncer_info.source)
    prom.seen_files.labels(rsync_source=rsyncer_info.source).set(0)
    prom.transferred_files.labels(rsync_source=rsyncer_info.source).set(0)
    prom.transferred_files_bytes.labels(rsync_source=rsyncer_info.source).set(0)
    prom.seen_data_files.labels(rsync_source=rsyncer_info.source).set(0)
    prom.transferred_data_files.labels(rsync_source=rsyncer_info.source).set(0)
    prom.transferred_data_files_bytes.labels(rsync_source=rsyncer_info.source).set(0)
    return rsyncer_info


@router.get("/clients/{client_id}/rsyncers", response_model=List[RsyncInstance])
def get_rsyncers_for_client(client_id: int, db=murfey_db):
    rsync_instances = db.exec(
        select(RsyncInstance).where(RsyncInstance.client_id == client_id)
    )
    return rsync_instances.all()


@router.post("/visits/{visit_name}/increment_rsync_file_count")
def increment_rsync_file_count(
    visit_name: str, rsyncer_info: RsyncerInfo, db=murfey_db
):
    rsync_instance = db.exec(
        select(RsyncInstance).where(
            RsyncInstance.source == rsyncer_info.source,
            RsyncInstance.destination == rsyncer_info.destination,
            RsyncInstance.client_id == rsyncer_info.client_id,
        )
    ).one()
    rsync_instance.files_counted += rsyncer_info.increment_count
    db.add(rsync_instance)
    db.commit()
    db.close()
    prom.seen_files.labels(rsync_source=rsyncer_info.source).inc(
        rsyncer_info.increment_count
    )
    prom.seen_data_files.labels(rsync_source=rsyncer_info.source).inc(
        rsyncer_info.increment_data_count
    )


@router.post("/visits/{visit_name}/increment_rsync_transferred_files")
def increment_rsync_transferred_files(
    visit_name: str, rsyncer_info: RsyncerInfo, db=murfey_db
):
    rsync_instance = db.exec(
        select(RsyncInstance).where(
            RsyncInstance.source == rsyncer_info.source,
            RsyncInstance.destination == rsyncer_info.destination,
            RsyncInstance.client_id == rsyncer_info.client_id,
        )
    ).one()
    rsync_instance.files_transferred += rsyncer_info.increment_count
    db.add(rsync_instance)
    db.commit()
    db.close()
    prom.transferred_files.labels(rsync_source=rsyncer_info.source).inc(
        rsyncer_info.increment_count
    )
    prom.transferred_files_bytes.labels(rsync_source=rsyncer_info.source).inc(
        rsyncer_info.bytes
    )
    prom.transferred_data_files.labels(rsync_source=rsyncer_info.source).inc(
        rsyncer_info.increment_data_count
    )
    prom.transferred_data_files_bytes.labels(rsync_source=rsyncer_info.source).inc(
        rsyncer_info.data_bytes
    )


@router.get("/demo/visits_raw", response_model=List[Visit])
def get_current_visits_demo(db=murfey.server.ispyb.DB):
    microscope = "m12"
    return murfey.server.ispyb.get_all_ongoing_visits(microscope, db)


@router.get("/clients/{client_id}/tomography_processing_parameters")
def get_tomo_proc_params(client_id: int, db=murfey_db) -> List[dict]:
    params = db.exec(
        select(TomographyProcessingParameters).where(
            TomographyProcessingParameters.client_id == client_id
        )
    ).all()
    return [p.json() for p in params]


@router.post("/clients/{client_id}/spa_processing_parameters")
def register_spa_proc_params(
    client_id: int, proc_params: ProcessingParametersSPA, db=murfey_db
):
    zocalo_message = {
        "register": "spa_processing_parameters",
        **dict(proc_params),
        "client_id": client_id,
    }
    if _transport_object:
        _transport_object.send(machine_config.feedback_queue, zocalo_message)


@router.post("/clients/{client_id}/tomography_preprocessing_parameters")
def register_tomo_preproc_params(
    client_id: int, proc_params: PreprocessingParametersTomo, db=murfey_db
):
    zocalo_message = {
        "register": "tomography_processing_parameters",
        **dict(proc_params),
        "client_id": client_id,
    }
    if _transport_object:
        _transport_object.send(machine_config.feedback_queue, zocalo_message)


@router.post("/clients/{client_id}/tomography_processing_parameters")
def register_tomo_proc_params(
    client_id: int, proc_params: ProcessingParametersTomo, db=murfey_db
):
    client = db.exec(
        select(ClientEnvironment).where(ClientEnvironment.client_id == client_id)
    ).one()
    session_id = client.session_id
    log.info(
        f"Registering tomography processing parameters {proc_params.tag}, {proc_params.tilt_series_tag}, {session_id}"
    )
    collected_ids = db.exec(
        select(
            DataCollectionGroup,
            DataCollection,
            ProcessingJob,
            AutoProcProgram,
        )
        .where(DataCollectionGroup.session_id == session_id)
        .where(DataCollectionGroup.tag == proc_params.tag)
        .where(DataCollection.tag == proc_params.tilt_series_tag)
        .where(DataCollection.dcg_id == DataCollectionGroup.id)
        .where(ProcessingJob.dc_id == DataCollection.id)
        .where(AutoProcProgram.pj_id == ProcessingJob.id)
        .where(ProcessingJob.recipe == "em-tomo-preprocess")
    ).one()
    if not db.exec(
        select(func.count(TomographyProcessingParameters.pj_id)).where(
            TomographyProcessingParameters.pj_id == collected_ids[2].id
        )
    ).one():
        tomogram_params = TomographyProcessingParameters(
            pj_id=collected_ids[2].id, manual_tilt_offset=proc_params.manual_tilt_offset
        )
        db.add(tomogram_params)
    db.commit()
    db.close()


@router.get("/clients/{client_id}/spa_processing_parameters")
def get_spa_proc_params(client_id: int, db=murfey_db) -> List[dict]:
    params = db.exec(
        select(SPARelionParameters).where(SPARelionParameters.client_id == client_id)
    ).all()
    return [p.json() for p in params]


class Tag(BaseModel):
    tag: str


@router.post("/visits/{visit_name}/{client_id}/flush_spa_processing")
def flush_spa_processing(visit_name: str, client_id: int, tag: Tag, db=murfey_db):
    zocalo_message = {
        "register": "flush_spa_preprocess",
        "client_id": client_id,
        "tag": tag.tag,
    }
    if _transport_object:
        _transport_object.send(machine_config.feedback_queue, zocalo_message)
    return


class Source(BaseModel):
    rsync_source: str


@router.post("/visits/{visit_name}/{client_id}/flush_tomography_processing")
def flush_tomography_processing(
    visit_name: str, client_id: int, rsync_source: Source, db=murfey_db
):
    zocalo_message = {
        "register": "flush_tomography_preprocess",
        "client_id": client_id,
        "visit_name": visit_name,
        "data_collection_group_tag": rsync_source.rsync_source,
    }
    if _transport_object:
        _transport_object.send(machine_config.feedback_queue, zocalo_message)
    return


@router.post("/visits/{visit_name}/tilt_series")
def register_tilt_series(
    visit_name: str, tilt_series_info: TiltSeriesInfo, db=murfey_db
):
    session_id = (
        db.exec(
            select(ClientEnvironment).where(
                ClientEnvironment.client_id == tilt_series_info.client_id
            )
        )
        .one()
        .session_id
    )
    tilt_series = TiltSeries(
        session_id=session_id,
        tag=tilt_series_info.tag,
<<<<<<< HEAD
        rsync_source=tilt_series_info.source,
=======
        rsync_source=tilt_series_info.rsync_source,
>>>>>>> 74f30b94
    )
    db.add(tilt_series)
    db.commit()


@router.post("/visits/{visit_name}/{client_id}/completed_tilt_series")
def register_completed_tilt_series(
    visit_name: str,
    client_id: int,
    completed_tilt_series: CompletedTiltSeries,
    db=murfey_db,
):
    session_id = (
        db.exec(
            select(ClientEnvironment).where(ClientEnvironment.client_id == client_id)
        )
        .one()
        .session_id
    )
    tilt_series_db = db.exec(
        select(TiltSeries)
        .where(col(TiltSeries.tag).in_(completed_tilt_series.tilt_series))
        .where(TiltSeries.rsync_source == completed_tilt_series.rsync_source)
        .where(TiltSeries.session_id == session_id)
    ).all()
    for ts in tilt_series_db:
        ts.complete = True
        db.add(ts)
    db.commit()


@router.get("/clients/{client_id}/tilt_series/{tilt_series_tag}/tilts")
def get_tilts(client_id: int, tilt_series_tag: str, db=murfey_db):
    res = db.exec(
        select(ClientEnvironment, TiltSeries, Tilt)
        .where(ClientEnvironment.client_id == client_id)
        .where(TiltSeries.tag == tilt_series_tag)
        .where(TiltSeries.session_id == ClientEnvironment.session_id)
        .where(Tilt.tilt_series_id == TiltSeries.id)
    ).all()
    tilts: Dict[str, List[str]] = {}
    for el in res:
        if tilts.get(el[1].rsync_source):
            tilts[el[1].rsync_source].append(el[2].movie_path)
        else:
            tilts[el[1].rsync_source] = [el[2].movie_path]
    return tilts


@router.post("/visits/{visit_name}/tilt")
def register_tilt(visit_name: str, tilt_info: TiltInfo, db=murfey_db):
    tilt_series = db.exec(
        select(TiltSeries)
        .where(TiltSeries.tag == tilt_info.tilt_series_tag)
        .where(TiltSeries.rsync_source == tilt_info.rsync_source)
    ).one()
    tilt = Tilt(movie_path=tilt_info.movie_path, tilt_series_id=tilt_series.id)
    db.add(tilt)
    db.commit()


@router.get("/visits_raw", response_model=List[Visit])
def get_current_visits(db=murfey.server.ispyb.DB):
    microscope = get_microscope(machine_config=machine_config)
    return murfey.server.ispyb.get_all_ongoing_visits(microscope, db)


@router.get("/visit/{visit_name}/samples")
def get_samples(visit_name: str, db=murfey.server.ispyb.DB) -> List[Sample]:
    return murfey.server.ispyb.get_sub_samples_from_visit(visit_name, db=db)


@router.post("/visit/{visit_name}/sample_group")
def register_sample_group(visit_name: str, db=murfey.server.ispyb.DB) -> dict:
    proposal_id = murfey.server.ispyb.get_proposal_id(
        visit_name[:2], visit_name.split("-")[0][2:], db=db
    )
    record = BLSampleGroup(proposalId=proposal_id)
    if _transport_object:
        return _transport_object.do_insert_sample_group(record)
    return {"success": False}


@router.post("/visit/{visit_name}/sample")
def register_sample(visit_name: str, sample_params: BLSampleParameters) -> dict:
    record = BLSample()
    if _transport_object:
        return _transport_object.do_insert_sample(record, sample_params.sample_group_id)
    return {"success": False}


@router.post("/visit/{visit_name}/subsample")
def register_subsample(
    visit_name: str, subsample_params: BLSubSampleParameters
) -> dict:
    record = BLSubSample(
        blSampleId=subsample_params.sample_id, imgFilePath=subsample_params.image_path
    )
    if _transport_object:
        return _transport_object.do_insert_subsample(record)
    return {"success": False}


@router.post("/visit/{visit_name}/sample_image")
def register_sample_image(
    visit_name: str, sample_image_params: BLSampleImageParameters
) -> dict:
    record = BLSampleImage(
        blSampleId=sample_image_params.sample_id,
        imageFullPath=sample_image_params.image_path,
    )
    if _transport_object:
        return _transport_object.do_insert_sample_image(record)
    return {"success": False}


@router.get("/visits/{visit_name}")
def visit_info(request: Request, visit_name: str, db=murfey.server.ispyb.DB):
    microscope = get_microscope(machine_config=machine_config)
    query = (
        db.query(BLSession)
        .join(Proposal)
        .filter(
            BLSession.proposalId == Proposal.proposalId,
            BLSession.beamLineName == microscope,
            BLSession.endDate > datetime.datetime.now(),
            BLSession.startDate < datetime.datetime.now(),
        )
        .add_columns(
            BLSession.startDate,
            BLSession.endDate,
            BLSession.beamLineName,
            Proposal.proposalCode,
            Proposal.proposalNumber,
            BLSession.visit_number,
            Proposal.title,
        )
        .all()
    )
    if query:
        return_query = [
            {
                "Start date": id.startDate,
                "End date": id.endDate,
                "Beamline name": id.beamLineName,
                "Visit name": visit_name,
                "Time remaining": str(id.endDate - datetime.datetime.now()),
            }
            for id in query
            if id.proposalCode + str(id.proposalNumber) + "-" + str(id.visit_number)
            == visit_name
        ]  # "Proposal title": id.title
        return templates.TemplateResponse(
            "visit.html",
            {"request": request, "visit": return_query},
        )
    else:
        return None


@router.post("/visits/{visit_name}/context")
async def register_context(context_info: ContextInfo):
    await ws.manager.broadcast(f"Context registered: {context_info}")
    await ws.manager.set_state("experiment_type", context_info.experiment_type)
    await ws.manager.set_state(
        "acquisition_software", context_info.acquisition_software
    )


@router.post("/visits/{visit_name}/files")
async def add_file(file: File):
    message = f"File {file} transferred"
    log.info(message)
    await ws.manager.broadcast(f"File {file} transferred")
    return file


@router.post("/feedback")
async def send_murfey_message(msg: RegistrationMessage):
    if _transport_object:
        _transport_object.send(
            machine_config.feedback_queue, {"register": msg.registration}
        )


@router.post("/visits/{visit_name}/spa_processing")
async def request_spa_processing(visit_name: str, proc_params: SPAProcessingParameters):
    zocalo_message = {
        "parameters": {"ispyb_process": proc_params.job_id},
        "recipes": ["ispyb-relion"],
    }
    if _transport_object:
        _transport_object.send("processing_recipe", zocalo_message)


@router.post("/visits/{visit_name}/{client_id}/spa_preprocess")
async def request_spa_preprocessing(
    visit_name: str, client_id: int, proc_file: SPAProcessFile, db=murfey_db
):
    parts = [secure_filename(p) for p in Path(proc_file.path).parts]
    visit_idx = parts.index(visit_name)
    core = Path("/") / Path(*parts[: visit_idx + 1])
    ppath = Path("/") / Path(*parts)
    sub_dataset = ppath.relative_to(core).parts[0]
    extra_path = machine_config.processed_extra_directory
    for i, p in enumerate(ppath.parts):
        if p.startswith("raw"):
            movies_path_index = i
            break
    else:
        raise ValueError(f"{proc_file.path} does not contain a raw directory")
    mrc_out = (
        core
        / machine_config.processed_directory_name
        / sub_dataset
        / extra_path
        / "MotionCorr"
        / "job002"
        / "Movies"
        / "/".join(ppath.parts[movies_path_index + 1 : -1])
        / str(ppath.stem + "_motion_corrected.mrc")
    )
    try:
        session_id = (
            db.exec(
                select(ClientEnvironment).where(
                    ClientEnvironment.client_id == client_id
                )
            )
            .one()
            .session_id
        )
        collected_ids = db.exec(
            select(DataCollectionGroup, DataCollection, ProcessingJob, AutoProcProgram)
            .where(DataCollectionGroup.session_id == session_id)
            .where(DataCollectionGroup.tag == proc_file.tag)
            .where(DataCollection.dcg_id == DataCollectionGroup.id)
            .where(ProcessingJob.dc_id == DataCollection.id)
            .where(AutoProcProgram.pj_id == ProcessingJob.id)
            .where(ProcessingJob.recipe == "em-spa-preprocess")
        ).one()
        params = db.exec(
            select(SPARelionParameters, SPAFeedbackParameters)
            .where(SPARelionParameters.pj_id == collected_ids[2].id)
            .where(SPAFeedbackParameters.pj_id == SPARelionParameters.pj_id)
        ).one()
        proc_params: dict | None = dict(params[0])
        feedback_params = params[1]
    except sqlalchemy.exc.NoResultFound:
        proc_params = None
    if proc_params:

        detached_ids = [c.id for c in collected_ids]

        murfey_ids = _murfey_id(detached_ids[3], db, number=2, close=False)

        if feedback_params.picker_murfey_id is None:
            feedback_params.picker_murfey_id = murfey_ids[1]
            db.add(feedback_params)
        movie = Movie(murfey_id=murfey_ids[0], path=proc_file.path)
        db.add(movie)
        db.commit()
        db.close()

        if not mrc_out.parent.exists():
            Path(secure_filename(str(mrc_out))).parent.mkdir(
                parents=True, exist_ok=True
            )
        if not Path(proc_file.path).is_file():
            return proc_file
        zocalo_message = {
            "recipes": ["em-spa-preprocess"],
            "parameters": {
                "feedback_queue": machine_config.feedback_queue,
                "dcid": detached_ids[1],
                "kv": proc_params["voltage"],
                "autoproc_program_id": detached_ids[3],
                "movie": proc_file.path,
                "mrc_out": str(mrc_out),
                "pix_size": proc_params["angpix"],
                "image_number": proc_file.image_number,
                "microscope": get_microscope(),
                "mc_uuid": murfey_ids[0],
                "ft_bin": proc_params["motion_corr_binning"],
                "fm_dose": proc_params["dose_per_frame"],
                "gain_ref": proc_params["gain_ref"],
                "downscale": proc_params["downscale"],
                "picker_uuid": murfey_ids[1],
                "session_id": session_id,
                "particle_diameter": proc_params["particle_diameter"] or 0,
                "fm_int_file": proc_file.eer_fractionation_file,
            },
        }
        # log.info(f"Sending Zocalo message {zocalo_message}")
        if _transport_object:
            _transport_object.send("processing_recipe", zocalo_message)
        else:
            log.error(
                f"Pe-processing was requested for {sanitise(ppath.name)} but no Zocalo transport object was found"
            )
            return proc_file

    else:
        for_stash = PreprocessStash(
            file_path=str(proc_file.path),
            tag=proc_file.tag,
            client_id=client_id,
            image_number=proc_file.image_number,
            mrc_out=str(mrc_out),
            eer_fractionation_file=str(proc_file.eer_fractionation_file),
        )
        db.add(for_stash)
        db.commit()
        db.close()

    return proc_file


@router.post("/visits/{visit_name}/{client_id}/tomography_preprocess")
async def request_tomography_preprocessing(
    visit_name: str, client_id: int, proc_file: ProcessFile, db=murfey_db
):
    visit_idx = Path(proc_file.path).parts.index(visit_name)
    core = Path(*Path(proc_file.path).parts[: visit_idx + 1])
    ppath = Path(proc_file.path)
    sub_dataset = "/".join(ppath.relative_to(core).parts[:-1])
    mrc_out = (
        core
        / machine_config.processed_directory_name
        / sub_dataset
        / "MotionCorr"
        / str(ppath.stem + "_motion_corrected.mrc")
    )
    mrc_out = Path("/".join(secure_filename(p) for p in mrc_out.parts))
    ctf_out = (
        core
        / machine_config.processed_directory_name
        / sub_dataset
        / "CTF"
        / str(ppath.stem + "_ctf.mrc")
    )
    ctf_out = Path("/".join(secure_filename(p) for p in ctf_out.parts))
    session_id = (
        db.exec(
            select(ClientEnvironment).where(ClientEnvironment.client_id == client_id)
        )
        .one()
        .session_id
    )
    data_collection = db.exec(
        select(DataCollectionGroup, DataCollection)
        .where(DataCollectionGroup.session_id == session_id)
        .where(DataCollection.tag == proc_file.tag)
    ).all()
    if data_collection:
        collected_ids = db.exec(
            select(DataCollectionGroup, DataCollection, ProcessingJob, AutoProcProgram)
            .where(DataCollectionGroup.session_id == session_id)
            .where(DataCollectionGroup.tag == proc_file.tag)
            .where(DataCollection.dcg_id == DataCollectionGroup.id)
            .where(ProcessingJob.dc_id == DataCollection.id)
            .where(AutoProcProgram.pj_id == ProcessingJob.id)
            .where(ProcessingJob.recipe == "em-tomo-preprocess")
        ).one()
        dcid = data_collection[0][1].id
        appid = collected_ids[3].id
        murfey_ids = _murfey_id(appid, db, number=1, close=False)
        if not mrc_out.parent.exists():
            mrc_out.parent.mkdir(parents=True, exist_ok=True)
        if not ctf_out.parent.exists():
            ctf_out.parent.mkdir(parents=True, exist_ok=True)
        zocalo_message = {
            "recipes": ["em-tomo-preprocess"],
            "parameters": {
                "feedback_queue": machine_config.feedback_queue,
                "dcid": dcid,
                # "timestamp": datetime.datetime.now(),
                "autoproc_program_id": appid,
                "movie": proc_file.path,
                "mrc_out": str(mrc_out),
                "pix_size": (proc_file.pixel_size) * 10**10,
                "output_image": str(ctf_out),
                "image_number": proc_file.image_number,
                "kv": int(proc_file.voltage),
                "microscope": get_microscope(),
                "mc_uuid": murfey_ids[0],
                "ft_bin": proc_file.mc_binning,
                "fm_dose": proc_file.dose_per_frame,
                "gain_ref": str(machine_config.rsync_basepath / proc_file.gain_ref)
                if proc_file.gain_ref
                else proc_file.gain_ref,
                "fm_int_file": proc_file.eer_fractionation_file,
            },
        }
        if _transport_object:
            _transport_object.send("processing_recipe", zocalo_message)
        else:
            log.error(
                f"Pe-processing was requested for {ppath.name} but no Zocalo transport object was found"
            )
            return proc_file
    else:
        for_stash = PreprocessStash(
            file_path=str(proc_file.path),
            client_id=client_id,
            image_number=proc_file.image_number,
            mrc_out=str(mrc_out),
            tag=proc_file.tag,
        )
        db.add(for_stash)
        db.commit()
        db.close()
    # await ws.manager.broadcast(f"Pre-processing requested for {ppath.name}")
    return proc_file


@router.post("/visits/{visit_name}/align")
async def request_tilt_series_alignment(tilt_series: TiltSeriesProcessingDetails):
    stack_file = (
        Path(tilt_series.motion_corrected_path).parents[1]
        / "align_output"
        / f"{tilt_series.name}_stack.mrc"
    )
    if not stack_file.parent.exists():
        stack_file.parent.mkdir(parents=True)
    zocalo_message = {
        "recipes": ["em-tomo-align"],
        "parameters": {
            "input_file_list": tilt_series.file_tilt_list,
            "path_pattern": "",  # blank for now so that it works with the tomo_align service changes
            "dcid": tilt_series.dcid,
            "appid": tilt_series.autoproc_program_id,
            "stack_file": str(stack_file),
            "pix_size": tilt_series.pixel_size,
            "manual_tilt_offset": tilt_series.manual_tilt_offset,
        },
    }
    if _transport_object:
        _transport_object.send("processing_recipe", zocalo_message)
    else:
        log.error(
            f"Processing was requested for tilt series {sanitise(tilt_series.name)} but no Zocalo transport object was found"
        )
        return tilt_series
    await ws.manager.broadcast(
        f"Processing requested for tilt series {tilt_series.name}"
    )

    return tilt_series


@router.get("/version")
def get_version(client_version: str = ""):
    result = {
        "server": murfey.__version__,
        "oldest-supported-client": murfey.__supported_client_version__,
    }

    if client_version:
        client = packaging.version.parse(client_version)
        server = packaging.version.parse(murfey.__version__)
        minimum_version = packaging.version.parse(murfey.__supported_client_version__)
        result["client-needs-update"] = minimum_version > client
        result["client-needs-downgrade"] = client > server

    return result


@router.post("/visits/{visit_name}/suggested_path")
def suggest_path(visit_name, params: SuggestedPathParameters):
    count: int | None = None
    secure_path_parts = [secure_filename(p) for p in params.base_path.parts]
    base_path = "/".join(secure_path_parts)
    check_path = (
        machine_config.rsync_basepath / base_path
        if machine_config
        else Path(f"/dls/{get_microscope(machine_config=machine_config)}") / base_path
    )
    check_path_name = check_path.name
    while check_path.exists():
        count = count + 1 if count else 2
        check_path = check_path.parent / f"{check_path_name}{count}"
    if params.touch:
        check_path.mkdir()
    return {"suggested_path": check_path.relative_to(machine_config.rsync_basepath)}


@router.post("/visits/{visit_name}/{client_id}/register_data_collection_group")
def register_dc_group(visit_name, client_id: int, dcg_params: DCGroupParameters):
    ispyb_proposal_code = visit_name[:2]
    ispyb_proposal_number = visit_name.split("-")[0][2:]
    ispyb_visit_number = visit_name.split("-")[-1]
    microscope = get_microscope(machine_config=machine_config)
    log.info(f"Registering data collection group on microscope {microscope}")
    dcg_parameters = {
        "session_id": murfey.server.ispyb.get_session_id(
            microscope=microscope,
            proposal_code=ispyb_proposal_code,
            proposal_number=ispyb_proposal_number,
            visit_number=ispyb_visit_number,
            db=murfey.server.ispyb.Session(),
        ),
        "start_time": str(datetime.datetime.now()),
        "experiment_type": dcg_params.experiment_type,
        "experiment_type_id": dcg_params.experiment_type_id,
        "tag": dcg_params.tag,
        "client_id": client_id,
    }

    if _transport_object:
        _transport_object.send(
            machine_config.feedback_queue, {"register": "data_collection_group", **dcg_parameters}  # type: ignore
        )
    return dcg_parameters


@router.post("/visits/{visit_name}/{client_id}/start_data_collection")
def start_dc(visit_name, client_id: int, dc_params: DCParameters):
    ispyb_proposal_code = visit_name[:2]
    ispyb_proposal_number = visit_name.split("-")[0][2:]
    ispyb_visit_number = visit_name.split("-")[-1]
    log.info(
        f"Starting data collection on microscope {get_microscope(machine_config=machine_config)} "
        f"with basepath {machine_config.rsync_basepath} and directory {dc_params.image_directory}"
    )
    dc_parameters = {
        "visit": visit_name,
        "session_id": murfey.server.ispyb.get_session_id(
            microscope=get_microscope(machine_config=machine_config),
            proposal_code=ispyb_proposal_code,
            proposal_number=ispyb_proposal_number,
            visit_number=ispyb_visit_number,
            db=murfey.server.ispyb.Session(),
        ),
        "image_directory": str(
            machine_config.rsync_basepath / dc_params.image_directory
        ),
        "start_time": str(datetime.datetime.now()),
        "voltage": dc_params.voltage,
        "pixel_size": str(float(dc_params.pixel_size_on_image) * 1e9),
        "image_suffix": dc_params.file_extension,
        "experiment_type": dc_params.experiment_type,
        "image_size_x": dc_params.image_size_x,
        "image_size_y": dc_params.image_size_y,
        "acquisition_software": dc_params.acquisition_software,
        "tag": dc_params.tag,
        "source": dc_params.source,
        "magnification": dc_params.magnification,
        "total_exposed_dose": dc_params.total_exposed_dose,
        "c2aperture": dc_params.c2aperture,
        "exposure_time": dc_params.exposure_time,
        "slit_width": dc_params.slit_width,
        "phase_plate": dc_params.phase_plate,
        "client_id": client_id,
    }

    if _transport_object:
        _transport_object.send(
            machine_config.feedback_queue,
            {"register": "data_collection", **dc_parameters},
        )
    if dc_params.exposure_time:
        prom.exposure_time.set(dc_params.exposure_time)
    return dc_params


@router.post("/visits/{visit_name}/{client_id}/register_processing_job")
def register_proc(
    visit_name: str, client_id: int, proc_params: ProcessingJobParameters, db=murfey_db
):
    session_id = (
        db.exec(
            select(ClientEnvironment).where(ClientEnvironment.client_id == client_id)
        )
        .one()
        .session_id
    )
    proc_parameters = {
        "session_id": session_id,
        "experiment_type": proc_params.experiment_type,
        "recipe": proc_params.recipe,
        "tag": proc_params.tag,
        "job_parameters": {
            k: v for k, v in proc_params.parameters.items() if v not in (None, "None")
        },
    }

    if _transport_object:
        _transport_object.send(
            machine_config.feedback_queue,
            {"register": "processing_job", **proc_parameters},
        )
    return proc_params


@router.post("/visits/{visit_name}/write_connections_file")
def write_conn_file(visit_name, params: ConnectionFileParameters):
    filepath = (
        Path(machine_config.rsync_basepath)
        / (machine_config.rsync_module or "data")
        / str(datetime.datetime.now().year)
        / secure_filename(visit_name)
    )
    with open(filepath / secure_filename(params.filename), "w") as f:
        for d in params.destinations:
            f.write(f"{d}\n")


@router.post("/visits/{visit_name}/process_gain")
async def process_gain(visit_name, gain_reference_params: GainReference):
    camera = getattr(Camera, machine_config.camera)
    executables = machine_config.external_executables
    env = machine_config.external_environment
    safe_path_name = secure_filename(gain_reference_params.gain_ref.name)
    filepath = (
        Path(machine_config.rsync_basepath)
        / (machine_config.rsync_module or "data")
        / str(datetime.datetime.now().year)
        / secure_filename(visit_name)
        / machine_config.gain_directory_name
    )
    new_gain_ref, new_gain_ref_superres = await prepare_gain(
        camera,
        filepath / safe_path_name,
        executables,
        env,
        rescale=gain_reference_params.rescale,
    )
    if new_gain_ref and new_gain_ref_superres:
        return {
            "gain_ref": new_gain_ref.relative_to(Path(machine_config.rsync_basepath)),
            "gain_ref_superres": new_gain_ref_superres.relative_to(
                Path(machine_config.rsync_basepath)
            ),
        }
    else:
        return {"gain_ref": str(filepath / safe_path_name), "gain_ref_superres": None}


@router.post("/visits/{visit_name}/eer_fractionation_file")
async def write_eer_fractionation_file(
    visit_name: str, fractionation_params: FractionationParameters
) -> dict:
    file_path = (
        Path(machine_config.rsync_basepath)
        / (machine_config.rsync_module or "data")
        / str(datetime.datetime.now().year)
        / secure_filename(visit_name)
        / "processing"
        / secure_filename(fractionation_params.fractionation_file_name)
    )
    if file_path.is_file():
        return {"eer_fractionation_file": str(file_path)}
    with open(file_path, "w") as frac_file:
        frac_file.write(
            f"{fractionation_params.num_frames} {fractionation_params.fractionation} {fractionation_params.dose_per_frame}"
        )
    return {"eer_fractionation_file": str(file_path)}


@router.post("/visits/{year}/{visit_name}/make_milling_gif")
async def make_gif(year, visit_name, gif_params: MillingParameters):
    output_dir = (
        Path(machine_config.rsync_basepath)
        / (machine_config.rsync_module or "data")
        / secure_filename(year)
        / secure_filename(visit_name)
        / "processed"
    )
    output_dir.mkdir(exist_ok=True)
    output_dir = output_dir / secure_filename(gif_params.raw_directory)
    output_dir.mkdir(exist_ok=True)
    output_path = output_dir / f"lamella_{gif_params.lamella_number}_milling.gif"
    image_full_paths = [
        output_dir.parent / gif_params.raw_directory / i for i in gif_params.images
    ]
    images = [Image.open(f) for f in image_full_paths]
    for im in images:
        im.thumbnail((512, 512))
    images[0].save(
        output_path,
        format="GIF",
        append_images=images[1:],
        save_all=True,
        duration=30,
        loop=0,
    )
    return {"output_gif": str(output_path)}


@router.post("/visits/{visit_name}/clean_state")
async def clean_state(visit_name, for_clearance: ClearanceKeys):
    if global_state.get("data_collection_group_ids") and isinstance(
        global_state["data_collection_group_ids"], dict
    ):
        global_state["data_collection_group_ids"] = {
            k: v
            for k, v in global_state["data_collection_group_ids"].items()
            if k not in for_clearance.data_collection_group
        }
    if global_state.get("data_collection_ids") and isinstance(
        global_state["data_collection_ids"], dict
    ):
        global_state["data_collection_ids"] = {
            k: v
            for k, v in global_state["data_collection_ids"].items()
            if k not in for_clearance.data_collection
        }
    if global_state.get("processing_job_ids") and isinstance(
        global_state["processing_job_ids"], dict
    ):
        global_state["processing_job_ids"] = {
            k: v
            for k, v in global_state["processing_job_ids"].items()
            if k not in for_clearance.processing_job
        }
    if global_state.get("autoproc_program_ids") and isinstance(
        global_state["autoproc_program_ids"], dict
    ):
        global_state["autoproc_program_ids"] = {
            k: v
            for k, v in global_state["autoproc_program_ids"].items()
            if k not in for_clearance.autoproc_program
        }


@router.get("/new_client_id/")
async def new_client_id(db=murfey_db):
    clients = db.exec(select(ClientEnvironment)).all()
    if not clients:
        return {"new_id": 0}
    sorted_ids = sorted([c.client_id for c in clients])
    return {"new_id": sorted_ids[-1] + 1}


@router.get("/clients")
async def get_clients(db=murfey_db):
    clients = db.exec(select(ClientEnvironment)).all()
    return clients


@router.get("/sessions")
async def get_sessions(db=murfey_db):
    sessions = db.exec(select(Session)).all()
    clients = db.exec(select(ClientEnvironment)).all()
    res = []
    for sess in sessions:
        r = {"session": sess, "clients": []}
        for cl in clients:
            if cl.session_id == sess.id:
                r["clients"].append(cl)
        res.append(r)
    return res


@router.post("/clients/{client_id}/session")
def link_client_to_session(client_id: int, sess: SessionInfo, db=murfey_db):
    sid = sess.session_id
    if sid is None:
        s = Session(name=sess.session_name)
        db.add(s)
        db.commit()
        sid = s.id
    client = db.exec(
        select(ClientEnvironment).where(ClientEnvironment.client_id == client_id)
    ).one()
    client.session_id = sid
    db.add(client)
    db.commit()
    db.close()
    return sid


@router.post("/clients/{client_id}/successful_processing")
def register_processing_success_in_ispyb(
    client_id: int, db=murfey.server.ispyb.DB, murfey_db=murfey_db
):
    session_id = (
        murfey_db.exec(
            select(ClientEnvironment).where(ClientEnvironment.client_id == client_id)
        )
        .one()
        .session_id
    )
    collected_ids = murfey_db.exec(
        select(DataCollectionGroup, DataCollection, ProcessingJob, AutoProcProgram)
        .where(DataCollectionGroup.session_id == session_id)
        .where(DataCollection.dcg_id == DataCollectionGroup.id)
        .where(ProcessingJob.dc_id == DataCollection.id)
        .where(AutoProcProgram.pj_id == ProcessingJob.id)
    ).all()
    appids = [c[3].id for c in collected_ids]
    if _transport_object:
        apps = db.query(ISPyBAutoProcProgram).filter(
            ISPyBAutoProcProgram.autoProcProgramId.in_(appids)
        )
        for updated in apps:
            updated.processingStatus = True
            _transport_object.do_update_processing_status(updated)


@router.delete("/clients/{client_id}/session")
def remove_session(client_id: int, db=murfey_db):
    client = db.exec(
        select(ClientEnvironment).where(ClientEnvironment.client_id == client_id)
    ).one()
    session_id = client.session_id
    client.session_id = None
    db.add(client)
    db.commit()
    if session_id is None:
        return
    rsync_instances = db.exec(
        select(RsyncInstance).where(RsyncInstance.client_id == client_id)
    ).all()
    for ri in rsync_instances:
        prom.seen_files.remove(ri.source)
        prom.transferred_files.remove(ri.source)
        prom.transferred_files_bytes.remove(ri.source)
        prom.seen_data_files.remove(ri.source)
        prom.transferred_data_files.remove(ri.source)
        prom.transferred_data_files_bytes.remove(ri.source)
    collected_ids = db.exec(
        select(DataCollectionGroup, DataCollection, ProcessingJob)
        .where(DataCollectionGroup.session_id == session_id)
        .where(DataCollection.dcg_id == DataCollectionGroup.id)
        .where(ProcessingJob.dc_id == DataCollection.id)
    ).all()
    for c in collected_ids:
        try:
            prom.preprocessed_movies.remove(c[2].id)
        except KeyError:
            continue
    if (
        len(
            db.exec(
                select(ClientEnvironment).where(
                    ClientEnvironment.session_id == session_id
                )
            ).all()
        )
        > 1
    ):
        return
    session = db.exec(select(Session).where(Session.id == session_id)).one()
    db.delete(session)
    db.commit()
    return<|MERGE_RESOLUTION|>--- conflicted
+++ resolved
@@ -414,11 +414,7 @@
     tilt_series = TiltSeries(
         session_id=session_id,
         tag=tilt_series_info.tag,
-<<<<<<< HEAD
         rsync_source=tilt_series_info.source,
-=======
-        rsync_source=tilt_series_info.rsync_source,
->>>>>>> 74f30b94
     )
     db.add(tilt_series)
     db.commit()
