from __future__ import annotations

import datetime
import logging
from functools import lru_cache
from pathlib import Path
from typing import Dict, List

import packaging.version
import sqlalchemy
from fastapi import APIRouter, Request
from fastapi.responses import HTMLResponse
from ispyb.sqlalchemy import AutoProcProgram as ISPyBAutoProcProgram
from ispyb.sqlalchemy import (
    BLSample,
    BLSampleGroup,
    BLSampleImage,
    BLSession,
    BLSubSample,
    Proposal,
)
from PIL import Image
from pydantic import BaseModel
from sqlalchemy import func
from sqlmodel import col, select
from werkzeug.utils import secure_filename

import murfey.server.bootstrap
import murfey.server.ispyb
import murfey.server.prometheus as prom
import murfey.server.websocket as ws
import murfey.util.eer
from murfey.server import (
    _murfey_id,
    _transport_object,
    get_hostname,
    get_machine_config,
    get_microscope,
    templates,
)
from murfey.server.config import from_file, settings
from murfey.server.gain import Camera, prepare_gain
from murfey.server.murfey_db import murfey_db
from murfey.util.db import (
    AutoProcProgram,
    ClientEnvironment,
    DataCollection,
    DataCollectionGroup,
    Movie,
    PreprocessStash,
    ProcessingJob,
    RsyncInstance,
    Session,
    SPAFeedbackParameters,
    SPARelionParameters,
    Tilt,
    TiltSeries,
    TomographyProcessingParameters,
)
from murfey.util.models import (
    BLSampleImageParameters,
    BLSampleParameters,
    BLSubSampleParameters,
    ClearanceKeys,
    ClientInfo,
    ConnectionFileParameters,
    ContextInfo,
    DCGroupParameters,
    DCParameters,
    File,
    FractionationParameters,
    GainReference,
    MillingParameters,
    PreprocessingParametersTomo,
    ProcessFile,
    ProcessingJobParameters,
    ProcessingParametersSPA,
    ProcessingParametersTomo,
    RegistrationMessage,
    RsyncerInfo,
    Sample,
    SessionInfo,
    SPAProcessFile,
    SPAProcessingParameters,
    SuggestedPathParameters,
    TiltInfo,
    TiltSeriesGroupInfo,
    TiltSeriesInfo,
    TiltSeriesProcessingDetails,
    Visit,
)
from murfey.util.state import global_state

log = logging.getLogger("murfey.server.api")

machine_config = get_machine_config()

router = APIRouter()


def sanitise(in_string: str) -> str:
    return in_string.replace("\r\n", "").replace("\n", "")


# This will be the homepage for a given microscope.
@router.get("/", response_class=HTMLResponse)
async def root(request: Request):
    return templates.TemplateResponse(
        "home.html",
        {
            "request": request,
            "hostname": get_hostname(),
            "microscope": get_microscope(),
            "version": murfey.__version__,
        },
    )


@router.get("/health/")
def health_check(db=murfey.server.ispyb.DB):
    conn = db.connection()
    conn.close()
    return {
        "ispyb_connection": True,
        "rabbitmq_connection": _transport_object.transport.is_connected(),
    }


@router.get("/connections/")
def connections_check():
    return {"connections": list(ws.manager.active_connections.keys())}


@lru_cache(maxsize=1)
@router.get("/machine/")
def machine_info():
    if settings.murfey_machine_configuration:
        microscope = get_microscope()
        return from_file(settings.murfey_machine_configuration, microscope)
    return {}


@router.get("/microscope/")
def get_mic():
    microscope = get_microscope()
    return {"microscope": microscope}


@router.get("/visits/")
def all_visit_info(request: Request, db=murfey.server.ispyb.DB):
    microscope = machine_config.machine_override or get_microscope()
    visits = murfey.server.ispyb.get_all_ongoing_visits(microscope, db)

    if visits:
        return_query = [
            {
                "Start date": visit.start,
                "End date": visit.end,
                "Visit name": visit.name,
                "Time remaining": str(visit.end - datetime.datetime.now()),
            }
            for visit in visits
        ]  # "Proposal title": visit.proposal_title
        log.debug(
            f"{len(visits)} visits active for {microscope=}: {', '.join(v.name for v in visits)}"
        )
        return templates.TemplateResponse(
            "activevisits.html",
            {"request": request, "info": return_query, "microscope": microscope},
        )
    else:
        log.debug(f"No visits identified for {microscope=}")
        return templates.TemplateResponse(
            "activevisits.html",
            {"request": request, "info": [], "microscope": microscope},
        )


@router.post("/visits/{visit_name}")
def register_client_to_visit(visit_name: str, client_info: ClientInfo, db=murfey_db):
    client_env = db.exec(
        select(ClientEnvironment).where(ClientEnvironment.client_id == client_info.id)
    ).one()
    if client_env:
        client_env.visit = visit_name
        db.add(client_env)
        db.commit()
        db.close()
    return client_info


@router.post("/visits/{visit_name}/rsyncer")
def register_rsyncer(visit_name: str, rsyncer_info: RsyncerInfo, db=murfey_db):
    rsync_instance = RsyncInstance(
        source=rsyncer_info.source,
        client_id=rsyncer_info.client_id,
        transferring=rsyncer_info.transferring,
        destination=rsyncer_info.destination,
    )
    db.add(rsync_instance)
    db.commit()
    db.close()
    prom.seen_files.labels(rsync_source=rsyncer_info.source)
    prom.seen_data_files.labels(rsync_source=rsyncer_info.source)
    prom.transferred_files.labels(rsync_source=rsyncer_info.source)
    prom.transferred_files_bytes.labels(rsync_source=rsyncer_info.source)
    prom.transferred_data_files.labels(rsync_source=rsyncer_info.source)
    prom.transferred_data_files_bytes.labels(rsync_source=rsyncer_info.source)
    prom.seen_files.labels(rsync_source=rsyncer_info.source).set(0)
    prom.transferred_files.labels(rsync_source=rsyncer_info.source).set(0)
    prom.transferred_files_bytes.labels(rsync_source=rsyncer_info.source).set(0)
    prom.seen_data_files.labels(rsync_source=rsyncer_info.source).set(0)
    prom.transferred_data_files.labels(rsync_source=rsyncer_info.source).set(0)
    prom.transferred_data_files_bytes.labels(rsync_source=rsyncer_info.source).set(0)
    return rsyncer_info


@router.get("/clients/{client_id}/rsyncers", response_model=List[RsyncInstance])
def get_rsyncers_for_client(client_id: int, db=murfey_db):
    rsync_instances = db.exec(
        select(RsyncInstance).where(RsyncInstance.client_id == client_id)
    )
    return rsync_instances.all()


@router.post("/visits/{visit_name}/increment_rsync_file_count")
def increment_rsync_file_count(
    visit_name: str, rsyncer_info: RsyncerInfo, db=murfey_db
):
    rsync_instance = db.exec(
        select(RsyncInstance).where(
            RsyncInstance.source == rsyncer_info.source,
            RsyncInstance.destination == rsyncer_info.destination,
            RsyncInstance.client_id == rsyncer_info.client_id,
        )
    ).one()
    rsync_instance.files_counted += rsyncer_info.increment_count
    db.add(rsync_instance)
    db.commit()
    db.close()
    prom.seen_files.labels(rsync_source=rsyncer_info.source).inc(
        rsyncer_info.increment_count
    )
    prom.seen_data_files.labels(rsync_source=rsyncer_info.source).inc(
        rsyncer_info.increment_data_count
    )


@router.post("/visits/{visit_name}/increment_rsync_transferred_files")
def increment_rsync_transferred_files(
    visit_name: str, rsyncer_info: RsyncerInfo, db=murfey_db
):
    rsync_instance = db.exec(
        select(RsyncInstance).where(
            RsyncInstance.source == rsyncer_info.source,
            RsyncInstance.destination == rsyncer_info.destination,
            RsyncInstance.client_id == rsyncer_info.client_id,
        )
    ).one()
    rsync_instance.files_transferred += rsyncer_info.increment_count
    db.add(rsync_instance)
    db.commit()
    db.close()


@router.post("/visits/{visit_name}/increment_rsync_transferred_files_prometheus")
def increment_rsync_transferred_files_prometheus(
    visit_name: str, rsyncer_info: RsyncerInfo, db=murfey_db
):
    prom.transferred_files.labels(rsync_source=rsyncer_info.source).inc(
        rsyncer_info.increment_count
    )
    prom.transferred_files_bytes.labels(rsync_source=rsyncer_info.source).inc(
        rsyncer_info.bytes
    )
    prom.transferred_data_files.labels(rsync_source=rsyncer_info.source).inc(
        rsyncer_info.increment_data_count
    )
    prom.transferred_data_files_bytes.labels(rsync_source=rsyncer_info.source).inc(
        rsyncer_info.data_bytes
    )


@router.get("/demo/visits_raw", response_model=List[Visit])
def get_current_visits_demo(db=murfey.server.ispyb.DB):
    microscope = "m12"
    return murfey.server.ispyb.get_all_ongoing_visits(microscope, db)


@router.get("/clients/{client_id}/tomography_processing_parameters")
def get_tomo_proc_params(client_id: int, db=murfey_db) -> List[dict]:
    params = db.exec(
        select(TomographyProcessingParameters).where(
            TomographyProcessingParameters.client_id == client_id
        )
    ).all()
    return [p.json() for p in params]


@router.post("/clients/{client_id}/spa_processing_parameters")
def register_spa_proc_params(
    client_id: int, proc_params: ProcessingParametersSPA, db=murfey_db
):
    zocalo_message = {
        "register": "spa_processing_parameters",
        **dict(proc_params),
        "client_id": client_id,
    }
    if _transport_object:
        _transport_object.send(machine_config.feedback_queue, zocalo_message)


@router.post("/clients/{client_id}/tomography_preprocessing_parameters")
def register_tomo_preproc_params(
    client_id: int, proc_params: PreprocessingParametersTomo, db=murfey_db
):
    zocalo_message = {
        "register": "tomography_processing_parameters",
        **dict(proc_params),
        "client_id": client_id,
    }
    if _transport_object:
        _transport_object.send(machine_config.feedback_queue, zocalo_message)


@router.post("/clients/{client_id}/tomography_processing_parameters")
def register_tomo_proc_params(
    client_id: int, proc_params: ProcessingParametersTomo, db=murfey_db
):
    client = db.exec(
        select(ClientEnvironment).where(ClientEnvironment.client_id == client_id)
    ).one()
    session_id = client.session_id
    log.info(
        f"Registering tomography processing parameters {sanitise(proc_params.tag)}, {sanitise(proc_params.tilt_series_tag)}, {session_id}"
    )
    collected_ids = db.exec(
        select(
            DataCollectionGroup,
            DataCollection,
            ProcessingJob,
            AutoProcProgram,
        )
        .where(DataCollectionGroup.session_id == session_id)
        .where(DataCollectionGroup.tag == proc_params.tag)
        .where(DataCollection.tag == proc_params.tilt_series_tag)
        .where(DataCollection.dcg_id == DataCollectionGroup.id)
        .where(ProcessingJob.dc_id == DataCollection.id)
        .where(AutoProcProgram.pj_id == ProcessingJob.id)
        .where(ProcessingJob.recipe == "em-tomo-preprocess")
    ).one()
    if not db.exec(
        select(func.count(TomographyProcessingParameters.pj_id)).where(
            TomographyProcessingParameters.pj_id == collected_ids[2].id
        )
    ).one():
        tomogram_params = TomographyProcessingParameters(
            pj_id=collected_ids[2].id, manual_tilt_offset=proc_params.manual_tilt_offset
        )
        db.add(tomogram_params)
    db.commit()
    db.close()


@router.get("/clients/{client_id}/spa_processing_parameters")
def get_spa_proc_params(client_id: int, db=murfey_db) -> List[dict]:
    params = db.exec(
        select(SPARelionParameters).where(SPARelionParameters.client_id == client_id)
    ).all()
    return [p.json() for p in params]


class Tag(BaseModel):
    tag: str


@router.post("/visits/{visit_name}/{client_id}/flush_spa_processing")
def flush_spa_processing(visit_name: str, client_id: int, tag: Tag, db=murfey_db):
    zocalo_message = {
        "register": "flush_spa_preprocess",
        "client_id": client_id,
        "tag": tag.tag,
    }
    if _transport_object:
        _transport_object.send(machine_config.feedback_queue, zocalo_message)
    return


class Source(BaseModel):
    rsync_source: str


@router.post("/visits/{visit_name}/{client_id}/flush_tomography_processing")
def flush_tomography_processing(
    visit_name: str, client_id: int, rsync_source: Source, db=murfey_db
):
    zocalo_message = {
        "register": "flush_tomography_preprocess",
        "client_id": client_id,
        "visit_name": visit_name,
        "data_collection_group_tag": rsync_source.rsync_source,
    }
    if _transport_object:
        _transport_object.send(machine_config.feedback_queue, zocalo_message)
    return


@router.post("/visits/{visit_name}/tilt_series")
def register_tilt_series(
    visit_name: str, tilt_series_info: TiltSeriesInfo, db=murfey_db
):
    session_id = (
        db.exec(
            select(ClientEnvironment).where(
                ClientEnvironment.client_id == tilt_series_info.client_id
            )
        )
        .one()
        .session_id
    )
    tilt_series = TiltSeries(
        session_id=session_id,
        tag=tilt_series_info.tag,
        rsync_source=tilt_series_info.source,
    )
    db.add(tilt_series)
    db.commit()


@router.post("/visits/{visit_name}/{client_id}/completed_tilt_series")
def register_completed_tilt_series(
    visit_name: str,
    client_id: int,
    tilt_series_group: TiltSeriesGroupInfo,
    db=murfey_db,
):
    session_id = (
        db.exec(
            select(ClientEnvironment).where(ClientEnvironment.client_id == client_id)
        )
        .one()
        .session_id
    )
    tilt_series_db = db.exec(
        select(TiltSeries)
        .where(col(TiltSeries.tag).in_(tilt_series_group.tags))
        .where(TiltSeries.session_id == session_id)
        .where(TiltSeries.rsync_source == tilt_series_group.source)
    ).all()
    for ts in tilt_series_db:
        ts.complete = True
        db.add(ts)
    db.commit()


@router.get("/clients/{client_id}/tilt_series/{tilt_series_tag}/tilts")
def get_tilts(client_id: int, tilt_series_tag: str, db=murfey_db):
    res = db.exec(
        select(ClientEnvironment, TiltSeries, Tilt)
        .where(ClientEnvironment.client_id == client_id)
        .where(TiltSeries.tag == tilt_series_tag)
        .where(TiltSeries.session_id == ClientEnvironment.session_id)
        .where(Tilt.tilt_series_id == TiltSeries.id)
    ).all()
    tilts: Dict[str, List[str]] = {}
    for el in res:
        if tilts.get(el[1].rsync_source):
            tilts[el[1].rsync_source].append(el[2].movie_path)
        else:
            tilts[el[1].rsync_source] = [el[2].movie_path]
    return tilts


@router.post("/visits/{visit_name}/{client_id}/tilt")
def register_tilt(visit_name: str, client_id: int, tilt_info: TiltInfo, db=murfey_db):
    session_id = (
        db.exec(
            select(ClientEnvironment).where(ClientEnvironment.client_id == client_id)
        )
        .one()
        .session_id
    )
    tilt_series_id = (
        db.exec(
            select(TiltSeries)
            .where(TiltSeries.tag == tilt_info.tilt_series_tag)
            .where(TiltSeries.session_id == session_id)
            .where(TiltSeries.rsync_source == tilt_info.source)
        )
        .one()
        .id
    )
    tilt = Tilt(movie_path=tilt_info.movie_path, tilt_series_id=tilt_series_id)
    db.add(tilt)
    db.commit()


@router.get("/visits_raw", response_model=List[Visit])
def get_current_visits(db=murfey.server.ispyb.DB):
    microscope = get_microscope(machine_config=machine_config)
    return murfey.server.ispyb.get_all_ongoing_visits(microscope, db)


@router.get("/visit/{visit_name}/samples")
def get_samples(visit_name: str, db=murfey.server.ispyb.DB) -> List[Sample]:
    return murfey.server.ispyb.get_sub_samples_from_visit(visit_name, db=db)


@router.post("/visit/{visit_name}/sample_group")
def register_sample_group(visit_name: str, db=murfey.server.ispyb.DB) -> dict:
    proposal_id = murfey.server.ispyb.get_proposal_id(
        visit_name[:2], visit_name.split("-")[0][2:], db=db
    )
    record = BLSampleGroup(proposalId=proposal_id)
    if _transport_object:
        return _transport_object.do_insert_sample_group(record)
    return {"success": False}


@router.post("/visit/{visit_name}/sample")
def register_sample(visit_name: str, sample_params: BLSampleParameters) -> dict:
    record = BLSample()
    if _transport_object:
        return _transport_object.do_insert_sample(record, sample_params.sample_group_id)
    return {"success": False}


@router.post("/visit/{visit_name}/subsample")
def register_subsample(
    visit_name: str, subsample_params: BLSubSampleParameters
) -> dict:
    record = BLSubSample(
        blSampleId=subsample_params.sample_id, imgFilePath=subsample_params.image_path
    )
    if _transport_object:
        return _transport_object.do_insert_subsample(record)
    return {"success": False}


@router.post("/visit/{visit_name}/sample_image")
def register_sample_image(
    visit_name: str, sample_image_params: BLSampleImageParameters
) -> dict:
    record = BLSampleImage(
        blSampleId=sample_image_params.sample_id,
        imageFullPath=sample_image_params.image_path,
    )
    if _transport_object:
        return _transport_object.do_insert_sample_image(record)
    return {"success": False}


@router.get("/visits/{visit_name}")
def visit_info(request: Request, visit_name: str, db=murfey.server.ispyb.DB):
    microscope = get_microscope(machine_config=machine_config)
    query = (
        db.query(BLSession)
        .join(Proposal)
        .filter(
            BLSession.proposalId == Proposal.proposalId,
            BLSession.beamLineName == microscope,
            BLSession.endDate > datetime.datetime.now(),
            BLSession.startDate < datetime.datetime.now(),
        )
        .add_columns(
            BLSession.startDate,
            BLSession.endDate,
            BLSession.beamLineName,
            Proposal.proposalCode,
            Proposal.proposalNumber,
            BLSession.visit_number,
            Proposal.title,
        )
        .all()
    )
    if query:
        return_query = [
            {
                "Start date": id.startDate,
                "End date": id.endDate,
                "Beamline name": id.beamLineName,
                "Visit name": visit_name,
                "Time remaining": str(id.endDate - datetime.datetime.now()),
            }
            for id in query
            if id.proposalCode + str(id.proposalNumber) + "-" + str(id.visit_number)
            == visit_name
        ]  # "Proposal title": id.title
        return templates.TemplateResponse(
            "visit.html",
            {"request": request, "visit": return_query},
        )
    else:
        return None


@router.post("/visits/{visit_name}/context")
async def register_context(context_info: ContextInfo):
    await ws.manager.broadcast(f"Context registered: {context_info}")
    await ws.manager.set_state("experiment_type", context_info.experiment_type)
    await ws.manager.set_state(
        "acquisition_software", context_info.acquisition_software
    )


@router.post("/visits/{visit_name}/files")
async def add_file(file: File):
    message = f"File {file} transferred"
    log.info(message)
    await ws.manager.broadcast(f"File {file} transferred")
    return file


@router.post("/feedback")
async def send_murfey_message(msg: RegistrationMessage):
    if _transport_object:
        _transport_object.send(
            machine_config.feedback_queue, {"register": msg.registration}
        )


@router.post("/visits/{visit_name}/spa_processing")
async def request_spa_processing(visit_name: str, proc_params: SPAProcessingParameters):
    zocalo_message = {
        "parameters": {"ispyb_process": proc_params.job_id},
        "recipes": ["ispyb-relion"],
    }
    if _transport_object:
        _transport_object.send("processing_recipe", zocalo_message)


@router.post("/visits/{visit_name}/{client_id}/spa_preprocess")
async def request_spa_preprocessing(
    visit_name: str, client_id: int, proc_file: SPAProcessFile, db=murfey_db
):
    parts = [secure_filename(p) for p in Path(proc_file.path).parts]
    visit_idx = parts.index(visit_name)
    core = Path("/") / Path(*parts[: visit_idx + 1])
    ppath = Path("/") / Path(*parts)
    sub_dataset = ppath.relative_to(core).parts[0]
    extra_path = machine_config.processed_extra_directory
    for i, p in enumerate(ppath.parts):
        if p.startswith("raw"):
            movies_path_index = i
            break
    else:
        raise ValueError(f"{proc_file.path} does not contain a raw directory")
    mrc_out = (
        core
        / machine_config.processed_directory_name
        / sub_dataset
        / extra_path
        / "MotionCorr"
        / "job002"
        / "Movies"
        / "/".join(ppath.parts[movies_path_index + 1 : -1])
        / str(ppath.stem + "_motion_corrected.mrc")
    )
    try:
        session_id = (
            db.exec(
                select(ClientEnvironment).where(
                    ClientEnvironment.client_id == client_id
                )
            )
            .one()
            .session_id
        )
        collected_ids = db.exec(
            select(DataCollectionGroup, DataCollection, ProcessingJob, AutoProcProgram)
            .where(DataCollectionGroup.session_id == session_id)
            .where(DataCollectionGroup.tag == proc_file.tag)
            .where(DataCollection.dcg_id == DataCollectionGroup.id)
            .where(ProcessingJob.dc_id == DataCollection.id)
            .where(AutoProcProgram.pj_id == ProcessingJob.id)
            .where(ProcessingJob.recipe == "em-spa-preprocess")
        ).one()
        params = db.exec(
            select(SPARelionParameters, SPAFeedbackParameters)
            .where(SPARelionParameters.pj_id == collected_ids[2].id)
            .where(SPAFeedbackParameters.pj_id == SPARelionParameters.pj_id)
        ).one()
        proc_params: dict | None = dict(params[0])
        feedback_params = params[1]
    except sqlalchemy.exc.NoResultFound:
        proc_params = None
    if proc_params:

        detached_ids = [c.id for c in collected_ids]

        murfey_ids = _murfey_id(detached_ids[3], db, number=2, close=False)

        if feedback_params.picker_murfey_id is None:
            feedback_params.picker_murfey_id = murfey_ids[1]
            db.add(feedback_params)
        movie = Movie(murfey_id=murfey_ids[0], path=proc_file.path)
        db.add(movie)
        db.commit()
        db.close()

        if not mrc_out.parent.exists():
            Path(secure_filename(str(mrc_out))).parent.mkdir(
                parents=True, exist_ok=True
            )
        if not Path(proc_file.path).is_file():
            return proc_file
        zocalo_message = {
            "recipes": ["em-spa-preprocess"],
            "parameters": {
                "feedback_queue": machine_config.feedback_queue,
                "dcid": detached_ids[1],
                "kv": proc_params["voltage"],
                "autoproc_program_id": detached_ids[3],
                "movie": proc_file.path,
                "mrc_out": str(mrc_out),
                "pix_size": proc_params["angpix"],
                "image_number": proc_file.image_number,
                "microscope": get_microscope(),
                "mc_uuid": murfey_ids[0],
                "ft_bin": proc_params["motion_corr_binning"],
                "fm_dose": proc_params["dose_per_frame"],
                "gain_ref": proc_params["gain_ref"],
                "downscale": proc_params["downscale"],
                "picker_uuid": murfey_ids[1],
                "session_id": session_id,
                "particle_diameter": proc_params["particle_diameter"] or 0,
                "fm_int_file": proc_file.eer_fractionation_file,
            },
        }
        # log.info(f"Sending Zocalo message {zocalo_message}")
        if _transport_object:
            _transport_object.send("processing_recipe", zocalo_message)
        else:
            log.error(
                f"Pe-processing was requested for {sanitise(ppath.name)} but no Zocalo transport object was found"
            )
            return proc_file

    else:
        for_stash = PreprocessStash(
            file_path=str(proc_file.path),
            tag=proc_file.tag,
            client_id=client_id,
            image_number=proc_file.image_number,
            mrc_out=str(mrc_out),
            eer_fractionation_file=str(proc_file.eer_fractionation_file),
        )
        db.add(for_stash)
        db.commit()
        db.close()

    return proc_file


@router.post("/visits/{visit_name}/{client_id}/tomography_preprocess")
async def request_tomography_preprocessing(
    visit_name: str, client_id: int, proc_file: ProcessFile, db=murfey_db
):
    visit_idx = Path(proc_file.path).parts.index(visit_name)
    core = Path(*Path(proc_file.path).parts[: visit_idx + 1])
    ppath = Path("/".join(secure_filename(p) for p in Path(proc_file.path).parts))
    sub_dataset = "/".join(ppath.relative_to(core).parts[:-1])
    mrc_out = (
        core
        / machine_config.processed_directory_name
        / sub_dataset
        / "MotionCorr"
        / str(ppath.stem + "_motion_corrected.mrc")
    )
    mrc_out = Path("/".join(secure_filename(p) for p in mrc_out.parts))
    ctf_out = (
        core
        / machine_config.processed_directory_name
        / sub_dataset
        / "CTF"
        / str(ppath.stem + "_ctf.mrc")
    )
    ctf_out = Path("/".join(secure_filename(p) for p in ctf_out.parts))
    session_id = (
        db.exec(
            select(ClientEnvironment).where(ClientEnvironment.client_id == client_id)
        )
        .one()
        .session_id
    )
    data_collection = db.exec(
<<<<<<< HEAD
        select(DataCollectionGroup, DataCollection)
        .where(DataCollectionGroup.session_id == session_id)
        .where(DataCollection.tag == proc_file.tag)
    ).all()
    if data_collection:
        collected_ids = db.exec(
            select(DataCollectionGroup, DataCollection, ProcessingJob, AutoProcProgram)
            .where(DataCollectionGroup.session_id == session_id)
            .where(DataCollectionGroup.tag == proc_file.tag)
            .where(DataCollection.dcg_id == DataCollectionGroup.id)
            .where(ProcessingJob.dc_id == DataCollection.id)
            .where(AutoProcProgram.pj_id == ProcessingJob.id)
            .where(ProcessingJob.recipe == "em-tomo-preprocess")
        ).one()
        dcid = data_collection[0][1].id
        appid = collected_ids[3].id
=======
        select(DataCollectionGroup, DataCollection, ProcessingJob, AutoProcProgram)
        .where(DataCollectionGroup.session_id == session_id)
        .where(DataCollectionGroup.tag == proc_file.tag)
        .where(DataCollection.dcg_id == DataCollectionGroup.id)
        .where(ProcessingJob.dc_id == DataCollection.id)
        .where(AutoProcProgram.pj_id == ProcessingJob.id)
        .where(ProcessingJob.recipe == "em-tomo-preprocess")
    ).all()
    if data_collection:
        dcid = data_collection[0][1].id
        appid = data_collection[0][3].id
>>>>>>> c5b3555e
        murfey_ids = _murfey_id(appid, db, number=1, close=False)
        if not mrc_out.parent.exists():
            mrc_out.parent.mkdir(parents=True, exist_ok=True)
        if not ctf_out.parent.exists():
            ctf_out.parent.mkdir(parents=True, exist_ok=True)
        zocalo_message = {
            "recipes": ["em-tomo-preprocess"],
            "parameters": {
                "feedback_queue": machine_config.feedback_queue,
                "dcid": dcid,
                # "timestamp": datetime.datetime.now(),
                "autoproc_program_id": appid,
                "movie": proc_file.path,
                "mrc_out": str(mrc_out),
                "pix_size": (proc_file.pixel_size) * 10**10,
                "output_image": str(ctf_out),
                "image_number": proc_file.image_number,
                "kv": int(proc_file.voltage),
                "microscope": get_microscope(),
                "mc_uuid": murfey_ids[0],
                "ft_bin": proc_file.mc_binning,
                "fm_dose": proc_file.dose_per_frame,
                "gain_ref": str(machine_config.rsync_basepath / proc_file.gain_ref)
                if proc_file.gain_ref
                else proc_file.gain_ref,
                "fm_int_file": proc_file.eer_fractionation_file,
            },
        }
        if _transport_object:
            _transport_object.send("processing_recipe", zocalo_message)
        else:
            log.error(
                f"Pe-processing was requested for {sanitise(ppath.name)} but no Zocalo transport object was found"
            )
            return proc_file
    else:
        for_stash = PreprocessStash(
            file_path=str(proc_file.path),
            client_id=client_id,
            image_number=proc_file.image_number,
            mrc_out=str(mrc_out),
            tag=proc_file.tag,
        )
        db.add(for_stash)
        db.commit()
        db.close()
    # await ws.manager.broadcast(f"Pre-processing requested for {ppath.name}")
    return proc_file


@router.post("/visits/{visit_name}/align")
async def request_tilt_series_alignment(tilt_series: TiltSeriesProcessingDetails):
    stack_file = (
        Path(tilt_series.motion_corrected_path).parents[1]
        / "align_output"
        / f"{tilt_series.name}_stack.mrc"
    )
    if not stack_file.parent.exists():
        stack_file.parent.mkdir(parents=True)
    zocalo_message = {
        "recipes": ["em-tomo-align"],
        "parameters": {
            "input_file_list": tilt_series.file_tilt_list,
            "path_pattern": "",  # blank for now so that it works with the tomo_align service changes
            "dcid": tilt_series.dcid,
            "appid": tilt_series.autoproc_program_id,
            "stack_file": str(stack_file),
            "pix_size": tilt_series.pixel_size,
            "manual_tilt_offset": tilt_series.manual_tilt_offset,
        },
    }
    if _transport_object:
        _transport_object.send("processing_recipe", zocalo_message)
    else:
        log.error(
            f"Processing was requested for tilt series {sanitise(tilt_series.name)} but no Zocalo transport object was found"
        )
        return tilt_series
    await ws.manager.broadcast(
        f"Processing requested for tilt series {tilt_series.name}"
    )

    return tilt_series


@router.get("/version")
def get_version(client_version: str = ""):
    result = {
        "server": murfey.__version__,
        "oldest-supported-client": murfey.__supported_client_version__,
    }

    if client_version:
        client = packaging.version.parse(client_version)
        server = packaging.version.parse(murfey.__version__)
        minimum_version = packaging.version.parse(murfey.__supported_client_version__)
        result["client-needs-update"] = minimum_version > client
        result["client-needs-downgrade"] = client > server

    return result


@router.post("/visits/{visit_name}/suggested_path")
def suggest_path(visit_name, params: SuggestedPathParameters):
    count: int | None = None
    secure_path_parts = [secure_filename(p) for p in params.base_path.parts]
    base_path = "/".join(secure_path_parts)
    check_path = (
        machine_config.rsync_basepath / base_path
        if machine_config
        else Path(f"/dls/{get_microscope(machine_config=machine_config)}") / base_path
    )
    check_path_name = check_path.name
    while check_path.exists():
        count = count + 1 if count else 2
        check_path = check_path.parent / f"{check_path_name}{count}"
    if params.touch:
        check_path.mkdir()
    return {"suggested_path": check_path.relative_to(machine_config.rsync_basepath)}


@router.post("/visits/{visit_name}/{client_id}/register_data_collection_group")
def register_dc_group(visit_name, client_id: int, dcg_params: DCGroupParameters):
    ispyb_proposal_code = visit_name[:2]
    ispyb_proposal_number = visit_name.split("-")[0][2:]
    ispyb_visit_number = visit_name.split("-")[-1]
    microscope = get_microscope(machine_config=machine_config)
    log.info(f"Registering data collection group on microscope {microscope}")
    dcg_parameters = {
        "session_id": murfey.server.ispyb.get_session_id(
            microscope=microscope,
            proposal_code=ispyb_proposal_code,
            proposal_number=ispyb_proposal_number,
            visit_number=ispyb_visit_number,
            db=murfey.server.ispyb.Session(),
        ),
        "start_time": str(datetime.datetime.now()),
        "experiment_type": dcg_params.experiment_type,
        "experiment_type_id": dcg_params.experiment_type_id,
        "tag": dcg_params.tag,
        "client_id": client_id,
    }

    if _transport_object:
        _transport_object.send(
            machine_config.feedback_queue, {"register": "data_collection_group", **dcg_parameters}  # type: ignore
        )
    return dcg_parameters


@router.post("/visits/{visit_name}/{client_id}/start_data_collection")
def start_dc(visit_name, client_id: int, dc_params: DCParameters):
    ispyb_proposal_code = visit_name[:2]
    ispyb_proposal_number = visit_name.split("-")[0][2:]
    ispyb_visit_number = visit_name.split("-")[-1]
    log.info(
        f"Starting data collection on microscope {get_microscope(machine_config=machine_config)} "
        f"with basepath {machine_config.rsync_basepath} and directory {dc_params.image_directory}"
    )
    dc_parameters = {
        "visit": visit_name,
        "session_id": murfey.server.ispyb.get_session_id(
            microscope=get_microscope(machine_config=machine_config),
            proposal_code=ispyb_proposal_code,
            proposal_number=ispyb_proposal_number,
            visit_number=ispyb_visit_number,
            db=murfey.server.ispyb.Session(),
        ),
        "image_directory": str(
            machine_config.rsync_basepath / dc_params.image_directory
        ),
        "start_time": str(datetime.datetime.now()),
        "voltage": dc_params.voltage,
        "pixel_size": str(float(dc_params.pixel_size_on_image) * 1e9),
        "image_suffix": dc_params.file_extension,
        "experiment_type": dc_params.experiment_type,
        "image_size_x": dc_params.image_size_x,
        "image_size_y": dc_params.image_size_y,
        "acquisition_software": dc_params.acquisition_software,
        "tag": dc_params.tag,
        "source": dc_params.source,
        "magnification": dc_params.magnification,
        "total_exposed_dose": dc_params.total_exposed_dose,
        "c2aperture": dc_params.c2aperture,
        "exposure_time": dc_params.exposure_time,
        "slit_width": dc_params.slit_width,
        "phase_plate": dc_params.phase_plate,
        "client_id": client_id,
    }

    if _transport_object:
        _transport_object.send(
            machine_config.feedback_queue,
            {"register": "data_collection", **dc_parameters},
        )
    if dc_params.exposure_time:
        prom.exposure_time.set(dc_params.exposure_time)
    return dc_params


@router.post("/visits/{visit_name}/{client_id}/register_processing_job")
def register_proc(
    visit_name: str, client_id: int, proc_params: ProcessingJobParameters, db=murfey_db
):
    session_id = (
        db.exec(
            select(ClientEnvironment).where(ClientEnvironment.client_id == client_id)
        )
        .one()
        .session_id
    )
    proc_parameters = {
        "session_id": session_id,
        "experiment_type": proc_params.experiment_type,
        "recipe": proc_params.recipe,
        "tag": proc_params.tag,
        "job_parameters": {
            k: v for k, v in proc_params.parameters.items() if v not in (None, "None")
        },
    }

    if _transport_object:
        _transport_object.send(
            machine_config.feedback_queue,
            {"register": "processing_job", **proc_parameters},
        )
    return proc_params


@router.post("/visits/{visit_name}/write_connections_file")
def write_conn_file(visit_name, params: ConnectionFileParameters):
    filepath = (
        Path(machine_config.rsync_basepath)
        / (machine_config.rsync_module or "data")
        / str(datetime.datetime.now().year)
        / secure_filename(visit_name)
    )
    with open(filepath / secure_filename(params.filename), "w") as f:
        for d in params.destinations:
            f.write(f"{d}\n")


@router.post("/visits/{visit_name}/process_gain")
async def process_gain(visit_name, gain_reference_params: GainReference):
    camera = getattr(Camera, machine_config.camera)
    executables = machine_config.external_executables
    env = machine_config.external_environment
    safe_path_name = secure_filename(gain_reference_params.gain_ref.name)
    filepath = (
        Path(machine_config.rsync_basepath)
        / (machine_config.rsync_module or "data")
        / str(datetime.datetime.now().year)
        / secure_filename(visit_name)
        / machine_config.gain_directory_name
    )
    new_gain_ref, new_gain_ref_superres = await prepare_gain(
        camera,
        filepath / safe_path_name,
        executables,
        env,
        rescale=gain_reference_params.rescale,
    )
    if new_gain_ref and new_gain_ref_superres:
        return {
            "gain_ref": new_gain_ref.relative_to(Path(machine_config.rsync_basepath)),
            "gain_ref_superres": new_gain_ref_superres.relative_to(
                Path(machine_config.rsync_basepath)
            ),
        }
    else:
        return {"gain_ref": str(filepath / safe_path_name), "gain_ref_superres": None}


@router.post("/visits/{visit_name}/eer_fractionation_file")
async def write_eer_fractionation_file(
    visit_name: str, fractionation_params: FractionationParameters
) -> dict:
    file_path = (
        Path(machine_config.rsync_basepath)
        / (machine_config.rsync_module or "data")
        / str(datetime.datetime.now().year)
        / secure_filename(visit_name)
        / "processing"
        / secure_filename(fractionation_params.fractionation_file_name)
    )
    if file_path.is_file():
        return {"eer_fractionation_file": str(file_path)}

    if fractionation_params.num_frames:
        num_eer_frames = fractionation_params.num_frames
    elif (
        fractionation_params.eer_path and Path(fractionation_params.eer_path).is_file()
    ):
        num_eer_frames = murfey.util.eer.num_frames(Path(fractionation_params.eer_path))
    else:
        log.warning(
            f"EER fractionation unable to find {fractionation_params.eer_path} "
            f"or use {fractionation_params.num_frames} frames"
        )
        return {"eer_fractionation_file": None}
    with open(file_path, "w") as frac_file:
        frac_file.write(
            f"{num_eer_frames} {fractionation_params.fractionation} {fractionation_params.dose_per_frame}"
        )
    return {"eer_fractionation_file": str(file_path)}


@router.post("/visits/{year}/{visit_name}/make_milling_gif")
async def make_gif(year, visit_name, gif_params: MillingParameters):
    output_dir = (
        Path(machine_config.rsync_basepath)
        / (machine_config.rsync_module or "data")
        / secure_filename(year)
        / secure_filename(visit_name)
        / "processed"
    )
    output_dir.mkdir(exist_ok=True)
    output_dir = output_dir / secure_filename(gif_params.raw_directory)
    output_dir.mkdir(exist_ok=True)
    output_path = output_dir / f"lamella_{gif_params.lamella_number}_milling.gif"
    image_full_paths = [
        output_dir.parent / gif_params.raw_directory / i for i in gif_params.images
    ]
    images = [Image.open(f) for f in image_full_paths]
    for im in images:
        im.thumbnail((512, 512))
    images[0].save(
        output_path,
        format="GIF",
        append_images=images[1:],
        save_all=True,
        duration=30,
        loop=0,
    )
    return {"output_gif": str(output_path)}


@router.post("/visits/{visit_name}/clean_state")
async def clean_state(visit_name, for_clearance: ClearanceKeys):
    if global_state.get("data_collection_group_ids") and isinstance(
        global_state["data_collection_group_ids"], dict
    ):
        global_state["data_collection_group_ids"] = {
            k: v
            for k, v in global_state["data_collection_group_ids"].items()
            if k not in for_clearance.data_collection_group
        }
    if global_state.get("data_collection_ids") and isinstance(
        global_state["data_collection_ids"], dict
    ):
        global_state["data_collection_ids"] = {
            k: v
            for k, v in global_state["data_collection_ids"].items()
            if k not in for_clearance.data_collection
        }
    if global_state.get("processing_job_ids") and isinstance(
        global_state["processing_job_ids"], dict
    ):
        global_state["processing_job_ids"] = {
            k: v
            for k, v in global_state["processing_job_ids"].items()
            if k not in for_clearance.processing_job
        }
    if global_state.get("autoproc_program_ids") and isinstance(
        global_state["autoproc_program_ids"], dict
    ):
        global_state["autoproc_program_ids"] = {
            k: v
            for k, v in global_state["autoproc_program_ids"].items()
            if k not in for_clearance.autoproc_program
        }


@router.get("/new_client_id/")
async def new_client_id(db=murfey_db):
    clients = db.exec(select(ClientEnvironment)).all()
    if not clients:
        return {"new_id": 0}
    sorted_ids = sorted([c.client_id for c in clients])
    return {"new_id": sorted_ids[-1] + 1}


@router.get("/clients")
async def get_clients(db=murfey_db):
    clients = db.exec(select(ClientEnvironment)).all()
    return clients


@router.get("/sessions")
async def get_sessions(db=murfey_db):
    sessions = db.exec(select(Session)).all()
    clients = db.exec(select(ClientEnvironment)).all()
    res = []
    for sess in sessions:
        r = {"session": sess, "clients": []}
        for cl in clients:
            if cl.session_id == sess.id:
                r["clients"].append(cl)
        res.append(r)
    return res


@router.post("/clients/{client_id}/session")
def link_client_to_session(client_id: int, sess: SessionInfo, db=murfey_db):
    sid = sess.session_id
    if sid is None:
        s = Session(name=sess.session_name)
        db.add(s)
        db.commit()
        sid = s.id
    client = db.exec(
        select(ClientEnvironment).where(ClientEnvironment.client_id == client_id)
    ).one()
    client.session_id = sid
    db.add(client)
    db.commit()
    db.close()
    return sid


@router.post("/clients/{client_id}/successful_processing")
def register_processing_success_in_ispyb(
    client_id: int, db=murfey.server.ispyb.DB, murfey_db=murfey_db
):
    session_id = (
        murfey_db.exec(
            select(ClientEnvironment).where(ClientEnvironment.client_id == client_id)
        )
        .one()
        .session_id
    )
    collected_ids = murfey_db.exec(
        select(DataCollectionGroup, DataCollection, ProcessingJob, AutoProcProgram)
        .where(DataCollectionGroup.session_id == session_id)
        .where(DataCollection.dcg_id == DataCollectionGroup.id)
        .where(ProcessingJob.dc_id == DataCollection.id)
        .where(AutoProcProgram.pj_id == ProcessingJob.id)
    ).all()
    appids = [c[3].id for c in collected_ids]
    if _transport_object:
        apps = db.query(ISPyBAutoProcProgram).filter(
            ISPyBAutoProcProgram.autoProcProgramId.in_(appids)
        )
        for updated in apps:
            updated.processingStatus = True
            _transport_object.do_update_processing_status(updated)


@router.delete("/clients/{client_id}/session")
def remove_session(client_id: int, db=murfey_db):
    client = db.exec(
        select(ClientEnvironment).where(ClientEnvironment.client_id == client_id)
    ).one()
    session_id = client.session_id
    client.session_id = None
    db.add(client)
    db.commit()
    if session_id is None:
        return
    rsync_instances = db.exec(
        select(RsyncInstance).where(RsyncInstance.client_id == client_id)
    ).all()
    for ri in rsync_instances:
        prom.seen_files.remove(ri.source)
        prom.transferred_files.remove(ri.source)
        prom.transferred_files_bytes.remove(ri.source)
        prom.seen_data_files.remove(ri.source)
        prom.transferred_data_files.remove(ri.source)
        prom.transferred_data_files_bytes.remove(ri.source)
    collected_ids = db.exec(
        select(DataCollectionGroup, DataCollection, ProcessingJob)
        .where(DataCollectionGroup.session_id == session_id)
        .where(DataCollection.dcg_id == DataCollectionGroup.id)
        .where(ProcessingJob.dc_id == DataCollection.id)
    ).all()
    for c in collected_ids:
        try:
            prom.preprocessed_movies.remove(c[2].id)
        except KeyError:
            continue
    if (
        len(
            db.exec(
                select(ClientEnvironment).where(
                    ClientEnvironment.session_id == session_id
                )
            ).all()
        )
        > 1
    ):
        return
    session = db.exec(select(Session).where(Session.id == session_id)).one()
    db.delete(session)
    db.commit()
    return<|MERGE_RESOLUTION|>--- conflicted
+++ resolved
@@ -784,24 +784,6 @@
         .session_id
     )
     data_collection = db.exec(
-<<<<<<< HEAD
-        select(DataCollectionGroup, DataCollection)
-        .where(DataCollectionGroup.session_id == session_id)
-        .where(DataCollection.tag == proc_file.tag)
-    ).all()
-    if data_collection:
-        collected_ids = db.exec(
-            select(DataCollectionGroup, DataCollection, ProcessingJob, AutoProcProgram)
-            .where(DataCollectionGroup.session_id == session_id)
-            .where(DataCollectionGroup.tag == proc_file.tag)
-            .where(DataCollection.dcg_id == DataCollectionGroup.id)
-            .where(ProcessingJob.dc_id == DataCollection.id)
-            .where(AutoProcProgram.pj_id == ProcessingJob.id)
-            .where(ProcessingJob.recipe == "em-tomo-preprocess")
-        ).one()
-        dcid = data_collection[0][1].id
-        appid = collected_ids[3].id
-=======
         select(DataCollectionGroup, DataCollection, ProcessingJob, AutoProcProgram)
         .where(DataCollectionGroup.session_id == session_id)
         .where(DataCollectionGroup.tag == proc_file.tag)
@@ -813,7 +795,6 @@
     if data_collection:
         dcid = data_collection[0][1].id
         appid = data_collection[0][3].id
->>>>>>> c5b3555e
         murfey_ids = _murfey_id(appid, db, number=1, close=False)
         if not mrc_out.parent.exists():
             mrc_out.parent.mkdir(parents=True, exist_ok=True)
