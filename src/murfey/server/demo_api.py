from __future__ import annotations

import datetime
import logging
import random
from functools import lru_cache
from itertools import count
from pathlib import Path
from typing import Dict, List

import packaging.version
import sqlalchemy
from fastapi import APIRouter, Request
from fastapi.responses import FileResponse, HTMLResponse
from ispyb.sqlalchemy import BLSession
<<<<<<< HEAD
from pydantic import BaseModel, BaseSettings
from sqlalchemy import func
=======
from pydantic import BaseSettings
>>>>>>> 74f30b94
from sqlmodel import col, select
from werkzeug.utils import secure_filename

import murfey.server.bootstrap
import murfey.server.prometheus as prom
import murfey.server.websocket as ws
from murfey.server import (
    _flush_tomography_preprocessing,
    _murfey_id,
    _register_picked_particles_use_diameter,
    feedback_callback,
    get_hostname,
    get_microscope,
    sanitise,
)
from murfey.server import shutdown as _shutdown
from murfey.server import templates
from murfey.server.config import from_file
from murfey.server.murfey_db import murfey_db
from murfey.util.db import (
    AutoProcProgram,
    ClientEnvironment,
    DataCollection,
    DataCollectionGroup,
    Movie,
    PreprocessStash,
    ProcessingJob,
    RsyncInstance,
    Session,
    SPAFeedbackParameters,
    SPARelionParameters,
    Tilt,
    TiltSeries,
    TomographyPreprocessingParameters,
    TomographyProcessingParameters,
)
from murfey.util.models import (
    ClientInfo,
    CompletedTiltSeries,
    ConnectionFileParameters,
    ContextInfo,
    DCGroupParameters,
    DCParameters,
    File,
    FractionationParameters,
    GainReference,
    PreprocessingParametersTomo,
    ProcessFile,
    ProcessingJobParameters,
    ProcessingParametersSPA,
    ProcessingParametersTomo,
    RegistrationMessage,
    RsyncerInfo,
    SessionInfo,
    SPAProcessFile,
    SPAProcessingParameters,
    SuggestedPathParameters,
    TiltInfo,
    TiltSeriesGroupInfo,
    TiltSeriesInfo,
    TiltSeriesProcessingDetails,
    Visit,
)
from murfey.util.state import global_state

log = logging.getLogger("murfey.server.demo_api")

tags_metadata = [murfey.server.bootstrap.tag]

router = APIRouter()
router.raw_count = 2


global_counter = count()


class Settings(BaseSettings):
    murfey_machine_configuration: str = ""


settings = Settings()

machine_config: dict = {}
if settings.murfey_machine_configuration:
    microscope = get_microscope()
    machine_config = dict(
        from_file(Path(settings.murfey_machine_configuration), microscope)
    )

# This will be the homepage for a given microscope.
@router.get("/", response_class=HTMLResponse)
async def root(request: Request):
    return templates.TemplateResponse(
        "home.html",
        {
            "request": request,
            "hostname": get_hostname(),
            "microscope": get_microscope(),
            "version": murfey.__version__,
        },
    )


@lru_cache(maxsize=1)
@router.get("/machine/")
def machine_info():
    if settings.murfey_machine_configuration:
        microscope = get_microscope()
        return from_file(settings.murfey_machine_configuration, microscope)
    return {}


@router.get("/microscope/")
def get_mic():
    microscope = get_microscope()
    return {
        "microscope": microscope,
        "display_name": machine_config.get("display_name", ""),
    }


@router.get("/microscope_image/")
def get_mic_image():
    if machine_config.get("image_path"):
        return FileResponse(machine_config["image_path"])
    return None


@router.get("/visits/")
def all_visit_info(request: Request):
    microscope = get_microscope()
    return_query = [
        {
            "Start date": datetime.datetime.now(),
            "End date": datetime.datetime.now(),
            "Visit name": "dummy",
            "Time remaining": 0,
        }
    ]  # "Proposal title": visit.proposal_title

    return templates.TemplateResponse(
        "activevisits.html",
        {"request": request, "info": return_query, "microscope": microscope},
    )


@router.post("/visits/{visit_name}")
def register_client_to_visit(visit_name: str, client_info: ClientInfo, db=murfey_db):
    client_env = db.exec(
        select(ClientEnvironment).where(ClientEnvironment.client_id == client_info.id)
    ).one()
    if client_env:
        client_env.visit = visit_name
        db.add(client_env)
        db.commit()
    return client_info


@router.post("/visits/{visit_name}/rsyncer")
def register_rsyncer(visit_name: str, rsyncer_info: RsyncerInfo, db=murfey_db):
    rsync_instance = RsyncInstance(
        source=rsyncer_info.source,
        client_id=rsyncer_info.client_id,
        transferring=rsyncer_info.transferring,
        destination=rsyncer_info.destination,
    )
    db.add(rsync_instance)
    db.commit()
    prom.seen_files.labels(rsync_source=rsyncer_info.source)
    prom.transferred_files.labels(rsync_source=rsyncer_info.source)
    prom.seen_files.labels(rsync_source=rsyncer_info.source).set(0)
    prom.transferred_files.labels(rsync_source=rsyncer_info.source).set(0)
    prom.transferred_files_bytes.labels(rsync_source=rsyncer_info.source).set(0)
    return rsyncer_info


@router.get("/clients/{client_id}/rsyncers")
def get_rsyncers_for_client(client_id: int, db=murfey_db):
    log.info("rsyncers requested")
    rsync_instances = db.exec(
        select(RsyncInstance).where(RsyncInstance.client_id == client_id)
    )
    res = rsync_instances.all()
    log.info(res)
    return res


@router.post("/visits/{visit_name}/increment_rsync_file_count")
def increment_rsync_file_count(
    visit_name: str, rsyncer_info: RsyncerInfo, db=murfey_db
):
    rsync_instance = db.exec(
        select(RsyncInstance).where(
            RsyncInstance.source == rsyncer_info.source,
            RsyncInstance.destination == rsyncer_info.destination,
            RsyncInstance.client_id == rsyncer_info.client_id,
        )
    ).one()
    rsync_instance.files_counted += 1
    db.add(rsync_instance)
    db.commit()
    prom.seen_files.labels(rsync_source=rsyncer_info.source).inc(
        rsyncer_info.increment_count
    )


@router.post("/visits/{visit_name}/increment_rsync_transferred_files")
def increment_rsync_transferred_files(
    visit_name: str, rsyncer_info: RsyncerInfo, db=murfey_db
):
    rsync_instance = db.exec(
        select(RsyncInstance).where(
            RsyncInstance.source == rsyncer_info.source,
            RsyncInstance.destination == rsyncer_info.destination,
            RsyncInstance.client_id == rsyncer_info.client_id,
        )
    ).one()
    rsync_instance.files_transferred += 1
    db.add(rsync_instance)
    db.commit()
    prom.transferred_files.labels(rsync_source=rsyncer_info.source).inc(
        rsyncer_info.increment_count
    )
    prom.transferred_files_bytes.labels(rsync_source=rsyncer_info.source).inc(
        rsyncer_info.bytes
    )


@router.post("/clients/{client_id}/spa_processing_parameters")
def register_spa_proc_params(
    client_id: int, proc_params: ProcessingParametersSPA, db=murfey_db
):
    log.info(
        f"Registration request for SPA processing parameters with data: {proc_params.json()}"
    )
    try:
        client = db.exec(
            select(ClientEnvironment).where(ClientEnvironment.client_id == client_id)
        ).one()
        session_id = client.session_id
        collected_ids = db.exec(
            select(
                DataCollectionGroup,
                DataCollection,
                ProcessingJob,
                AutoProcProgram,
            )
            .where(DataCollectionGroup.session_id == session_id)
            .where(DataCollection.dcg_id == DataCollectionGroup.id)
            .where(ProcessingJob.dc_id == DataCollection.id)
            .where(AutoProcProgram.pj_id == ProcessingJob.id)
            .where(ProcessingJob.recipe == "em-spa-preprocess")
        ).one()
        params = SPARelionParameters(
            pj_id=collected_ids[2].id,
            angpix=proc_params.pixel_size_on_image,
            dose_per_frame=proc_params.dose_per_frame,
            gain_ref=proc_params.gain_ref,
            voltage=proc_params.voltage,
            motion_corr_binning=proc_params.motion_corr_binning,
            eer_grouping=proc_params.eer_fractionation,
            symmetry=proc_params.symmetry,
            particle_diameter=proc_params.particle_diameter,
            downscale=proc_params.downscale,
            boxsize=proc_params.boxsize,
            small_boxsize=proc_params.small_boxsize,
            mask_diameter=proc_params.mask_diameter,
        )
        feedback_params = SPAFeedbackParameters(
            pj_id=collected_ids[2].id,
            estimate_particle_diameter=proc_params.particle_diameter is None,
            hold_class2d=False,
            hold_class3d=False,
            class_selection_score=0,
            star_combination_job=0,
            initial_model="",
            next_job=0,
        )
    except Exception as e:
        log.warning(f"registration failed: {e}")
        return
    db.add(params)
    db.add(feedback_params)
    db.commit()


@router.post("/clients/{client_id}/tomography_preprocessing_parameters")
def register_tomo_preproc_params(
    client_id: int, proc_params: PreprocessingParametersTomo, db=murfey_db
):
    client = db.exec(
        select(ClientEnvironment).where(ClientEnvironment.client_id == client_id)
    ).one()
    session_id = client.session_id
    log.info(
        f"Registering tomography preprocessing parameters {proc_params.tag}, {proc_params.tilt_series_tag}, {session_id}"
    )
    collected_ids = db.exec(
        select(
            DataCollectionGroup,
            DataCollection,
            ProcessingJob,
            AutoProcProgram,
        )
        .where(DataCollectionGroup.session_id == session_id)
        .where(DataCollectionGroup.tag == proc_params.tag)
        .where(DataCollection.tag == proc_params.tilt_series_tag)
        .where(DataCollection.dcg_id == DataCollectionGroup.id)
        .where(ProcessingJob.dc_id == DataCollection.id)
        .where(AutoProcProgram.pj_id == ProcessingJob.id)
        .where(ProcessingJob.recipe == "em-tomo-preprocess")
    ).one()
    if not db.exec(
        select(func.count(TomographyPreprocessingParameters.dcg_id)).where(
            TomographyPreprocessingParameters.dcg_id == collected_ids[0].id
        )
    ).one():
        params = TomographyPreprocessingParameters(
            dcg_id=collected_ids[0].id,
            pixel_size=proc_params.pixel_size_on_image,
            dose_per_frame=proc_params.dose_per_frame,
            gain_ref=proc_params.gain_ref,
            motion_corr_binning=proc_params.motion_corr_binning,
            # manual_tilt_offset=proc_params.manual_tilt_offset,
        )
        db.add(params)
    if not db.exec(
        select(func.count(TomographyProcessingParameters.pj_id)).where(
            TomographyProcessingParameters.pj_id == collected_ids[2].id
        )
    ).one():
        tomogram_params = TomographyProcessingParameters(
            pj_id=collected_ids[2].id, manual_tilt_offset=proc_params.manual_tilt_offset
        )
        db.add(tomogram_params)
    db.commit()
    db.close()


@router.post("/clients/{client_id}/tomography_processing_parameters")
def register_tomo_proc_params(
    client_id: int, proc_params: ProcessingParametersTomo, db=murfey_db
):
    client = db.exec(
        select(ClientEnvironment).where(ClientEnvironment.client_id == client_id)
    ).one()
    session_id = client.session_id
    log.info(
        f"Registering tomography processing parameters {proc_params.tag}, {proc_params.tilt_series_tag}, {session_id}"
    )
    collected_ids = db.exec(
        select(
            DataCollectionGroup,
            DataCollection,
            ProcessingJob,
            AutoProcProgram,
        )
        .where(DataCollectionGroup.session_id == session_id)
        .where(DataCollectionGroup.tag == proc_params.tag)
        .where(DataCollection.tag == proc_params.tilt_series_tag)
        .where(DataCollection.dcg_id == DataCollectionGroup.id)
        .where(ProcessingJob.dc_id == DataCollection.id)
        .where(AutoProcProgram.pj_id == ProcessingJob.id)
        .where(ProcessingJob.recipe == "em-tomo-preprocess")
    ).one()
    if not db.exec(
        select(func.count(TomographyProcessingParameters.pj_id)).where(
            TomographyProcessingParameters.pj_id == collected_ids[2].id
        )
    ).one():
        tomogram_params = TomographyProcessingParameters(
            pj_id=collected_ids[2].id, manual_tilt_offset=proc_params.manual_tilt_offset
        )
        db.add(tomogram_params)
    db.commit()
    db.close()


@router.get("/clients/{client_id}/spa_processing_parameters")
def get_spa_proc_params(client_id: int, db=murfey_db) -> List[dict]:
    params = db.exec(
        select(SPARelionParameters).where(SPARelionParameters.client_id == client_id)
    ).all()
    return [p.json() for p in params]


@router.post("/visits/{visit_name}/tilt_series")
def register_tilt_series(
    visit_name: str, tilt_series_info: TiltSeriesInfo, db=murfey_db
):
    session_id = (
        db.exec(
            select(ClientEnvironment).where(
                ClientEnvironment.client_id == tilt_series_info.client_id
            )
        )
        .one()
        .session_id
    )
    tilt_series = TiltSeries(
        session_id=session_id,
        tag=tilt_series_info.tag,
<<<<<<< HEAD
        rsync_source=tilt_series_info.source,
=======
        rsync_source=tilt_series_info.rsync_source,
>>>>>>> 74f30b94
    )
    db.add(tilt_series)
    db.commit()


@router.post("/visits/{visit_name}/{client_id}/completed_tilt_series")
def register_completed_tilt_series(
    visit_name: str,
    client_id: int,
<<<<<<< HEAD
    tilt_series_group: TiltSeriesGroupInfo,
=======
    completed_tilt_series: CompletedTiltSeries,
>>>>>>> 74f30b94
    db=murfey_db,
):
    session_id = (
        db.exec(
            select(ClientEnvironment).where(ClientEnvironment.client_id == client_id)
        )
        .one()
        .session_id
    )
    tilt_series_db = db.exec(
        select(TiltSeries)
<<<<<<< HEAD
        .where(col(TiltSeries.tag).in_(tilt_series_group.tags))
        .where(TiltSeries.session_id == session_id)
        .where(TiltSeries.rsync_source == tilt_series_group.source)
=======
        .where(col(TiltSeries.tag).in_(completed_tilt_series.tilt_series))
        .where(TiltSeries.rsync_source == completed_tilt_series.rsync_source)
        .where(TiltSeries.session_id == session_id)
>>>>>>> 74f30b94
    ).all()
    for ts in tilt_series_db:
        ts.complete = True
        db.add(ts)
    db.commit()


<<<<<<< HEAD
@router.get("/clients/{client_id}/tilt_series/{tilt_series_tag}/tilts")
def get_tilts(client_id: int, tilt_series_tag: str, db=murfey_db):
    res = db.exec(
        select(ClientEnvironment, TiltSeries, Tilt)
        .where(ClientEnvironment.client_id == client_id)
        .where(TiltSeries.tag == tilt_series_tag)
        .where(TiltSeries.session_id == ClientEnvironment.session_id)
        .where(Tilt.tilt_series_id == TiltSeries.id)
    ).all()
    tilts: Dict[str, List[str]] = {}
    for el in res:
        if tilts.get(el[1].rsync_source):
            tilts[el[1].rsync_source].append(el[2].movie_path)
        else:
            tilts[el[1].rsync_source] = [el[2].movie_path]
    return tilts


@router.post("/visits/{visit_name}/{client_id}/tilt")
def register_tilt(visit_name: str, client_id: int, tilt_info: TiltInfo, db=murfey_db):
    session_id = (
        db.exec(
            select(ClientEnvironment).where(ClientEnvironment.client_id == client_id)
        )
        .one()
        .session_id
    )
    tilt_series_id = (
        db.exec(
            select(TiltSeries)
            .where(TiltSeries.tag == tilt_info.tilt_series_tag)
            .where(TiltSeries.session_id == session_id)
            .where(TiltSeries.rsync_source == tilt_info.source)
        )
        .one()
        .id
    )
    tilt = Tilt(movie_path=tilt_info.movie_path, tilt_series_id=tilt_series_id)
=======
@router.post("/visits/{visit_name}/tilt")
def register_tilt(visit_name: str, tilt_info: TiltInfo, db=murfey_db):
    tilt_series = db.exec(
        select(TiltSeries)
        .where(TiltSeries.tag == tilt_info.tilt_series_tag)
        .where(TiltSeries.rsync_source == tilt_info.rsync_source)
    ).one()
    tilt = Tilt(movie_path=tilt_info.movie_path, tilt_series_id=tilt_series.id)
>>>>>>> 74f30b94
    db.add(tilt)
    db.commit()


@router.get("/visits_raw", response_model=List[Visit])
def get_current_visits():
    return [
        Visit(
            start=datetime.datetime.now(),
            end=datetime.datetime.now() + datetime.timedelta(days=1),
            session_id=1,
            name="cm31111-2",
            beamline="m12",
            proposal_title="Nothing of importance",
        ),
        Visit(
            start=datetime.datetime.now(),
            end=datetime.datetime.now() + datetime.timedelta(days=1),
            session_id=1,
            name="cm31111-3",
            beamline="m12",
            proposal_title="Nothing of importance",
        ),
    ]


@router.get("/visits/{visit_name}")
def visit_info(request: Request, visit_name: str):
    microscope = get_microscope()
    query = [
        BLSession(
            proposalId=1,
            beamLineName=microscope,
            endDate=datetime.datetime.now() + datetime.timedelta(days=1),
            startDate=datetime.datetime.now(),
            visitNumber=1,
        )
    ]
    return_query = [
        {
            "Start date": id.startDate,
            "End date": id.endDate,
            "Beamline name": id.beamLineName,
            "Visit name": visit_name,
            "Time remaining": str(id.endDate - datetime.datetime.now()),
        }
        for id in query
        if id.proposalCode + str(id.proposalNumber) + "-" + str(id.visit_number)
        == visit_name
    ]  # "Proposal title": id.title
    return templates.TemplateResponse(
        "visit.html",
        {"request": request, "visit": return_query},
    )


@router.post("/visits/{visit_name}/context")
async def register_context(context_info: ContextInfo):
    log.info(
        f"Context {context_info.experiment_type}:{context_info.acquisition_software} registered"
    )
    await ws.manager.broadcast(f"Context registered: {context_info}")
    await ws.manager.set_state("experiment_type", context_info.experiment_type)
    await ws.manager.set_state(
        "acquisition_software", context_info.acquisition_software
    )


@router.post("/visits/{visit_name}/files")
async def add_file(file: File):
    message = f"File {file} transferred"
    log.info(message)
    await ws.manager.broadcast(f"File {file} transferred")
    return file


@router.post("/feedback")
async def send_murfey_message(msg: RegistrationMessage):
    pass


@router.post("/visits/{visit_name}/spa_processing")
async def request_spa_processing(visit_name: str, proc_params: SPAProcessingParameters):
    log.info("SPA processing requested")
    return proc_params


@router.post("/visits/{visit_name}/{client_id}/flush_spa_processing")
def flush_spa_processing(visit_name: str, client_id: int, db=murfey_db):
    session_id = (
        db.exec(
            select(ClientEnvironment).where(ClientEnvironment.client_id == client_id)
        )
        .one()
        .session_id
    )
    stashed_files = db.exec(
        select(PreprocessStash).where(PreprocessStash.client_id == client_id)
    ).all()
    if not stashed_files:
        return
    collected_ids = db.exec(
        select(DataCollectionGroup, DataCollection, ProcessingJob, AutoProcProgram)
        .where(DataCollectionGroup.session_id == session_id)
        .where(DataCollection.dcg_id == DataCollectionGroup.id)
        .where(ProcessingJob.dc_id == DataCollection.id)
        .where(AutoProcProgram.pj_id == ProcessingJob.id)
        .where(ProcessingJob.recipe == "em-spa-preprocess")
    ).one()
    params = db.exec(
        select(SPARelionParameters, SPAFeedbackParameters)
        .where(SPARelionParameters.pj_id == collected_ids[2].id)
        .where(SPAFeedbackParameters.pj_id == SPARelionParameters.pj_id)
    ).one()
    proc_params = dict(params[0])
    feedback_params = params[1]
    if not proc_params:
        visit_name = visit_name.replace("\r\n", "").replace("\n", "")
        log.warning(
            f"No SPA processing parameters found for client {sanitise(str(client_id))} on visit {sanitise(visit_name)}"
        )
        return

    detached_ids = [c.id for c in collected_ids]

    murfey_ids = _murfey_id(
        detached_ids[3], db, number=2 * len(stashed_files), close=False
    )
    feedback_params.picker_murfey_id = murfey_ids[1]
    db.add(feedback_params)
    for i, f in enumerate(stashed_files):
        p = Path(f.mrc_out)
        if not p.parent.exists():
            p.parent.mkdir(parents=True)
        movie = Movie(murfey_id=murfey_ids[2 * i], path=f.file_path)
        db.add(movie)
        zocalo_message = {
            "recipes": ["em-spa-preprocess"],
            "parameters": {
                "feedback_queue": machine_config["feedback_queue"],
                "dcid": detached_ids[1],
                "autoproc_program_id": detached_ids[3],
                "movie": f.file_path,
                "mrc_out": f.mrc_out,
                "pix_size": proc_params["angpix"],
                "image_number": f.image_number,
                "microscope": get_microscope(),
                "mc_uuid": murfey_ids[2 * i],
                "ft_bin": proc_params["motion_corr_binning"],
                "fm_dose": proc_params["dose_per_frame"],
                "gain_ref": str(
                    machine_config["rsync_basepath"] / proc_params["gain_ref"]
                )
                if proc_params["gain_ref"]
                else proc_params["gain_ref"],
                "downscale": proc_params["downscale"],
                "picker_uuid": murfey_ids[2 * i + 1],
            },
        }
        log.info(f"Launching SPA preprocessing with Zoaclo message: {zocalo_message}")
        db.delete(f)
    db.commit()

    return


@router.post("/visits/{visit_name}/{client_id}/spa_preprocess")
async def request_spa_preprocessing(
    visit_name: str, client_id: int, proc_file: SPAProcessFile, db=murfey_db
):
    parts = [secure_filename(p) for p in Path(proc_file.path).parts]
    visit_idx = parts.index(visit_name)
    core = Path("/") / Path(*parts[: visit_idx + 1])
    ppath = Path("/") / Path(*parts)
    sub_dataset = ppath.relative_to(core).parts[0]
    for i, p in enumerate(ppath.parts):
        if p.startswith("raw"):
            movies_path_index = i
            break
    else:
        raise ValueError(f"{proc_file.path} does not contain a raw directory")
    mrc_out = (
        core
        / machine_config["processed_directory_name"]
        / sub_dataset
        / "MotionCorr"
        / "job002"
        / "Movies"
        / "/".join(ppath.parts[movies_path_index + 1 : -1])
        / str(ppath.stem + "_motion_corrected.mrc")
    )
    try:
        session_id = (
            db.exec(
                select(ClientEnvironment).where(
                    ClientEnvironment.client_id == client_id
                )
            )
            .one()
            .session_id
        )
        collected_ids = db.exec(
            select(DataCollectionGroup, DataCollection, ProcessingJob, AutoProcProgram)
            .where(DataCollectionGroup.session_id == session_id)
            .where(DataCollectionGroup.tag == proc_file.tag)
            .where(DataCollection.dcg_id == DataCollectionGroup.id)
            .where(ProcessingJob.dc_id == DataCollection.id)
            .where(AutoProcProgram.pj_id == ProcessingJob.id)
            .where(ProcessingJob.recipe == "em-spa-preprocess")
        ).one()
        params = db.exec(
            select(SPARelionParameters, SPAFeedbackParameters)
            .where(SPARelionParameters.pj_id == collected_ids[2].id)
            .where(SPAFeedbackParameters.pj_id == SPARelionParameters.pj_id)
        ).one()
        proc_params: dict | None = dict(params[0])
        feedback_params = params[1]
    except sqlalchemy.exc.NoResultFound:
        proc_params = None
    if proc_params:
        session_id = (
            db.exec(
                select(ClientEnvironment).where(
                    ClientEnvironment.client_id == client_id
                )
            )
            .one()
            .session_id
        )
        collected_ids = db.exec(
            select(DataCollectionGroup, DataCollection, ProcessingJob, AutoProcProgram)
            .where(
                DataCollectionGroup.session_id == session_id
                and DataCollectionGroup.tag == "spa"
            )
            .where(DataCollection.dcg_id == DataCollectionGroup.id)
            .where(ProcessingJob.dc_id == DataCollection.id)
            .where(AutoProcProgram.pj_id == ProcessingJob.id)
            .where(ProcessingJob.recipe == "em-spa-preprocess")
        ).one()

        detached_ids = [c.id for c in collected_ids]

        murfey_ids = _murfey_id(detached_ids[3], db, number=2)

        feedback_params.picker_murfey_id = murfey_ids[1]
        db.add(feedback_params)
        movie = Movie(murfey_id=murfey_ids[0], path=proc_file.path)
        db.add(movie)
        db.commit()

        if not mrc_out.parent.exists():
            Path(secure_filename(mrc_out)).parent.mkdir(parents=True)
        log.info("Sending Zocalo message")
        _register_picked_particles_use_diameter(
            {
                "session_id": session_id,
                "extraction_parameters": {
                    "micrographs_file": "MotionCorr/job002/micrographs.star",
                    "coord_list_file": "AutoPick/job007/coords.star",
                    "extract_file": "Extract/job008/particles.star",
                    "ctf_values": {
                        "CtfMaxResolution": 4,
                        "CtfFigureOfMerit": 0.8,
                        "DefocusU": 1,
                        "DefocusV": 1,
                        "DefocusAngle": 10,
                        "CtfImage": "CtfFind/job006/ctf.mrc",
                    },
                },
                "particle_diameters": [random.randint(20, 30) for i in range(400)],
                "program_id": 1,
            },
            _db=db,
            demo=True,
        )
        prom.preprocessed_movies.labels(processing_job=1).inc()

    else:
        for_stash = PreprocessStash(
            file_path=str(proc_file.path),
            tag=proc_file.tag,
            client_id=client_id,
            image_number=proc_file.image_number,
            mrc_out=str(mrc_out),
        )
        db.add(for_stash)
        db.commit()

    return proc_file


class Source(BaseModel):
    rsync_source: str


@router.post("/visits/{visit_name}/{client_id}/flush_tomography_processing")
def flush_tomography_processing(
    visit_name: str, client_id: int, rsync_source: Source, db=murfey_db
):
    zocalo_message = {
        "register": "flush_tomography_preprocess",
        "client_id": client_id,
        "visit_name": visit_name,
        "data_collection_group_tag": rsync_source.rsync_source,
    }
    _flush_tomography_preprocessing(zocalo_message)
    return


@router.post("/visits/{visit_name}/{client_id}/tomography_preprocess")
async def request_tomography_preprocessing(
    visit_name: str, client_id: int, proc_file: ProcessFile, db=murfey_db
):
    if not Path(proc_file.path).exists():
        log.warning(f"{proc_file.path} has not been transferred before preprocessing")
    log.info(f"Tomo preprocesing requested for {proc_file.path}")
    visit_idx = Path(proc_file.path).parts.index(visit_name)
    core = Path(*Path(proc_file.path).parts[: visit_idx + 1])
    ppath = Path(proc_file.path)
    sub_dataset = (
        ppath.relative_to(core).parts[0]
        if len(ppath.relative_to(core).parts) > 1
        else ""
    )
    mrc_out = (
        core
        / "processed"
        / sub_dataset
        / "MotionCorr"
        / str(ppath.stem + "_motion_corrected.mrc")
    )
    session_id = (
        db.exec(
            select(ClientEnvironment).where(ClientEnvironment.client_id == client_id)
        )
        .one()
        .session_id
    )
    data_collection = db.exec(
        select(DataCollectionGroup, DataCollection, ProcessingJob, AutoProcProgram)
        .where(DataCollectionGroup.session_id == session_id)
        .where(DataCollectionGroup.id == DataCollection.dcg_id)
        .where(DataCollection.tag == proc_file.tag)
        .where(ProcessingJob.dc_id == DataCollection.id)
        .where(AutoProcProgram.pj_id == ProcessingJob.id)
        .where(ProcessingJob.recipe == "em-tomo-preprocess")
    ).all()
    if data_collection:
        if not mrc_out.parent.exists():
            mrc_out.parent.mkdir(parents=True)
        feedback_callback(
            {},
            {
                "register": "motion_corrected",
                "movie": str(proc_file.path),
                "mrc_out": str(mrc_out),
                "movie_id": proc_file.mc_uuid,
                "fm_int_file": proc_file.eer_fractionation_file,
                "program_id": data_collection[0][3].id,
            },
        )
        await ws.manager.broadcast(f"Pre-processing requested for {ppath.name}")
        mrc_out.touch()
    else:
        for_stash = PreprocessStash(
            file_path=str(proc_file.path),
            client_id=client_id,
            image_number=proc_file.image_number,
            mrc_out=str(mrc_out),
            tag=proc_file.tag,
        )
        db.add(for_stash)
        db.commit()
        db.close()
    return proc_file


@router.post("/visits/{visit_name}/align")
async def request_tilt_series_alignment(tilt_series: TiltSeriesProcessingDetails):
    stack_file = (
        Path(tilt_series.motion_corrected_path).parents[1]
        / "align_output"
        / f"aligned_file_{tilt_series.name}.mrc"
    )
    if not stack_file.parent.exists():
        stack_file.parent.mkdir(parents=True)
    await ws.manager.broadcast(
        f"Processing requested for tilt series {tilt_series.name}"
    )
    stack_file.touch()
    return tilt_series


@router.get("/version")
def get_version(client_version: str = ""):
    result = {
        "server": murfey.__version__,
        "oldest-supported-client": murfey.__supported_client_version__,
    }

    if client_version:
        client = packaging.version.parse(client_version)
        server = packaging.version.parse(murfey.__version__)
        minimum_version = packaging.version.parse(murfey.__supported_client_version__)
        result["client-needs-update"] = minimum_version > client
        result["client-needs-downgrade"] = client > server

    return result


@router.get("/shutdown", include_in_schema=False)
def shutdown():
    """A method to stop the server. This should be removed before Murfey is
    deployed in production. To remove it we need to figure out how to control
    to process (eg. systemd) and who to run it as."""
    log.info("Server shutdown request received")
    _shutdown()
    return {"success": True}


@router.post("/visits/{visit_name}/suggested_path")
def suggest_path(visit_name, params: SuggestedPathParameters):
    count: int | None = router.raw_count
    check_path = (
        machine_config["rsync_basepath"] / params.base_path
        if machine_config
        else Path(f"/dls/{get_microscope()}") / params.base_path
    )
    check_path = check_path.parent / f"{check_path.stem}{count}{check_path.suffix}"
    check_path_name = check_path.name
    while check_path.exists():
        count = count + 1 if count else 2
        check_path = check_path.parent / f"{check_path_name}{count}"
    router.raw_count += 1
    return {"suggested_path": check_path.relative_to(machine_config["rsync_basepath"])}


@router.post("/visits/{visit_name}/{client_id}/register_data_collection_group")
def register_dc_group(
    visit_name: str, client_id: int, dcg_params: DCGroupParameters, db=murfey_db
):
    log.info(f"Registering data collection group on microscope {get_microscope()}")
    client = db.exec(
        select(ClientEnvironment).where(ClientEnvironment.client_id == client_id)
    ).one()
    dcgid = next(global_counter)
    murfey_dcg = DataCollectionGroup(
        id=dcgid,
        session_id=client.session_id,
        tag=dcg_params.tag,
    )
    db.add(murfey_dcg)
    db.commit()

    if dcg_params.experiment_type == "single particle":
        murfey_dc = DataCollection(
            id=1,
            tag=dcg_params.tag,
            dcg_id=1,
        )
        db.add(murfey_dc)
        db.commit()

        murfey_pj_pre = ProcessingJob(id=1, recipe="em-spa-preprocess", dc_id=1)
        murfey_pj_ext = ProcessingJob(id=2, recipe="em-spa-extract", dc_id=1)
        murfey_pj_2d = ProcessingJob(id=3, recipe="em-spa-class2d", dc_id=1)
        murfey_pj_3d = ProcessingJob(id=4, recipe="em-spa-class3d", dc_id=1)
        db.add(murfey_pj_pre)
        db.add(murfey_pj_ext)
        db.add(murfey_pj_2d)
        db.add(murfey_pj_3d)
        db.commit()

        murfey_app_pre = AutoProcProgram(id=1, pj_id=1)
        murfey_app_ext = AutoProcProgram(id=2, pj_id=2)
        murfey_app_2d = AutoProcProgram(id=3, pj_id=3)
        murfey_app_3d = AutoProcProgram(id=4, pj_id=4)
        db.add(murfey_app_pre)
        db.add(murfey_app_ext)
        db.add(murfey_app_2d)
        db.add(murfey_app_3d)
        db.commit()

    if global_state.get("data_collection_group_ids") and isinstance(
        global_state["data_collection_group_ids"], dict
    ):
        global_state["data_collection_group_ids"] = {
            **global_state["data_collection_group_ids"],
            dcg_params.tag: dcgid,
        }
    else:
        global_state["data_collection_group_ids"] = {dcg_params.tag: dcgid}
    return dcg_params


@router.post("/visits/{visit_name}/{client_id}/start_data_collection")
def start_dc(visit_name: str, client_id: int, dc_params: DCParameters, db=murfey_db):
    dcg_tag = dc_params.tag
    log.info(f"Starting data collection, data collection tag {dcg_tag}")
    dcg = db.exec(
        select(DataCollectionGroup).where(DataCollectionGroup.tag == dcg_tag)
    ).one()
    dc_tag = dc_params.data_collection_tag or dc_params.tag
    if db.exec(
        select(DataCollection)
        .where(DataCollection.tag == dc_tag)
        .where(DataCollection.dcg_id == dcg.id)
    ).all():
        return
    dc_id = next(global_counter)
    murfey_dc = DataCollection(
        id=dc_id,
        client=client_id,
        tag=dc_tag,
        dcg_id=dcg.id,
    )
    db.add(murfey_dc)
    db.commit()
    pj_id_preproc = next(global_counter)
    pj_id_align = next(global_counter)
    murfey_pj = ProcessingJob(
        id=pj_id_preproc,
        recipe="em-tomo-preprocess",
        dc_id=dc_id,
    )
    db.add(murfey_pj)
    murfey_pj = ProcessingJob(
        id=pj_id_align,
        recipe="em-tomo-align",
        dc_id=dc_id,
    )
    db.add(murfey_pj)
    murfey_app = AutoProcProgram(id=pj_id_preproc, pj_id=pj_id_preproc)
    db.add(murfey_app)
    murfey_app = AutoProcProgram(id=pj_id_align, pj_id=pj_id_align)
    db.add(murfey_app)
    db.commit()
    db.close()
    if global_state.get("data_collection_ids") and isinstance(
        global_state["data_collection_ids"], dict
    ):
        global_state["data_collection_ids"] = {
            **global_state["data_collection_ids"],
            dc_params.tag: 1,
        }
    else:
        global_state["data_collection_ids"] = {dc_params.tag: 1}
    prom.exposure_time.set(dc_params.exposure_time)
    return dc_params


@router.post("/visits/{visit_name}/{client_id}/register_processing_job")
def register_proc(visit_name, client_id: int, proc_params: ProcessingJobParameters):
    log.info("Registering processing job")
    if global_state.get("processing_job_ids"):
        assert isinstance(global_state["processing_job_ids"], dict)
        global_state["processing_job_ids"] = {
            **{
                k: v
                for k, v in global_state["processing_job_ids"].items()
                if k != proc_params.tag
            },
            proc_params.tag: {
                **global_state["processing_job_ids"].get(proc_params.tag, {}),
                proc_params.recipe: 1,
            },
        }
    else:
        global_state["processing_job_ids"] = {proc_params.tag: {proc_params.recipe: 1}}
    if global_state.get("autoproc_program_ids"):
        assert isinstance(global_state["autoproc_program_ids"], dict)
        global_state["autoproc_program_ids"] = {
            **global_state["autoproc_program_ids"],
            proc_params.tag: {
                **global_state["autoproc_program_ids"].get(proc_params.tag, {}),
                proc_params.recipe: 1,
            },
        }
    else:
        global_state["autoproc_program_ids"] = {
            proc_params.tag: {proc_params.recipe: 1}
        }
    log.info("Processing job registered")
    return proc_params


@router.post("/visits/{visit_name}/write_connections_file")
def write_conn_file(visit_name, params: ConnectionFileParameters):
    filepath = (
        Path(machine_config["rsync_basepath"])
        / (machine_config.get("rsync_module") or "data")
        / str(datetime.datetime.now().year)
    )
    log.info(f"Write to connection file at {filepath}")


@router.post("/visits/{visit_name}/process_gain")
async def process_gain(visit_name, gain_reference_params: GainReference):
    if machine_config.get("rsync_basepath"):
        filepath = (
            Path(machine_config["rsync_basepath"])
            / (machine_config.get("rsync_module") or "data")
            / str(datetime.datetime.now().year)
            / visit_name
        )
    else:
        return {"gain_ref": None}
    return {
        "gain_ref": (filepath / "processing" / "gain.mrc").relative_to(
            Path(machine_config["rsync_basepath"])
        )
    }


@router.get("/new_client_id/")
async def new_client_id(db=murfey_db):
    clients = db.exec(select(ClientEnvironment)).all()
    if not clients:
        return {"new_id": 0}
    sorted_ids = sorted([c.client_id for c in clients])
    return {"new_id": sorted_ids[-1] + 1}


@router.get("/clients")
async def get_clients(db=murfey_db):
    clients = db.exec(select(ClientEnvironment)).all()
    return clients


@router.get("/sessions")
async def get_sessions(db=murfey_db):
    sessions = db.exec(select(Session)).all()
    clients = db.exec(select(ClientEnvironment)).all()
    res = []
    for sess in sessions:
        r = {"session": sess, "clients": []}
        for cl in clients:
            if cl.session_id == sess.id:
                r["clients"].append(cl)
        res.append(r)
    return res


@router.post("/clients/{client_id}/session")
def link_client_to_session(client_id: int, sess: SessionInfo, db=murfey_db):
    sid = sess.session_id
    if sid is None:
        s = Session(name=sess.session_name)
        db.add(s)
        db.commit()
        sid = s.id
    client = db.exec(
        select(ClientEnvironment).where(ClientEnvironment.client_id == client_id)
    ).one()
    client.session_id = sid
    db.add(client)
    db.commit()
    return sid


@router.delete("/clients/{client_id}/session")
def remove_session(client_id: int, db=murfey_db):
    client = db.exec(
        select(ClientEnvironment).where(ClientEnvironment.client_id == client_id)
    ).one()
    session_id = client.session_id
    client.session_id = None
    db.add(client)
    db.commit()
    if session_id is None:
        return
    rsync_instances = db.exec(
        select(RsyncInstance).where(RsyncInstance.client_id == client_id)
    ).all()
    for ri in rsync_instances:
        prom.seen_files.remove(ri.source)
        prom.transferred_files.remove(ri.source)
        prom.transferred_files_bytes.remove(ri.source)
    collected_ids = db.exec(
        select(DataCollectionGroup, DataCollection, ProcessingJob)
        .where(DataCollectionGroup.session_id == session_id)
        .where(DataCollection.dcg_id == DataCollectionGroup.id)
        .where(ProcessingJob.dc_id == DataCollection.id)
    ).all()
    for c in collected_ids:
        try:
            prom.preprocessed_movies.remove(c[2].id)
        except KeyError:
            continue
    if db.exec(
        select(ClientEnvironment).where(ClientEnvironment.session_id == session_id)
    ).all():
        return
    session = db.exec(select(Session).where(Session.id == session_id)).one()
    db.delete(session)
    db.commit()
    return


@router.delete("/sessions/{session_id}")
def remove_session_by_id(session_id: int, db=murfey_db):
    session = db.exec(select(Session).where(Session.id == session_id)).one()
    db.delete(session)
    db.commit()
    return


@router.post("/visits/{visit_name}/eer_fractionation_file")
async def write_eer_fractionation_file(
    visit_name: str, fractionation_params: FractionationParameters
) -> dict:
    file_path = (
        Path(machine_config["rsync_basepath"])
        / (machine_config["rsync_module"] or "data")
        / str(datetime.datetime.now().year)
        / secure_filename(visit_name)
        / secure_filename(fractionation_params.fractionation_file_name)
    )
    log.info(f"EER fractionation file {file_path} creation requested")
    if file_path.is_file():
        return {"eer_fractionation_file": str(file_path)}
    with open(file_path, "w") as frac_file:
        frac_file.write(
            f"{fractionation_params.num_frames} {fractionation_params.fractionation} {fractionation_params.dose_per_frame}"
        )
    return {"eer_fractionation_file": str(file_path)}<|MERGE_RESOLUTION|>--- conflicted
+++ resolved
@@ -13,12 +13,8 @@
 from fastapi import APIRouter, Request
 from fastapi.responses import FileResponse, HTMLResponse
 from ispyb.sqlalchemy import BLSession
-<<<<<<< HEAD
 from pydantic import BaseModel, BaseSettings
 from sqlalchemy import func
-=======
-from pydantic import BaseSettings
->>>>>>> 74f30b94
 from sqlmodel import col, select
 from werkzeug.utils import secure_filename
 
@@ -57,7 +53,6 @@
 )
 from murfey.util.models import (
     ClientInfo,
-    CompletedTiltSeries,
     ConnectionFileParameters,
     ContextInfo,
     DCGroupParameters,
@@ -421,11 +416,7 @@
     tilt_series = TiltSeries(
         session_id=session_id,
         tag=tilt_series_info.tag,
-<<<<<<< HEAD
         rsync_source=tilt_series_info.source,
-=======
-        rsync_source=tilt_series_info.rsync_source,
->>>>>>> 74f30b94
     )
     db.add(tilt_series)
     db.commit()
@@ -435,11 +426,7 @@
 def register_completed_tilt_series(
     visit_name: str,
     client_id: int,
-<<<<<<< HEAD
     tilt_series_group: TiltSeriesGroupInfo,
-=======
-    completed_tilt_series: CompletedTiltSeries,
->>>>>>> 74f30b94
     db=murfey_db,
 ):
     session_id = (
@@ -451,15 +438,9 @@
     )
     tilt_series_db = db.exec(
         select(TiltSeries)
-<<<<<<< HEAD
         .where(col(TiltSeries.tag).in_(tilt_series_group.tags))
         .where(TiltSeries.session_id == session_id)
         .where(TiltSeries.rsync_source == tilt_series_group.source)
-=======
-        .where(col(TiltSeries.tag).in_(completed_tilt_series.tilt_series))
-        .where(TiltSeries.rsync_source == completed_tilt_series.rsync_source)
-        .where(TiltSeries.session_id == session_id)
->>>>>>> 74f30b94
     ).all()
     for ts in tilt_series_db:
         ts.complete = True
@@ -467,7 +448,6 @@
     db.commit()
 
 
-<<<<<<< HEAD
 @router.get("/clients/{client_id}/tilt_series/{tilt_series_tag}/tilts")
 def get_tilts(client_id: int, tilt_series_tag: str, db=murfey_db):
     res = db.exec(
@@ -506,16 +486,6 @@
         .id
     )
     tilt = Tilt(movie_path=tilt_info.movie_path, tilt_series_id=tilt_series_id)
-=======
-@router.post("/visits/{visit_name}/tilt")
-def register_tilt(visit_name: str, tilt_info: TiltInfo, db=murfey_db):
-    tilt_series = db.exec(
-        select(TiltSeries)
-        .where(TiltSeries.tag == tilt_info.tilt_series_tag)
-        .where(TiltSeries.rsync_source == tilt_info.rsync_source)
-    ).one()
-    tilt = Tilt(movie_path=tilt_info.movie_path, tilt_series_id=tilt_series.id)
->>>>>>> 74f30b94
     db.add(tilt)
     db.commit()
 
