from __future__ import annotations

import datetime
import logging
import random
from functools import lru_cache
from itertools import count
from pathlib import Path
from typing import Dict, List, Optional

import packaging.version
import sqlalchemy
<<<<<<< HEAD
from fastapi import APIRouter, Depends, Request
=======
from fastapi import APIRouter, Request
>>>>>>> 7b7bc4ce
from fastapi.responses import FileResponse, HTMLResponse
from ispyb.sqlalchemy import BLSession
from PIL import Image
from pydantic import BaseModel, BaseSettings
from sqlalchemy import func
from sqlmodel import col, select
from werkzeug.utils import secure_filename

import murfey.server.bootstrap
import murfey.server.prometheus as prom
import murfey.server.websocket as ws
import murfey.util.eer
from murfey.server import (
    _flush_grid_square_records,
    _flush_tomography_preprocessing,
    _murfey_id,
    _register_picked_particles_use_diameter,
    feedback_callback,
    get_hostname,
    get_microscope,
    sanitise,
    sanitise_path,
)
from murfey.server import shutdown as _shutdown
from murfey.server import templates
from murfey.server.auth import validate_token
from murfey.server.config import from_file
from murfey.server.murfey_db import murfey_db
from murfey.util.db import (
    AutoProcProgram,
    ClientEnvironment,
    DataCollection,
    DataCollectionGroup,
    FoilHole,
    GridSquare,
    Movie,
    PreprocessStash,
    ProcessingJob,
    RsyncInstance,
    Session,
    SPAFeedbackParameters,
    SPARelionParameters,
    Tilt,
    TiltSeries,
    TomographyPreprocessingParameters,
    TomographyProcessingParameters,
)
from murfey.util.models import (
    ClientInfo,
    ConnectionFileParameters,
    ContextInfo,
    DCGroupParameters,
    DCParameters,
    File,
    FoilHoleParameters,
    FractionationParameters,
    GainReference,
    GridSquareParameters,
    PreprocessingParametersTomo,
    ProcessFile,
    ProcessingJobParameters,
    ProcessingParametersSPA,
    ProcessingParametersTomo,
    RegistrationMessage,
    RsyncerInfo,
    SessionInfo,
    SPAProcessFile,
    SPAProcessingParameters,
    SuggestedPathParameters,
    TiltInfo,
    TiltSeriesGroupInfo,
    TiltSeriesInfo,
    Visit,
)
from murfey.util.spa_params import default_spa_parameters
from murfey.util.state import global_state

log = logging.getLogger("murfey.server.demo_api")

tags_metadata = [murfey.server.bootstrap.tag]

router = APIRouter(dependencies=[Depends(validate_token)])
router.raw_count = 2


global_counter = count()


class Settings(BaseSettings):
    murfey_machine_configuration: str = ""


settings = Settings()

machine_config: dict = {}
if settings.murfey_machine_configuration:
    microscope = get_microscope()
    machine_config = dict(
        from_file(Path(settings.murfey_machine_configuration), microscope)
    )


# This will be the homepage for a given microscope.
@router.get("/", response_class=HTMLResponse)
async def root(request: Request):
    return templates.TemplateResponse(
        "home.html",
        {
            "request": request,
            "hostname": get_hostname(),
            "microscope": get_microscope(),
            "version": murfey.__version__,
        },
    )


@lru_cache(maxsize=1)
@router.get("/machine/")
def machine_info():
    if settings.murfey_machine_configuration:
        microscope = get_microscope()
        return from_file(settings.murfey_machine_configuration, microscope)
    return {}


@router.get("/microscope/")
def get_mic():
    microscope = get_microscope()
    return {
        "microscope": microscope,
        "display_name": machine_config.get("display_name", ""),
    }


@router.get("/microscope_image/")
def get_mic_image():
    if machine_config.get("image_path"):
        return FileResponse(machine_config["image_path"])
    return None


@router.get("/visits/")
def all_visit_info(request: Request):
    microscope = get_microscope()
    return_query = [
        {
            "Start date": datetime.datetime.now(),
            "End date": datetime.datetime.now(),
            "Visit name": "dummy",
            "Time remaining": 0,
        }
    ]  # "Proposal title": visit.proposal_title

    return templates.TemplateResponse(
        "activevisits.html",
        {"request": request, "info": return_query, "microscope": microscope},
    )


@router.post("/visits/{visit_name}")
def register_client_to_visit(visit_name: str, client_info: ClientInfo, db=murfey_db):
    client_env = db.exec(
        select(ClientEnvironment).where(ClientEnvironment.client_id == client_info.id)
    ).one()
    if client_env:
        client_env.visit = visit_name
        db.add(client_env)
        db.commit()
    return client_info


@router.get("/num_movies")
def count_number_of_movies(db=murfey_db) -> Dict[str, int]:
    res = db.exec(
        select(Movie.tag, func.count(Movie.murfey_id)).group_by(Movie.tag)
    ).all()
    return {r[0]: r[1] for r in res}


@router.post("/visits/{visit_name}/rsyncer")
def register_rsyncer(visit_name: str, rsyncer_info: RsyncerInfo, db=murfey_db):
    rsync_instance = RsyncInstance(
        source=rsyncer_info.source,
        client_id=rsyncer_info.client_id,
        transferring=rsyncer_info.transferring,
        destination=rsyncer_info.destination,
    )
    db.add(rsync_instance)
    db.commit()
    prom.seen_files.labels(rsync_source=rsyncer_info.source, visit=visit_name)
    prom.transferred_files.labels(rsync_source=rsyncer_info.source, visit=visit_name)
    prom.seen_files.labels(rsync_source=rsyncer_info.source, visit=visit_name).set(0)
    prom.transferred_files.labels(
        rsync_source=rsyncer_info.source, visit=visit_name
    ).set(0)
    prom.transferred_files_bytes.labels(
        rsync_source=rsyncer_info.source, visit=visit_name
    ).set(0)
    return rsyncer_info


@router.get("/clients/{client_id}/rsyncers")
def get_rsyncers_for_client(client_id: int, db=murfey_db):
    log.info("rsyncers requested")
    rsync_instances = db.exec(
        select(RsyncInstance).where(RsyncInstance.client_id == client_id)
    )
    res = rsync_instances.all()
    log.info(res)
    return res


@router.post("/visits/{visit_name}/increment_rsync_file_count")
def increment_rsync_file_count(
    visit_name: str, rsyncer_info: RsyncerInfo, db=murfey_db
):
    rsync_instance = db.exec(
        select(RsyncInstance).where(
            RsyncInstance.source == rsyncer_info.source,
            RsyncInstance.destination == rsyncer_info.destination,
            RsyncInstance.client_id == rsyncer_info.client_id,
        )
    ).one()
    rsync_instance.files_counted += 1
    db.add(rsync_instance)
    db.commit()
    prom.seen_files.labels(rsync_source=rsyncer_info.source, visit=visit_name).inc(
        rsyncer_info.increment_count
    )


@router.post("/visits/{visit_name}/increment_rsync_transferred_files")
def increment_rsync_transferred_files(
    visit_name: str, rsyncer_info: RsyncerInfo, db=murfey_db
):
    rsync_instance = db.exec(
        select(RsyncInstance).where(
            RsyncInstance.source == rsyncer_info.source,
            RsyncInstance.destination == rsyncer_info.destination,
            RsyncInstance.client_id == rsyncer_info.client_id,
        )
    ).one()
    rsync_instance.files_transferred += 1
    db.add(rsync_instance)
    db.commit()


@router.post("/visits/{visit_name}/increment_rsync_transferred_files_prometheus")
def increment_rsync_transferred_files_prometheus(
    visit_name: str, rsyncer_info: RsyncerInfo, db=murfey_db
):
    prom.transferred_files.labels(
        rsync_source=rsyncer_info.source, visit=visit_name
    ).inc(rsyncer_info.increment_count)
    prom.transferred_files_bytes.labels(
        rsync_source=rsyncer_info.source, visit=visit_name
    ).inc(rsyncer_info.bytes)
    prom.transferred_data_files.labels(
        rsync_source=rsyncer_info.source, visit=visit_name
    ).inc(rsyncer_info.increment_data_count)
    prom.transferred_data_files_bytes.labels(
        rsync_source=rsyncer_info.source, visit=visit_name
    ).inc(rsyncer_info.data_bytes)


@router.post("/clients/{client_id}/spa_processing_parameters")
def register_spa_proc_params(
    client_id: int, proc_params: ProcessingParametersSPA, db=murfey_db
):
    log.info(
        f"Registration request for SPA processing parameters with data: {proc_params.json()}"
    )
    try:
        client = db.exec(
            select(ClientEnvironment).where(ClientEnvironment.client_id == client_id)
        ).one()
        session_id = client.session_id
        collected_ids = db.exec(
            select(
                DataCollectionGroup,
                DataCollection,
                ProcessingJob,
                AutoProcProgram,
            )
            .where(DataCollectionGroup.session_id == session_id)
            .where(DataCollectionGroup.tag == proc_params.tag)
            .where(DataCollection.dcg_id == DataCollectionGroup.id)
            .where(ProcessingJob.dc_id == DataCollection.id)
            .where(AutoProcProgram.pj_id == ProcessingJob.id)
            .where(ProcessingJob.recipe == "em-spa-preprocess")
        ).one()
        params = SPARelionParameters(
            pj_id=collected_ids[2].id,
            angpix=proc_params.pixel_size_on_image,
            dose_per_frame=proc_params.dose_per_frame,
            gain_ref=proc_params.gain_ref,
            voltage=proc_params.voltage,
            motion_corr_binning=proc_params.motion_corr_binning,
            eer_grouping=proc_params.eer_fractionation,
            symmetry=proc_params.symmetry,
            particle_diameter=proc_params.particle_diameter,
            downscale=proc_params.downscale,
            boxsize=proc_params.boxsize,
            small_boxsize=proc_params.small_boxsize,
            mask_diameter=proc_params.mask_diameter,
        )
        feedback_params = SPAFeedbackParameters(
            pj_id=collected_ids[2].id,
            estimate_particle_diameter=proc_params.particle_diameter is None,
            hold_class2d=False,
            hold_class3d=False,
            class_selection_score=0,
            star_combination_job=0,
            initial_model="",
            next_job=0,
        )
    except Exception as e:
        log.warning(f"registration failed: {e}")
        return
    db.add(params)
    db.add(feedback_params)
    db.commit()


@router.post("/clients/{client_id}/tomography_preprocessing_parameters")
def register_tomo_preproc_params(
    client_id: int, proc_params: PreprocessingParametersTomo, db=murfey_db
):
    client = db.exec(
        select(ClientEnvironment).where(ClientEnvironment.client_id == client_id)
    ).one()
    session_id = client.session_id
    log.info(
        f"Registering tomography preprocessing parameters {sanitise(proc_params.tag)}, {sanitise(proc_params.tilt_series_tag)}, {session_id}"
    )
    collected_ids = db.exec(
        select(
            DataCollectionGroup,
            DataCollection,
            ProcessingJob,
            AutoProcProgram,
        )
        .where(DataCollectionGroup.session_id == session_id)
        .where(DataCollectionGroup.tag == proc_params.tag)
        .where(DataCollection.tag == proc_params.tilt_series_tag)
        .where(DataCollection.dcg_id == DataCollectionGroup.id)
        .where(ProcessingJob.dc_id == DataCollection.id)
        .where(AutoProcProgram.pj_id == ProcessingJob.id)
        .where(ProcessingJob.recipe == "em-tomo-preprocess")
    ).one()
    if not db.exec(
        select(func.count(TomographyPreprocessingParameters.dcg_id)).where(
            TomographyPreprocessingParameters.dcg_id == collected_ids[0].id
        )
    ).one():
        params = TomographyPreprocessingParameters(
            dcg_id=collected_ids[0].id,
            pixel_size=proc_params.pixel_size_on_image,
            dose_per_frame=proc_params.dose_per_frame,
            gain_ref=proc_params.gain_ref,
            motion_corr_binning=proc_params.motion_corr_binning,
            voltage=proc_params.voltage,
            # manual_tilt_offset=proc_params.manual_tilt_offset,
        )
        db.add(params)
    if not db.exec(
        select(func.count(TomographyProcessingParameters.pj_id)).where(
            TomographyProcessingParameters.pj_id == collected_ids[2].id
        )
    ).one():
        tomogram_params = TomographyProcessingParameters(
            pj_id=collected_ids[2].id, manual_tilt_offset=proc_params.manual_tilt_offset
        )
        db.add(tomogram_params)
    db.commit()
    db.close()


@router.post("/clients/{client_id}/tomography_processing_parameters")
def register_tomo_proc_params(
    client_id: int, proc_params: ProcessingParametersTomo, db=murfey_db
):
    client = db.exec(
        select(ClientEnvironment).where(ClientEnvironment.client_id == client_id)
    ).one()
    session_id = client.session_id
    log.info(
        f"Registering tomography processing parameters {sanitise(proc_params.tag)}, {sanitise(proc_params.tilt_series_tag)}, {session_id}"
    )
    collected_ids = db.exec(
        select(
            DataCollectionGroup,
            DataCollection,
            ProcessingJob,
            AutoProcProgram,
        )
        .where(DataCollectionGroup.session_id == session_id)
        .where(DataCollectionGroup.tag == proc_params.tag)
        .where(DataCollection.tag == proc_params.tilt_series_tag)
        .where(DataCollection.dcg_id == DataCollectionGroup.id)
        .where(ProcessingJob.dc_id == DataCollection.id)
        .where(AutoProcProgram.pj_id == ProcessingJob.id)
        .where(ProcessingJob.recipe == "em-tomo-preprocess")
    ).one()
    if not db.exec(
        select(func.count(TomographyProcessingParameters.pj_id)).where(
            TomographyProcessingParameters.pj_id == collected_ids[2].id
        )
    ).one():
        tomogram_params = TomographyProcessingParameters(
            pj_id=collected_ids[2].id, manual_tilt_offset=proc_params.manual_tilt_offset
        )
        db.add(tomogram_params)
    db.commit()
    db.close()


@router.get("/clients/{client_id}/spa_processing_parameters")
def get_spa_proc_params(client_id: int, db=murfey_db) -> List[dict]:
    params = db.exec(
        select(SPARelionParameters).where(SPARelionParameters.client_id == client_id)
    ).all()
    return [p.json() for p in params]


@router.get("/sessions/{session_id}/grid_squares")
def get_grid_squares(session_id: int, db=murfey_db):
    grid_squares = db.exec(
        select(GridSquare).where(GridSquare.session_id == session_id)
    ).all()
    tags = {gs.tag for gs in grid_squares}
    res = {}
    for t in tags:
        res[t] = [gs for gs in grid_squares if gs.tag == t]
    return res


@router.post("/sessions/{session_id}/grid_square/{gsid}")
def register_grid_square(
    session_id: int,
    gsid: int,
    grid_square_params: GridSquareParameters,
    db=murfey_db,
):
    try:
        grid_square = db.exec(
            select(GridSquare)
            .where(GridSquare.name == gsid)
            .where(GridSquare.tag == grid_square_params.tag)
            .where(GridSquare.session_id == session_id)
        ).one()
        grid_square.x_location = grid_square_params.x_location
        grid_square.y_location = grid_square_params.y_location
        grid_square.x_stage_position = grid_square_params.x_stage_position
        grid_square.y_stage_position = grid_square_params.y_stage_position
    except Exception:
        jpeg_size = Image.open(grid_square_params.image).size
        grid_square = GridSquare(
            name=gsid,
            session_id=session_id,
            tag=grid_square_params.tag,
            x_location=grid_square_params.x_location,
            y_location=grid_square_params.y_location,
            x_stage_position=grid_square_params.x_stage_position,
            y_stage_position=grid_square_params.y_stage_position,
            readout_area_x=grid_square_params.readout_area_x,
            readout_area_y=grid_square_params.readout_area_y,
            thumbnail_size_x=grid_square_params.thumbnail_size_x or jpeg_size[0],
            thumbnail_size_y=grid_square_params.thumbnail_size_y or jpeg_size[1],
            pixel_size=grid_square_params.pixel_size,
            image=grid_square_params.image,
        )
    db.add(grid_square)
    db.commit()
    db.close()


@router.get("/sessions/{session_id}/foil_hole/{fh_name}")
def get_foil_hole(session_id: int, fh_name: int, db=murfey_db) -> Dict[str, int]:
    foil_holes = db.exec(
        select(FoilHole, GridSquare)
        .where(FoilHole.name == fh_name)
        .where(FoilHole.session_id == session_id)
        .where(GridSquare.id == FoilHole.grid_square_id)
    ).all()
    return {f[1].tag: f[0].id for f in foil_holes}


@router.post("/sessions/{session_id}/grid_square/{gs_name}/foil_hole")
def register_foil_hole(
    session_id: int, gs_name: int, foil_hole_params: FoilHoleParameters, db=murfey_db
):
    gsid = (
        db.exec(
            select(GridSquare)
            .where(GridSquare.tag == foil_hole_params.tag)
            .where(GridSquare.session_id == session_id)
            .where(GridSquare.name == gs_name)
        )
        .one()
        .id
    )
    jpeg_size = Image.open(foil_hole_params.image).size
    foil_hole = FoilHole(
        name=foil_hole_params.name,
        session_id=session_id,
        grid_square_id=gsid,
        x_location=foil_hole_params.x_location,
        y_location=foil_hole_params.y_location,
        x_stage_position=foil_hole_params.x_stage_position,
        y_stage_position=foil_hole_params.y_stage_position,
        readout_area_x=foil_hole_params.readout_area_x,
        readout_area_y=foil_hole_params.readout_area_y,
        thumbnail_size_x=foil_hole_params.thumbnail_size_x or jpeg_size[0],
        thumbnail_size_y=foil_hole_params.thumbnail_size_y or jpeg_size[1],
        pixel_size=foil_hole_params.pixel_size,
        image=foil_hole_params.image,
    )
    db.add(foil_hole)
    db.commit()
    db.close()


@router.post("/visits/{visit_name}/tilt_series")
def register_tilt_series(
    visit_name: str, tilt_series_info: TiltSeriesInfo, db=murfey_db
):
    session_id = (
        db.exec(
            select(ClientEnvironment).where(
                ClientEnvironment.client_id == tilt_series_info.client_id
            )
        )
        .one()
        .session_id
    )
    tilt_series = TiltSeries(
        session_id=session_id,
        tag=tilt_series_info.tag,
        rsync_source=tilt_series_info.source,
    )
    db.add(tilt_series)
    db.commit()


@router.post("/visits/{visit_name}/{client_id}/completed_tilt_series")
def register_completed_tilt_series(
    visit_name: str,
    client_id: int,
    tilt_series_group: TiltSeriesGroupInfo,
    db=murfey_db,
):
    session_id = (
        db.exec(
            select(ClientEnvironment).where(ClientEnvironment.client_id == client_id)
        )
        .one()
        .session_id
    )
    tilt_series_db = db.exec(
        select(TiltSeries)
        .where(col(TiltSeries.tag).in_(tilt_series_group.tags))
        .where(TiltSeries.session_id == session_id)
        .where(TiltSeries.rsync_source == tilt_series_group.source)
    ).all()
    for ts in tilt_series_db:
        ts.complete = True
        db.add(ts)
    db.commit()


@router.get("/clients/{client_id}/tilt_series/{tilt_series_tag}/tilts")
def get_tilts(client_id: int, tilt_series_tag: str, db=murfey_db):
    res = db.exec(
        select(ClientEnvironment, TiltSeries, Tilt)
        .where(ClientEnvironment.client_id == client_id)
        .where(TiltSeries.tag == tilt_series_tag)
        .where(TiltSeries.session_id == ClientEnvironment.session_id)
        .where(Tilt.tilt_series_id == TiltSeries.id)
    ).all()
    tilts: Dict[str, List[str]] = {}
    for el in res:
        if tilts.get(el[1].rsync_source):
            tilts[el[1].rsync_source].append(el[2].movie_path)
        else:
            tilts[el[1].rsync_source] = [el[2].movie_path]
    return tilts


@router.post("/visits/{visit_name}/{client_id}/tilt")
def register_tilt(visit_name: str, client_id: int, tilt_info: TiltInfo, db=murfey_db):
    session_id = (
        db.exec(
            select(ClientEnvironment).where(ClientEnvironment.client_id == client_id)
        )
        .one()
        .session_id
    )
    tilt_series_id = (
        db.exec(
            select(TiltSeries)
            .where(TiltSeries.tag == tilt_info.tilt_series_tag)
            .where(TiltSeries.session_id == session_id)
            .where(TiltSeries.rsync_source == tilt_info.source)
        )
        .one()
        .id
    )
    tilt = Tilt(movie_path=tilt_info.movie_path, tilt_series_id=tilt_series_id)
    db.add(tilt)
    db.commit()


@router.get("/visits_raw", response_model=List[Visit])
def get_current_visits():
    return [
        Visit(
            start=datetime.datetime.now(),
            end=datetime.datetime.now() + datetime.timedelta(days=1),
            session_id=1,
            name="cm31111-2",
            beamline="m12",
            proposal_title="Nothing of importance",
        ),
        Visit(
            start=datetime.datetime.now(),
            end=datetime.datetime.now() + datetime.timedelta(days=1),
            session_id=1,
            name="cm31111-3",
            beamline="m12",
            proposal_title="Nothing of importance",
        ),
    ]


@router.get("/visits/{visit_name}")
def visit_info(request: Request, visit_name: str):
    microscope = get_microscope()
    query = [
        BLSession(
            proposalId=1,
            beamLineName=microscope,
            endDate=datetime.datetime.now() + datetime.timedelta(days=1),
            startDate=datetime.datetime.now(),
            visitNumber=1,
        )
    ]
    return_query = [
        {
            "Start date": id.startDate,
            "End date": id.endDate,
            "Beamline name": id.beamLineName,
            "Visit name": visit_name,
            "Time remaining": str(id.endDate - datetime.datetime.now()),
        }
        for id in query
        if id.proposalCode + str(id.proposalNumber) + "-" + str(id.visit_number)
        == visit_name
    ]  # "Proposal title": id.title
    return templates.TemplateResponse(
        "visit.html",
        {"request": request, "visit": return_query},
    )


@router.post("/visits/{visit_name}/context")
async def register_context(context_info: ContextInfo):
    log.info(
        f"Context {context_info.experiment_type}:{context_info.acquisition_software} registered"
    )
    await ws.manager.broadcast(f"Context registered: {context_info}")
    await ws.manager.set_state("experiment_type", context_info.experiment_type)
    await ws.manager.set_state(
        "acquisition_software", context_info.acquisition_software
    )


@router.post("/visits/{visit_name}/files")
async def add_file(file: File):
    message = f"File {file} transferred"
    log.info(message)
    await ws.manager.broadcast(f"File {file} transferred")
    return file


@router.post("/feedback")
async def send_murfey_message(msg: RegistrationMessage):
    pass


@router.post("/visits/{visit_name}/spa_processing")
async def request_spa_processing(visit_name: str, proc_params: SPAProcessingParameters):
    log.info("SPA processing requested")
    return proc_params


class Tag(BaseModel):
    tag: str


@router.post("/visits/{visit_name}/{client_id}/flush_spa_processing")
def flush_spa_processing(visit_name: str, client_id: int, tag: Tag, db=murfey_db):
    session_id = (
        db.exec(
            select(ClientEnvironment).where(ClientEnvironment.client_id == client_id)
        )
        .one()
        .session_id
    )
    stashed_files = db.exec(
        select(PreprocessStash).where(PreprocessStash.session_id == session_id)
    ).all()
    if not stashed_files:
        return
    collected_ids = db.exec(
        select(DataCollectionGroup, DataCollection, ProcessingJob, AutoProcProgram)
        .where(DataCollectionGroup.session_id == session_id)
        .where(DataCollectionGroup.tag == tag.tag)
        .where(DataCollection.dcg_id == DataCollectionGroup.id)
        .where(ProcessingJob.dc_id == DataCollection.id)
        .where(AutoProcProgram.pj_id == ProcessingJob.id)
        .where(ProcessingJob.recipe == "em-spa-preprocess")
    ).one()
    params = db.exec(
        select(SPARelionParameters, SPAFeedbackParameters)
        .where(SPARelionParameters.pj_id == collected_ids[2].id)
        .where(SPAFeedbackParameters.pj_id == SPARelionParameters.pj_id)
    ).one()
    proc_params = dict(params[0])
    feedback_params = params[1]
    if not proc_params:
        visit_name = visit_name.replace("\r\n", "").replace("\n", "")
        log.warning(
            f"No SPA processing parameters found for client {sanitise(str(client_id))} on visit {sanitise(visit_name)}"
        )
        return

    detached_ids = [c.id for c in collected_ids]

    murfey_ids = _murfey_id(
        detached_ids[3], db, number=2 * len(stashed_files), close=False
    )
    feedback_params.picker_murfey_id = murfey_ids[1]
    db.add(feedback_params)
    for i, f in enumerate(stashed_files):
        p = Path(f.mrc_out)
        if not p.parent.exists():
            p.parent.mkdir(parents=True)
        movie = Movie(
            murfey_id=murfey_ids[2 * i],
            path=f.file_path,
            image_number=f.image_number,
            tag=f.tag,
            foil_hole_id=f.foil_hole_id,
        )
        db.add(movie)
        zocalo_message = {
            "recipes": ["em-spa-preprocess"],
            "parameters": {
                "feedback_queue": machine_config["feedback_queue"],
                "node_creator_queue": machine_config["node_creator_queue"],
                "dcid": detached_ids[1],
                "autoproc_program_id": detached_ids[3],
                "movie": f.file_path,
                "mrc_out": f.mrc_out,
                "pix_size": proc_params["angpix"],
                "image_number": f.image_number,
                "microscope": get_microscope(),
                "mc_uuid": murfey_ids[2 * i],
                "ft_bin": proc_params["motion_corr_binning"],
                "fm_dose": proc_params["dose_per_frame"],
                "gain_ref": (
                    str(machine_config["rsync_basepath"] / proc_params["gain_ref"])
                    if proc_params["gain_ref"]
                    else proc_params["gain_ref"]
                ),
                "picker_uuid": murfey_ids[2 * i + 1],
                "do_icebreaker_jobs": default_spa_parameters.do_icebreaker_jobs,
            },
        }
        log.info(f"Launching SPA preprocessing with Zoaclo message: {zocalo_message}")
        db.delete(f)
    db.commit()

    return


@router.post("/visits/{visit_name}/{client_id}/spa_preprocess")
async def request_spa_preprocessing(
    visit_name: str, client_id: int, proc_file: SPAProcessFile, db=murfey_db
):
    parts = [secure_filename(p) for p in Path(proc_file.path).parts]
    visit_idx = parts.index(visit_name)
    core = Path("/") / Path(*parts[: visit_idx + 1])
    ppath = Path("/") / Path(*parts)
    sub_dataset = ppath.relative_to(core).parts[0]
    for i, p in enumerate(ppath.parts):
        if p.startswith("raw"):
            movies_path_index = i
            break
    else:
        raise ValueError(f"{proc_file.path} does not contain a raw directory")
    mrc_out = (
        core
        / machine_config["processed_directory_name"]
        / sub_dataset
        / "MotionCorr"
        / "job002"
        / "Movies"
        / "/".join(ppath.parts[movies_path_index + 1 : -1])
        / str(ppath.stem + "_motion_corrected.mrc")
    )
    try:
        session_id = (
            db.exec(
                select(ClientEnvironment).where(
                    ClientEnvironment.client_id == client_id
                )
            )
            .one()
            .session_id
        )
        collected_ids = db.exec(
            select(DataCollectionGroup, DataCollection, ProcessingJob, AutoProcProgram)
            .where(DataCollectionGroup.session_id == session_id)
            .where(DataCollectionGroup.tag == proc_file.tag)
            .where(DataCollection.dcg_id == DataCollectionGroup.id)
            .where(ProcessingJob.dc_id == DataCollection.id)
            .where(AutoProcProgram.pj_id == ProcessingJob.id)
            .where(ProcessingJob.recipe == "em-spa-preprocess")
        ).one()
        params = db.exec(
            select(SPARelionParameters, SPAFeedbackParameters)
            .where(SPARelionParameters.pj_id == collected_ids[2].id)
            .where(SPAFeedbackParameters.pj_id == SPARelionParameters.pj_id)
        ).one()
        proc_params: dict | None = dict(params[0])
        feedback_params = params[1]
    except sqlalchemy.exc.NoResultFound:
        proc_params = None
    try:
        foil_hole_id = (
            db.exec(
                select(FoilHole, GridSquare)
                .where(FoilHole.name == proc_file.foil_hole_id)
                .where(FoilHole.session_id == session_id)
                .where(GridSquare.id == FoilHole.grid_square_id)
                .where(GridSquare.tag == proc_file.tag)
            )
            .one()[0]
            .id
        )
    except Exception:
        foil_hole_id = None
    if proc_params:
        session_id = (
            db.exec(
                select(ClientEnvironment).where(
                    ClientEnvironment.client_id == client_id
                )
            )
            .one()
            .session_id
        )
        collected_ids = db.exec(
            select(DataCollectionGroup, DataCollection, ProcessingJob, AutoProcProgram)
            .where(
                DataCollectionGroup.session_id == session_id
                and DataCollectionGroup.tag == "spa"
            )
            .where(DataCollectionGroup.tag == proc_file.tag)
            .where(DataCollection.dcg_id == DataCollectionGroup.id)
            .where(ProcessingJob.dc_id == DataCollection.id)
            .where(AutoProcProgram.pj_id == ProcessingJob.id)
            .where(ProcessingJob.recipe == "em-spa-preprocess")
        ).one()

        detached_ids = [c.id for c in collected_ids]

        murfey_ids = _murfey_id(detached_ids[3], db, number=2)

        feedback_params.picker_murfey_id = murfey_ids[1]
        db.add(feedback_params)
        movie = Movie(
            murfey_id=murfey_ids[0],
            path=proc_file.path,
            image_number=proc_file.image_number,
            tag=proc_file.tag,
            foil_hole_id=foil_hole_id,
        )
        db.add(movie)
        db.commit()

        if not mrc_out.parent.exists():
            Path(secure_filename(mrc_out)).parent.mkdir(parents=True)
        log.info("Sending Zocalo message")
        movie = db.exec(select(Movie).where(Movie.murfey_id == murfey_ids[0])).one()
        movie.preprocessed = True
        db.add(movie)
        db.commit()
        _register_picked_particles_use_diameter(
            {
                "session_id": session_id,
                "extraction_parameters": {
                    "micrographs_file": "MotionCorr/job002/micrographs.star",
                    "coord_list_file": "AutoPick/job007/coords.star",
                    "extract_file": "Extract/job008/particles.star",
                    "ctf_values": {
                        "CtfMaxResolution": 4,
                        "CtfFigureOfMerit": 0.8,
                        "DefocusU": 1,
                        "DefocusV": 1,
                        "DefocusAngle": 10,
                        "CtfImage": "CtfFind/job006/ctf.mrc",
                    },
                },
                "particle_diameters": [random.randint(20, 30) for i in range(400)],
                "program_id": detached_ids[3],
            },
            _db=db,
            demo=True,
        )
        prom.preprocessed_movies.labels(processing_job=detached_ids[2]).inc()

    else:
        for_stash = PreprocessStash(
            file_path=str(proc_file.path),
            tag=proc_file.tag,
            session_id=session_id,
            image_number=proc_file.image_number,
            mrc_out=str(mrc_out),
            foil_hole_id=foil_hole_id,
        )
        db.add(for_stash)
        db.commit()

    return proc_file


class Source(BaseModel):
    rsync_source: str


@router.post("/visits/{visit_name}/{client_id}/flush_tomography_processing")
def flush_tomography_processing(
    visit_name: str, client_id: int, rsync_source: Source, db=murfey_db
):
    zocalo_message = {
        "register": "flush_tomography_preprocess",
        "client_id": client_id,
        "visit_name": visit_name,
        "data_collection_group_tag": rsync_source.rsync_source,
    }
    _flush_tomography_preprocessing(zocalo_message)
    return


@router.post("/visits/{visit_name}/{client_id}/tomography_preprocess")
async def request_tomography_preprocessing(
    visit_name: str, client_id: int, proc_file: ProcessFile, db=murfey_db
):
    if not sanitise_path(Path(proc_file.path)).exists():
        log.warning(
            f"{sanitise(str(proc_file.path))} has not been transferred before preprocessing"
        )
    log.info(f"Tomo preprocesing requested for {sanitise(str(proc_file.path))}")
    visit_idx = Path(proc_file.path).parts.index(visit_name)
    core = Path(*Path(proc_file.path).parts[: visit_idx + 1])
    ppath = Path("/".join(secure_filename(p) for p in Path(proc_file.path).parts))
    sub_dataset = (
        ppath.relative_to(core).parts[0]
        if len(ppath.relative_to(core).parts) > 1
        else ""
    )
    mrc_out = (
        core
        / "processed"
        / sub_dataset
        / "MotionCorr"
        / str(ppath.stem + "_motion_corrected.mrc")
    )
    mrc_out = Path("/".join(secure_filename(p) for p in mrc_out.parts))
    session_id = (
        db.exec(
            select(ClientEnvironment).where(ClientEnvironment.client_id == client_id)
        )
        .one()
        .session_id
    )
    data_collection = db.exec(
        select(DataCollectionGroup, DataCollection, ProcessingJob, AutoProcProgram)
        .where(DataCollectionGroup.session_id == session_id)
        .where(DataCollectionGroup.id == DataCollection.dcg_id)
        .where(DataCollection.tag == proc_file.tag)
        .where(ProcessingJob.dc_id == DataCollection.id)
        .where(AutoProcProgram.pj_id == ProcessingJob.id)
        .where(ProcessingJob.recipe == "em-tomo-preprocess")
    ).all()
    if data_collection:
        if not mrc_out.parent.exists():
            mrc_out.parent.mkdir(parents=True)
        feedback_callback(
            {},
            {
                "register": "motion_corrected",
                "movie": str(proc_file.path),
                "mrc_out": str(mrc_out),
                "movie_id": proc_file.mc_uuid,
                "fm_int_file": proc_file.eer_fractionation_file,
                "program_id": data_collection[0][3].id,
            },
        )
        await ws.manager.broadcast(f"Pre-processing requested for {ppath.name}")
        mrc_out.touch()
    else:
        for_stash = PreprocessStash(
            file_path=str(proc_file.path),
            session_id=session_id,
            image_number=proc_file.image_number,
            mrc_out=str(mrc_out),
            tag=proc_file.tag,
        )
        db.add(for_stash)
        db.commit()
        db.close()
    return proc_file


@router.get("/version")
def get_version(client_version: str = ""):
    result = {
        "server": murfey.__version__,
        "oldest-supported-client": murfey.__supported_client_version__,
    }

    if client_version:
        client = packaging.version.parse(client_version)
        server = packaging.version.parse(murfey.__version__)
        minimum_version = packaging.version.parse(murfey.__supported_client_version__)
        result["client-needs-update"] = minimum_version > client
        result["client-needs-downgrade"] = client > server

    return result


@router.get("/shutdown", include_in_schema=False)
def shutdown():
    """A method to stop the server. This should be removed before Murfey is
    deployed in production. To remove it we need to figure out how to control
    to process (eg. systemd) and who to run it as."""
    log.info("Server shutdown request received")
    _shutdown()
    return {"success": True}


@router.post("/visits/{visit_name}/suggested_path")
def suggest_path(visit_name, params: SuggestedPathParameters):
    count: int | None = router.raw_count
    check_path = (
        machine_config["rsync_basepath"] / params.base_path
        if machine_config
        else Path(f"/dls/{get_microscope()}") / params.base_path
    )
    check_path = check_path.parent / f"{check_path.stem}{count}{check_path.suffix}"
    check_path_name = check_path.name
    while check_path.exists():
        count = count + 1 if count else 2
        check_path = check_path.parent / f"{check_path_name}{count}"
    router.raw_count += 1
    return {"suggested_path": check_path.relative_to(machine_config["rsync_basepath"])}


@router.get("/sessions/{session_id}/data_collection_groups")
def get_dc_groups(session_id: int, db=murfey_db):
    data_collection_groups = db.exec(
        select(DataCollectionGroup).where(DataCollectionGroup.session_id == session_id)
    ).all()
    return {dcg.tag: dcg for dcg in data_collection_groups}


@router.post("/visits/{visit_name}/{client_id}/register_data_collection_group")
def register_dc_group(
    visit_name: str, client_id: int, dcg_params: DCGroupParameters, db=murfey_db
):
    log.info(f"Registering data collection group on microscope {get_microscope()}")
    client = db.exec(
        select(ClientEnvironment).where(ClientEnvironment.client_id == client_id)
    ).one()
    if dcg_murfey := db.exec(
        select(DataCollectionGroup)
        .where(DataCollectionGroup.session_id == client.session_id)
        .where(DataCollectionGroup.tag == dcg_params.tag)
    ).all():
        dcg_murfey[0].atlas = dcg_params.atlas
        dcg_murfey[0].sample = dcg_params.sample
        db.add(dcg_murfey[0])
        db.commit()
    else:
        dcgid = next(global_counter)
        murfey_dcg = DataCollectionGroup(
            id=dcgid,
            session_id=client.session_id,
            tag=dcg_params.tag,
            atlas=dcg_params.atlas,
            sample=dcg_params.sample,
        )
        db.add(murfey_dcg)
        db.commit()

        if dcg_params.experiment_type == "single particle":
            dcid = next(global_counter)
            murfey_dc = DataCollection(
                id=dcid,
                tag=dcg_params.tag,
                dcg_id=dcgid,
            )
            db.add(murfey_dc)
            db.commit()

            pjids = [next(global_counter) for _ in range(4)]

            murfey_pj_pre = ProcessingJob(
                id=pjids[0], recipe="em-spa-preprocess", dc_id=dcid
            )
            murfey_pj_ext = ProcessingJob(
                id=pjids[1], recipe="em-spa-extract", dc_id=dcid
            )
            murfey_pj_2d = ProcessingJob(
                id=pjids[2], recipe="em-spa-class2d", dc_id=dcid
            )
            murfey_pj_3d = ProcessingJob(
                id=pjids[3], recipe="em-spa-class3d", dc_id=dcid
            )
            db.add(murfey_pj_pre)
            db.add(murfey_pj_ext)
            db.add(murfey_pj_2d)
            db.add(murfey_pj_3d)
            db.commit()

            murfey_app_pre = AutoProcProgram(id=next(global_counter), pj_id=pjids[0])
            murfey_app_ext = AutoProcProgram(id=next(global_counter), pj_id=pjids[1])
            murfey_app_2d = AutoProcProgram(id=next(global_counter), pj_id=pjids[2])
            murfey_app_3d = AutoProcProgram(id=next(global_counter), pj_id=pjids[3])
            db.add(murfey_app_pre)
            db.add(murfey_app_ext)
            db.add(murfey_app_2d)
            db.add(murfey_app_3d)
            db.commit()

        if global_state.get("data_collection_group_ids") and isinstance(
            global_state["data_collection_group_ids"], dict
        ):
            global_state["data_collection_group_ids"] = {
                **global_state["data_collection_group_ids"],
                dcg_params.tag: dcgid,
            }
        else:
            global_state["data_collection_group_ids"] = {dcg_params.tag: dcgid}
    if dcg_params.atlas:
        _flush_grid_square_records(
            {"session_id": client.session_id, "tag": dcg_params.tag}, demo=True
        )
    return dcg_params


@router.post("/visits/{visit_name}/{client_id}/start_data_collection")
def start_dc(
    visit_name: str, client_id: int, dc_params: DCParameters, db=murfey_db
) -> Optional[DCParameters]:
    dcg_tag = dc_params.source.replace("\r\n", "").replace("\n", "")
    log.info(
        f"Starting data collection, data collection group tag {dcg_tag} and data collection tag {dc_params.tag}"
    )
    client = db.exec(
        select(ClientEnvironment).where(ClientEnvironment.client_id == client_id)
    ).one()
    dcg = db.exec(
        select(DataCollectionGroup)
        .where(DataCollectionGroup.tag == dcg_tag)
        .where(DataCollectionGroup.session_id == client.session_id)
    ).one()
    dc_tag = dc_params.tag
    if db.exec(
        select(DataCollection)
        .where(DataCollection.tag == dc_tag)
        .where(DataCollection.dcg_id == dcg.id)
    ).all():
        return None
    dc_id = next(global_counter)
    murfey_dc = DataCollection(
        id=dc_id,
        client=client_id,
        tag=dc_tag,
        dcg_id=dcg.id,
    )
    db.add(murfey_dc)
    db.commit()
    pj_id_preproc = next(global_counter)
    pj_id_align = next(global_counter)
    murfey_pj = ProcessingJob(
        id=pj_id_preproc,
        recipe="em-tomo-preprocess",
        dc_id=dc_id,
    )
    db.add(murfey_pj)
    murfey_pj = ProcessingJob(
        id=pj_id_align,
        recipe="em-tomo-align",
        dc_id=dc_id,
    )
    db.add(murfey_pj)
    murfey_app = AutoProcProgram(id=pj_id_preproc, pj_id=pj_id_preproc)
    db.add(murfey_app)
    murfey_app = AutoProcProgram(id=pj_id_align, pj_id=pj_id_align)
    db.add(murfey_app)
    db.commit()
    db.close()
    if global_state.get("data_collection_ids") and isinstance(
        global_state["data_collection_ids"], dict
    ):
        global_state["data_collection_ids"] = {
            **global_state["data_collection_ids"],
            dc_params.tag: 1,
        }
    else:
        global_state["data_collection_ids"] = {dc_params.tag: 1}
    if dc_params.exposure_time:
        prom.exposure_time.set(dc_params.exposure_time)
    return dc_params


@router.post("/visits/{visit_name}/{client_id}/register_processing_job")
def register_proc(visit_name, client_id: int, proc_params: ProcessingJobParameters):
    log.info("Registering processing job")
    if global_state.get("processing_job_ids"):
        assert isinstance(global_state["processing_job_ids"], dict)
        global_state["processing_job_ids"] = {
            **{
                k: v
                for k, v in global_state["processing_job_ids"].items()
                if k != proc_params.tag
            },
            proc_params.tag: {
                **global_state["processing_job_ids"].get(proc_params.tag, {}),
                proc_params.recipe: 1,
            },
        }
    else:
        global_state["processing_job_ids"] = {proc_params.tag: {proc_params.recipe: 1}}
    if global_state.get("autoproc_program_ids"):
        assert isinstance(global_state["autoproc_program_ids"], dict)
        global_state["autoproc_program_ids"] = {
            **global_state["autoproc_program_ids"],
            proc_params.tag: {
                **global_state["autoproc_program_ids"].get(proc_params.tag, {}),
                proc_params.recipe: 1,
            },
        }
    else:
        global_state["autoproc_program_ids"] = {
            proc_params.tag: {proc_params.recipe: 1}
        }
    log.info("Processing job registered")
    return proc_params


@router.post("/visits/{visit_name}/write_connections_file")
def write_conn_file(visit_name, params: ConnectionFileParameters):
    filepath = (
        Path(machine_config["rsync_basepath"])
        / (machine_config.get("rsync_module") or "data")
        / str(datetime.datetime.now().year)
    )
    log.info(f"Write to connection file at {filepath}")


@router.post("/visits/{visit_name}/process_gain")
async def process_gain(visit_name, gain_reference_params: GainReference):
    if machine_config.get("rsync_basepath"):
        filepath = (
            Path(machine_config["rsync_basepath"])
            / (machine_config.get("rsync_module") or "data")
            / str(datetime.datetime.now().year)
            / visit_name
        )
    else:
        return {"gain_ref": None}
    return {
        "gain_ref": (filepath / "processing" / "gain.mrc").relative_to(
            Path(machine_config["rsync_basepath"])
        )
    }


@router.get("/new_client_id/")
async def new_client_id(db=murfey_db):
    clients = db.exec(select(ClientEnvironment)).all()
    if not clients:
        return {"new_id": 0}
    sorted_ids = sorted([c.client_id for c in clients])
    return {"new_id": sorted_ids[-1] + 1}


@router.get("/clients")
async def get_clients(db=murfey_db):
    clients = db.exec(select(ClientEnvironment)).all()
    return clients


@router.get("/sessions")
async def get_sessions(db=murfey_db):
    sessions = db.exec(select(Session)).all()
    clients = db.exec(select(ClientEnvironment)).all()
    res = []
    for sess in sessions:
        r = {"session": sess, "clients": []}
        for cl in clients:
            if cl.session_id == sess.id:
                r["clients"].append(cl)
        res.append(r)
    return res


@router.post("/clients/{client_id}/session")
def link_client_to_session(client_id: int, sess: SessionInfo, db=murfey_db):
    sid = sess.session_id
    if sid is None:
        s = Session(name=sess.session_name)
        db.add(s)
        db.commit()
        sid = s.id
    client = db.exec(
        select(ClientEnvironment).where(ClientEnvironment.client_id == client_id)
    ).one()
    client.session_id = sid
    db.add(client)
    db.commit()
    return sid


@router.delete("/clients/{client_id}/session")
def remove_session(client_id: int, db=murfey_db):
    client = db.exec(
        select(ClientEnvironment).where(ClientEnvironment.client_id == client_id)
    ).one()
    session_id = client.session_id
    client.session_id = None
    db.add(client)
    db.commit()
    if session_id is None:
        return
    prom.monitoring_switch.remove(client.visit)
    rsync_instances = db.exec(
        select(RsyncInstance).where(RsyncInstance.client_id == client_id)
    ).all()
    for ri in rsync_instances:
        prom.seen_files.remove(ri.source, client.visit)
        prom.transferred_files.remove(ri.source, client.visit)
        prom.transferred_files_bytes.remove(ri.source, client.visit)
    collected_ids = db.exec(
        select(DataCollectionGroup, DataCollection, ProcessingJob)
        .where(DataCollectionGroup.session_id == session_id)
        .where(DataCollection.dcg_id == DataCollectionGroup.id)
        .where(ProcessingJob.dc_id == DataCollection.id)
    ).all()
    for c in collected_ids:
        try:
            prom.preprocessed_movies.remove(c[2].id)
        except KeyError:
            continue
    if db.exec(
        select(ClientEnvironment).where(ClientEnvironment.session_id == session_id)
    ).all():
        return
    session = db.exec(select(Session).where(Session.id == session_id)).one()
    db.delete(session)
    db.commit()
    return


@router.delete("/sessions/{session_id}")
def remove_session_by_id(session_id: int, db=murfey_db):
    session = db.exec(select(Session).where(Session.id == session_id)).one()
    db.delete(session)
    db.commit()
    return


@router.post("/visits/{visit_name}/eer_fractionation_file")
async def write_eer_fractionation_file(
    visit_name: str, fractionation_params: FractionationParameters
) -> dict:
    file_path = (
        Path(machine_config["rsync_basepath"])
        / (machine_config["rsync_module"] or "data")
        / str(datetime.datetime.now().year)
        / secure_filename(visit_name)
        / secure_filename(fractionation_params.fractionation_file_name)
    )
    log.info(f"EER fractionation file {file_path} creation requested")
    if file_path.is_file():
        return {"eer_fractionation_file": str(file_path)}

    if fractionation_params.num_frames:
        num_eer_frames = fractionation_params.num_frames
    elif (
        fractionation_params.eer_path and Path(fractionation_params.eer_path).is_file()
    ):
        num_eer_frames = murfey.util.eer.num_frames(Path(fractionation_params.eer_path))
    else:
        log.warning(
            f"EER fractionation unable to find {fractionation_params.eer_path} "
            f"or use {fractionation_params.num_frames} frames"
        )
        return {"eer_fractionation_file": None}
    with open(file_path, "w") as frac_file:
        frac_file.write(
            f"{num_eer_frames} {fractionation_params.fractionation} {fractionation_params.dose_per_frame}"
        )
    return {"eer_fractionation_file": str(file_path)}


@router.post("/visits/{visit_name}/monitoring/{on}")
def change_monitoring_status(visit_name: str, on: int):
    prom.monitoring_switch.labels(visit=visit_name)
    prom.monitoring_switch.labels(visit=visit_name).set(on)


@router.get("/visits/{visit_name}/upstream_visits")
def find_upstream_visits(visit_name: str):
    upstream_visits = {}
    for p in machine_config["upstream_data_directories"]:
        for v in Path(p).glob(f"{visit_name.split('-')[0]}-*"):
            upstream_visits[v.name] = v / machine_config["processed_directory_name"]
    return upstream_visits


def _get_upstream_tiff_dirs(visit_name: str) -> List[Path]:
    tiff_dirs = []
    for directory_name in machine_config["upstream_data_tiff_locations"]:
        for p in machine_config["upstream_data_directories"]:
            if (Path(p) / secure_filename(visit_name)).is_dir():
                processed_dir = Path(p) / secure_filename(visit_name) / directory_name
                tiff_dirs.append(processed_dir)
                break
    if not tiff_dirs:
        log.warning(
            f"No candidate directory found for upstream download from visit {sanitise(visit_name)}"
        )
    return tiff_dirs


@router.get("/visits/{visit_name}/upstream_tiff_paths")
async def gather_upstream_tiffs(visit_name: str):
    upstream_tiff_paths = []
    tiff_dirs = _get_upstream_tiff_dirs(visit_name)
    if not tiff_dirs:
        return None
    for tiff_dir in tiff_dirs:
        for f in tiff_dir.glob("**/*.tiff"):
            upstream_tiff_paths.append(str(f.relative_to(tiff_dir)))
    return upstream_tiff_paths


@router.get("/visits/{visit_name}/upstream_tiff/{tiff_path:path}")
async def get_tiff(visit_name: str, tiff_path: str):
    tiff_dirs = _get_upstream_tiff_dirs(visit_name)
    if not tiff_dirs:
        return None

    tiff_path = "/".join(secure_filename(p) for p in tiff_path.split("/"))
    for tiff_dir in tiff_dirs:
        test_path = tiff_dir / tiff_path
        if test_path.is_file():
            break
    else:
        log.warning(f"TIFF {tiff_path} not found")
        return None

<<<<<<< HEAD
    def iterfile():
        with open(processed_dir / tiff_path, mode="rb") as f:
            yield from f

    return FileResponse(path=processed_dir / tiff_path)
=======
    return FileResponse(path=test_path)
>>>>>>> 7b7bc4ce
<|MERGE_RESOLUTION|>--- conflicted
+++ resolved
@@ -10,11 +10,7 @@
 
 import packaging.version
 import sqlalchemy
-<<<<<<< HEAD
 from fastapi import APIRouter, Depends, Request
-=======
-from fastapi import APIRouter, Request
->>>>>>> 7b7bc4ce
 from fastapi.responses import FileResponse, HTMLResponse
 from ispyb.sqlalchemy import BLSession
 from PIL import Image
@@ -1494,12 +1490,4 @@
         log.warning(f"TIFF {tiff_path} not found")
         return None
 
-<<<<<<< HEAD
-    def iterfile():
-        with open(processed_dir / tiff_path, mode="rb") as f:
-            yield from f
-
-    return FileResponse(path=processed_dir / tiff_path)
-=======
-    return FileResponse(path=test_path)
->>>>>>> 7b7bc4ce
+    return FileResponse(path=test_path)