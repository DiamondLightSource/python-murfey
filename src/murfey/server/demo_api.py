from __future__ import annotations

import datetime
import logging
from functools import lru_cache
from pathlib import Path
from typing import List

import packaging.version
from fastapi import APIRouter, Request
from fastapi.responses import HTMLResponse
from ispyb.sqlalchemy import BLSession
from pydantic import BaseSettings

import murfey.server.bootstrap
import murfey.server.websocket as ws
from murfey.server import feedback_callback_async, get_hostname, get_microscope
from murfey.server import shutdown as _shutdown
from murfey.server import templates
from murfey.server.config import from_file
from murfey.util.models import (
    ConnectionFileParameters,
    ContextInfo,
    DCGroupParameters,
    DCParameters,
    File,
    ProcessFile,
    ProcessingJobParameters,
    RegistrationMessage,
    SPAProcessingParameters,
    SuggestedPathParameters,
    TiltSeries,
    Visit,
)
from murfey.util.state import global_state

log = logging.getLogger("murfey.server.demo_api")

tags_metadata = [murfey.server.bootstrap.tag]

router = APIRouter()


class Settings(BaseSettings):
    murfey_machine_configuration: str = ""


settings = Settings()

machine_config: dict = {}
if settings.murfey_machine_configuration:
    microscope = get_microscope()
    machine_config = dict(
        from_file(Path(settings.murfey_machine_configuration), microscope)
    )

# This will be the homepage for a given microscope.
@router.get("/", response_class=HTMLResponse)
async def root(request: Request):
    return templates.TemplateResponse(
        "home.html",
        {
            "request": request,
            "hostname": get_hostname(),
            "microscope": get_microscope(),
            "version": murfey.__version__,
        },
    )


@lru_cache(maxsize=1)
@router.get("/machine/")
def machine_info():
    if settings.murfey_machine_configuration:
        microscope = get_microscope()
        return from_file(settings.murfey_machine_configuration, microscope)
    return {}


@router.get("/microscope/")
def get_mic():
    microscope = get_microscope()
    return {"microscope": microscope}


@router.get("/visits/")
def all_visit_info(request: Request):
    microscope = get_microscope()
    return_query = [
        {
            "Start date": datetime.datetime.now(),
            "End date": datetime.datetime.now(),
            "Visit name": "dummy",
            "Time remaining": 0,
        }
    ]  # "Proposal title": visit.proposal_title

    return templates.TemplateResponse(
        "activevisits.html",
        {"request": request, "info": return_query, "microscope": microscope},
    )


@router.get("/visits_raw", response_model=List[Visit])
def get_current_visits():
    return [
        Visit(
            start=datetime.datetime.now(),
            end=datetime.datetime.now() + datetime.timedelta(days=1),
            session_id=1,
            name="cm31111-2",
            beamline="m12",
            proposal_title="Nothing of importance",
        ),
        Visit(
            start=datetime.datetime.now(),
            end=datetime.datetime.now() + datetime.timedelta(days=1),
            session_id=1,
            name="cm31111-3",
            beamline="m12",
            proposal_title="Nothing of importance",
        ),
    ]


@router.get("/visits/{visit_name}")
def visit_info(request: Request, visit_name: str):
    microscope = get_microscope()
    query = [
        BLSession(
            proposalId=1,
            beamLineName=microscope,
            endDate=datetime.datetime.now() + datetime.timedelta(days=1),
            startDate=datetime.datetime.now(),
            visitNumber=1,
        )
    ]
    return_query = [
        {
            "Start date": id.startDate,
            "End date": id.endDate,
            "Beamline name": id.beamLineName,
            "Visit name": visit_name,
            "Time remaining": str(id.endDate - datetime.datetime.now()),
        }
        for id in query
        if id.proposalCode + str(id.proposalNumber) + "-" + str(id.visit_number)
        == visit_name
    ]  # "Proposal title": id.title
    return templates.TemplateResponse(
        "visit.html",
        {"request": request, "visit": return_query},
    )


@router.post("/visits/{visit_name}/context")
async def register_context(context_info: ContextInfo):
    log.info(
        f"Context {context_info.experiment_type}:{context_info.acquisition_software} registered"
    )
    await ws.manager.broadcast(f"Context registered: {context_info}")
    await ws.manager.set_state("experiment_type", context_info.experiment_type)
    await ws.manager.set_state(
        "acquisition_software", context_info.acquisition_software
    )


@router.post("/visits/{visit_name}/files")
async def add_file(file: File):
    message = f"File {file} transferred"
    log.info(message)
    await ws.manager.broadcast(f"File {file} transferred")
    return file


@router.post("/feedback")
async def send_murfey_message(msg: RegistrationMessage):
    pass


@router.post("/visits/{visit_name}/spa_processing")
async def request_spa_processing(visit_name: str, proc_params: SPAProcessingParameters):
<<<<<<< HEAD
    zocalo_message = {
        "parameters": {"ispyb_process": proc_params.job_id},
        "recipes": ["relion"],
    }
    log.info(f"SPA processing requested with message: {zocalo_message}")
=======
    log.info("SPA processing requested")
>>>>>>> 1423d4c5
    return proc_params


@router.post("/visits/{visit_name}/tomography_preprocess")
async def request_tomography_preprocessing(visit_name: str, proc_file: ProcessFile):
    if not Path(proc_file.path).exists():
        log.warning(f"{proc_file.path} has not been transferred before preprocessing")
    visit_idx = Path(proc_file.path).parts.index(visit_name)
    core = Path(*Path(proc_file.path).parts[: visit_idx + 1])
    ppath = Path(proc_file.path)
    sub_dataset = (
        ppath.relative_to(core).parts[0]
        if len(ppath.relative_to(core).parts) > 1
        else ""
    )
    mrc_out = (
        core
        / "processed"
        / sub_dataset
        / "MotionCorr"
        / str(ppath.stem + "_motion_corrected.mrc")
    )
    if not mrc_out.parent.exists():
        mrc_out.parent.mkdir(parents=True)
    await feedback_callback_async(
        {},
        {
            "register": "motion_corrected",
            "movie": str(proc_file.path),
            "mrc_out": str(mrc_out),
            "movie_id": proc_file.mc_uuid,
        },
    )
    await ws.manager.broadcast(f"Pre-processing requested for {ppath.name}")
    mrc_out.touch()
    return proc_file


@router.post("/visits/{visit_name}/align")
async def request_tilt_series_alignment(tilt_series: TiltSeries):
    stack_file = (
        Path(tilt_series.motion_corrected_path).parents[1]
        / "align_output"
        / f"aligned_file_{tilt_series.name}.mrc"
    )
    if not stack_file.parent.exists():
        stack_file.parent.mkdir(parents=True)
    await ws.manager.broadcast(
        f"Processing requested for tilt series {tilt_series.name}"
    )
    stack_file.touch()
    return tilt_series


@router.get("/version")
def get_version(client_version: str = ""):
    result = {
        "server": murfey.__version__,
        "oldest-supported-client": murfey.__supported_client_version__,
    }

    if client_version:
        client = packaging.version.parse(client_version)
        server = packaging.version.parse(murfey.__version__)
        minimum_version = packaging.version.parse(murfey.__supported_client_version__)
        result["client-needs-update"] = minimum_version > client
        result["client-needs-downgrade"] = client > server

    return result


@router.get("/shutdown", include_in_schema=False)
def shutdown():
    """A method to stop the server. This should be removed before Murfey is
    deployed in production. To remove it we need to figure out how to control
    to process (eg. systemd) and who to run it as."""
    log.info("Server shutdown request received")
    _shutdown()
    return {"success": True}


@router.post("/visits/{visit_name}/suggested_path")
def suggest_path(visit_name, params: SuggestedPathParameters):
    count: int | None = None
    check_path = (
        machine_config["rsync_basepath"] / params.base_path
        if machine_config
        else Path(f"/dls/{get_microscope()}") / params.base_path
    )
    check_path_name = check_path.name
    while check_path.exists():
        count = count + 1 if count else 2
        check_path = check_path.parent / f"{check_path_name}{count}"
    return {"suggested_path": check_path.relative_to(machine_config["rsync_basepath"])}


@router.post("/visits/{visit_name}/register_data_collection_group")
def register_dc_group(visit_name, dcg_params: DCGroupParameters):
    log.info(
        f"Registering data collection group on microscope {get_microscope()} for source {dcg_params.tag}"
    )
    if global_state.get("data_collection_group_ids") and isinstance(
        global_state["data_collection_group_ids"], dict
    ):
        global_state["data_collection_group_ids"] = {
            **global_state["data_collection_group_ids"],
            dcg_params.tag: 1,
        }
    else:
        global_state["data_collection_group_ids"] = {dcg_params.tag: 1}
    return dcg_params


@router.post("/visits/{visit_name}/start_data_collection")
def start_dc(visit_name, dc_params: DCParameters):
    log.info(f"Starting data collection on microscope {get_microscope()}")
    if global_state.get("data_collection_ids") and isinstance(
        global_state["data_collection_ids"], dict
    ):
        global_state["data_collection_ids"] = {
            **global_state["data_collection_ids"],
            dc_params.tag: 1,
        }
    else:
        global_state["data_collection_ids"] = {dc_params.tag: 1}
    return dc_params


@router.post("/visits/{visit_name}/register_processing_job")
def register_proc(visit_name, proc_params: ProcessingJobParameters):
    log.info(f"Registering processing job with parameters: {proc_params}")
    if global_state.get("processing_job_ids"):
        assert isinstance(global_state["processing_job_ids"], dict)
        global_state["processing_job_ids"] = {
            **{
                k: v
                for k, v in global_state["processing_job_ids"].items()
                if k != proc_params.tag
            },
            proc_params.tag: {
                **global_state["processing_job_ids"].get(proc_params.tag, {}),
                proc_params.recipe: 1,
            },
        }
    else:
        global_state["processing_job_ids"] = {proc_params.tag: {proc_params.recipe: 1}}
    if global_state.get("autoproc_program_ids"):
        assert isinstance(global_state["autoproc_program_ids"], dict)
        global_state["autoproc_program_ids"] = {
            **global_state["autoproc_program_ids"],
            proc_params.tag: {
                **global_state["autoproc_program_ids"].get(proc_params.tag, {}),
                proc_params.recipe: 1,
            },
        }
    else:
        global_state["autoproc_program_ids"] = {
            proc_params.tag: {proc_params.recipe: 1}
        }
<<<<<<< HEAD
    return proc_params


@router.post("/visits/{visit_name}/write_connections_file")
def write_conn_file(visit_name, params: ConnectionFileParameters):
    filepath = (
        Path(machine_config["rsync_basepath"])
        / (machine_config.get("rsync_module") or "data")
        / str(datetime.datetime.now().year)
        / visit_name
    )
    log.info(
        f"Write to connection file to {filepath / params.filename}: {' '.join(params.destinations)}"
    )
=======
    log.info("Processing job registered")
    return proc_params
>>>>>>> 1423d4c5
<|MERGE_RESOLUTION|>--- conflicted
+++ resolved
@@ -180,15 +180,11 @@
 
 @router.post("/visits/{visit_name}/spa_processing")
 async def request_spa_processing(visit_name: str, proc_params: SPAProcessingParameters):
-<<<<<<< HEAD
     zocalo_message = {
         "parameters": {"ispyb_process": proc_params.job_id},
         "recipes": ["relion"],
     }
     log.info(f"SPA processing requested with message: {zocalo_message}")
-=======
-    log.info("SPA processing requested")
->>>>>>> 1423d4c5
     return proc_params
 
 
@@ -348,7 +344,7 @@
         global_state["autoproc_program_ids"] = {
             proc_params.tag: {proc_params.recipe: 1}
         }
-<<<<<<< HEAD
+    log.info("Processing job registered")
     return proc_params
 
 
@@ -362,8 +358,4 @@
     )
     log.info(
         f"Write to connection file to {filepath / params.filename}: {' '.join(params.destinations)}"
-    )
-=======
-    log.info("Processing job registered")
-    return proc_params
->>>>>>> 1423d4c5
+    )